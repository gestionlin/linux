/*
 * File:         arch/blackfin/kernel/traps.c
 * Based on:
 * Author:       Hamish Macdonald
 *
 * Created:
 * Description:  uses S/W interrupt 15 for the system calls
 *
 * Modified:
 *               Copyright 2004-2006 Analog Devices Inc.
 *
 * Bugs:         Enter bugs at http://blackfin.uclinux.org/
 *
 * This program is free software; you can redistribute it and/or modify
 * it under the terms of the GNU General Public License as published by
 * the Free Software Foundation; either version 2 of the License, or
 * (at your option) any later version.
 *
 * This program is distributed in the hope that it will be useful,
 * but WITHOUT ANY WARRANTY; without even the implied warranty of
 * MERCHANTABILITY or FITNESS FOR A PARTICULAR PURPOSE.  See the
 * GNU General Public License for more details.
 *
 * You should have received a copy of the GNU General Public License
 * along with this program; if not, see the file COPYING, or write
 * to the Free Software Foundation, Inc.,
 * 51 Franklin St, Fifth Floor, Boston, MA  02110-1301  USA
 */

#include <linux/bug.h>
#include <linux/uaccess.h>
#include <linux/interrupt.h>
#include <linux/module.h>
#include <linux/kallsyms.h>
#include <linux/fs.h>
#include <linux/rbtree.h>
#include <asm/traps.h>
#include <asm/cacheflush.h>
#include <asm/cplb.h>
#include <asm/dma.h>
#include <asm/blackfin.h>
#include <asm/irq_handler.h>
#include <linux/irq.h>
#include <asm/trace.h>
#include <asm/fixed_code.h>

#ifdef CONFIG_KGDB
# include <linux/kgdb.h>

# define CHK_DEBUGGER_TRAP() \
	do { \
		kgdb_handle_exception(trapnr, sig, info.si_code, fp); \
	} while (0)
# define CHK_DEBUGGER_TRAP_MAYBE() \
	do { \
		if (kgdb_connected) \
			CHK_DEBUGGER_TRAP(); \
	} while (0)
#else
# define CHK_DEBUGGER_TRAP() do { } while (0)
# define CHK_DEBUGGER_TRAP_MAYBE() do { } while (0)
#endif


#ifdef CONFIG_DEBUG_VERBOSE
#define verbose_printk(fmt, arg...) \
	printk(fmt, ##arg)
#else
#define verbose_printk(fmt, arg...) \
	({ if (0) printk(fmt, ##arg); 0; })
#endif

#if defined(CONFIG_DEBUG_MMRS) || defined(CONFIG_DEBUG_MMRS_MODULE)
u32 last_seqstat;
#ifdef CONFIG_DEBUG_MMRS_MODULE
EXPORT_SYMBOL(last_seqstat);
#endif
#endif

/* Initiate the event table handler */
void __init trap_init(void)
{
	CSYNC();
	bfin_write_EVT3(trap);
	CSYNC();
}

static void decode_address(char *buf, unsigned long address)
{
#ifdef CONFIG_DEBUG_VERBOSE
	struct task_struct *p;
	struct mm_struct *mm;
	unsigned long flags, offset;
	unsigned char in_atomic = (bfin_read_IPEND() & 0x10) || in_atomic();
	struct rb_node *n;

#ifdef CONFIG_KALLSYMS
	unsigned long symsize;
	const char *symname;
	char *modname;
	char *delim = ":";
	char namebuf[128];

	/* look up the address and see if we are in kernel space */
	symname = kallsyms_lookup(address, &symsize, &offset, &modname, namebuf);

	if (symname) {
		/* yeah! kernel space! */
		if (!modname)
			modname = delim = "";
		sprintf(buf, "<0x%p> { %s%s%s%s + 0x%lx }",
		              (void *)address, delim, modname, delim, symname,
		              (unsigned long)offset);
		return;

	}
#endif

	/* Problem in fixed code section? */
	if (address >= FIXED_CODE_START && address < FIXED_CODE_END) {
		sprintf(buf, "<0x%p> /* Maybe fixed code section */", (void *)address);
		return;
	}

	/* Problem somewhere before the kernel start address */
	if (address < CONFIG_BOOT_LOAD) {
		sprintf(buf, "<0x%p> /* Maybe null pointer? */", (void *)address);
		return;
	}

	/* looks like we're off in user-land, so let's walk all the
	 * mappings of all our processes and see if we can't be a whee
	 * bit more specific
	 */
	write_lock_irqsave(&tasklist_lock, flags);
	for_each_process(p) {
		mm = (in_atomic ? p->mm : get_task_mm(p));
		if (!mm)
			continue;

		for (n = rb_first(&mm->mm_rb); n; n = rb_next(n)) {
			struct vm_area_struct *vma;

			vma = rb_entry(n, struct vm_area_struct, vm_rb);

			if (address >= vma->vm_start && address < vma->vm_end) {
				char _tmpbuf[256];
				char *name = p->comm;
				struct file *file = vma->vm_file;

				if (file) {
					char *d_name = d_path(&file->f_path, _tmpbuf,
						      sizeof(_tmpbuf));
					if (!IS_ERR(d_name))
						name = d_name;
				}

				/* FLAT does not have its text aligned to the start of
				 * the map while FDPIC ELF does ...
				 */

				/* before we can check flat/fdpic, we need to
				 * make sure current is valid
				 */
				if ((unsigned long)current >= FIXED_CODE_START &&
				    !((unsigned long)current & 0x3)) {
					if (current->mm &&
					    (address > current->mm->start_code) &&
					    (address < current->mm->end_code))
						offset = address - current->mm->start_code;
					else
						offset = (address - vma->vm_start) +
							 (vma->vm_pgoff << PAGE_SHIFT);

					sprintf(buf, "<0x%p> [ %s + 0x%lx ]",
						(void *)address, name, offset);
				} else
					sprintf(buf, "<0x%p> [ %s vma:0x%lx-0x%lx]",
						(void *)address, name,
						vma->vm_start, vma->vm_end);

				if (!in_atomic)
					mmput(mm);

				if (!strlen(buf))
					sprintf(buf, "<0x%p> [ %s ] dynamic memory", (void *)address, name);

				goto done;
			}
		}
		if (!in_atomic)
			mmput(mm);
	}

	/* we were unable to find this address anywhere */
	sprintf(buf, "<0x%p> /* kernel dynamic memory */", (void *)address);

done:
	write_unlock_irqrestore(&tasklist_lock, flags);
#else
	sprintf(buf, " ");
#endif
}

asmlinkage void double_fault_c(struct pt_regs *fp)
{
#ifdef CONFIG_DEBUG_BFIN_HWTRACE_ON
	int j;
	trace_buffer_save(j);
#endif

	console_verbose();
	oops_in_progress = 1;
#ifdef CONFIG_DEBUG_VERBOSE
	printk(KERN_EMERG "Double Fault\n");
#ifdef CONFIG_DEBUG_DOUBLEFAULT_PRINT
	if (((long)fp->seqstat &  SEQSTAT_EXCAUSE) == VEC_UNCOV) {
		unsigned int cpu = smp_processor_id();
		char buf[150];
		decode_address(buf, cpu_pda[cpu].retx);
		printk(KERN_EMERG "While handling exception (EXCAUSE = 0x%x) at %s:\n",
			(unsigned int)cpu_pda[cpu].seqstat & SEQSTAT_EXCAUSE, buf);
		decode_address(buf, cpu_pda[cpu].dcplb_fault_addr);
		printk(KERN_NOTICE "   DCPLB_FAULT_ADDR: %s\n", buf);
		decode_address(buf, cpu_pda[cpu].icplb_fault_addr);
		printk(KERN_NOTICE "   ICPLB_FAULT_ADDR: %s\n", buf);

		decode_address(buf, fp->retx);
		printk(KERN_NOTICE "The instruction at %s caused a double exception\n", buf);
	} else
#endif
	{
		dump_bfin_process(fp);
		dump_bfin_mem(fp);
		show_regs(fp);
		dump_bfin_trace_buffer();
	}
#endif
	panic("Double Fault - unrecoverable event");

}

static int kernel_mode_regs(struct pt_regs *regs)
{
	return regs->ipend & 0xffc0;
}

asmlinkage void trap_c(struct pt_regs *fp)
{
#ifdef CONFIG_DEBUG_BFIN_HWTRACE_ON
	int j;
#endif
#ifdef CONFIG_DEBUG_HUNT_FOR_ZERO
	unsigned int cpu = smp_processor_id();
#endif
	const char *strerror = NULL;
	int sig = 0;
	siginfo_t info;
	unsigned long trapnr = fp->seqstat & SEQSTAT_EXCAUSE;

	trace_buffer_save(j);
#if defined(CONFIG_DEBUG_MMRS) || defined(CONFIG_DEBUG_MMRS_MODULE)
	last_seqstat = (u32)fp->seqstat;
#endif

	/* Important - be very careful dereferncing pointers - will lead to
	 * double faults if the stack has become corrupt
	 */

#ifndef CONFIG_KGDB
	/* IPEND is skipped if KGDB isn't enabled (see entry code) */
	fp->ipend = bfin_read_IPEND();
#endif

	/* trap_c() will be called for exceptions. During exceptions
	 * processing, the pc value should be set with retx value.
	 * With this change we can cleanup some code in signal.c- TODO
	 */
	fp->orig_pc = fp->retx;
	/* printk("exception: 0x%x, ipend=%x, reti=%x, retx=%x\n",
		trapnr, fp->ipend, fp->pc, fp->retx); */

	/* send the appropriate signal to the user program */
	switch (trapnr) {

	/* This table works in conjuction with the one in ./mach-common/entry.S
	 * Some exceptions are handled there (in assembly, in exception space)
	 * Some are handled here, (in C, in interrupt space)
	 * Some, like CPLB, are handled in both, where the normal path is
	 * handled in assembly/exception space, and the error path is handled
	 * here
	 */

	/* 0x00 - Linux Syscall, getting here is an error */
	/* 0x01 - userspace gdb breakpoint, handled here */
	case VEC_EXCPT01:
		info.si_code = TRAP_ILLTRAP;
		sig = SIGTRAP;
		CHK_DEBUGGER_TRAP_MAYBE();
		/* Check if this is a breakpoint in kernel space */
		if (kernel_mode_regs(fp))
			goto traps_done;
		else
			break;
	/* 0x03 - User Defined, userspace stack overflow */
	case VEC_EXCPT03:
		info.si_code = SEGV_STACKFLOW;
		sig = SIGSEGV;
		strerror = KERN_NOTICE EXC_0x03(KERN_NOTICE);
		CHK_DEBUGGER_TRAP_MAYBE();
		break;
	/* 0x02 - KGDB initial connection and break signal trap */
	case VEC_EXCPT02:
#ifdef CONFIG_KGDB
		info.si_code = TRAP_ILLTRAP;
		sig = SIGTRAP;
		CHK_DEBUGGER_TRAP();
		goto traps_done;
#endif
	/* 0x04 - User Defined */
	/* 0x05 - User Defined */
	/* 0x06 - User Defined */
	/* 0x07 - User Defined */
	/* 0x08 - User Defined */
	/* 0x09 - User Defined */
	/* 0x0A - User Defined */
	/* 0x0B - User Defined */
	/* 0x0C - User Defined */
	/* 0x0D - User Defined */
	/* 0x0E - User Defined */
	/* 0x0F - User Defined */
	/* If we got here, it is most likely that someone was trying to use a
	 * custom exception handler, and it is not actually installed properly
	 */
	case VEC_EXCPT04 ... VEC_EXCPT15:
		info.si_code = ILL_ILLPARAOP;
		sig = SIGILL;
		strerror = KERN_NOTICE EXC_0x04(KERN_NOTICE);
		CHK_DEBUGGER_TRAP_MAYBE();
		break;
	/* 0x10 HW Single step, handled here */
	case VEC_STEP:
		info.si_code = TRAP_STEP;
		sig = SIGTRAP;
		CHK_DEBUGGER_TRAP_MAYBE();
		/* Check if this is a single step in kernel space */
		if (kernel_mode_regs(fp))
			goto traps_done;
		else
			break;
	/* 0x11 - Trace Buffer Full, handled here */
	case VEC_OVFLOW:
		info.si_code = TRAP_TRACEFLOW;
		sig = SIGTRAP;
		strerror = KERN_NOTICE EXC_0x11(KERN_NOTICE);
		CHK_DEBUGGER_TRAP_MAYBE();
		break;
	/* 0x12 - Reserved, Caught by default */
	/* 0x13 - Reserved, Caught by default */
	/* 0x14 - Reserved, Caught by default */
	/* 0x15 - Reserved, Caught by default */
	/* 0x16 - Reserved, Caught by default */
	/* 0x17 - Reserved, Caught by default */
	/* 0x18 - Reserved, Caught by default */
	/* 0x19 - Reserved, Caught by default */
	/* 0x1A - Reserved, Caught by default */
	/* 0x1B - Reserved, Caught by default */
	/* 0x1C - Reserved, Caught by default */
	/* 0x1D - Reserved, Caught by default */
	/* 0x1E - Reserved, Caught by default */
	/* 0x1F - Reserved, Caught by default */
	/* 0x20 - Reserved, Caught by default */
	/* 0x21 - Undefined Instruction, handled here */
	case VEC_UNDEF_I:
#ifdef CONFIG_BUG
		if (kernel_mode_regs(fp)) {
			switch (report_bug(fp->pc, fp)) {
			case BUG_TRAP_TYPE_NONE:
				break;
			case BUG_TRAP_TYPE_WARN:
				dump_bfin_trace_buffer();
				fp->pc += 2;
				goto traps_done;
			case BUG_TRAP_TYPE_BUG:
				/* call to panic() will dump trace, and it is
				 * off at this point, so it won't be clobbered
				 */
				panic("BUG()");
			}
		}
#endif
		info.si_code = ILL_ILLOPC;
		sig = SIGILL;
		strerror = KERN_NOTICE EXC_0x21(KERN_NOTICE);
		CHK_DEBUGGER_TRAP_MAYBE();
		break;
	/* 0x22 - Illegal Instruction Combination, handled here */
	case VEC_ILGAL_I:
		info.si_code = ILL_ILLPARAOP;
		sig = SIGILL;
		strerror = KERN_NOTICE EXC_0x22(KERN_NOTICE);
		CHK_DEBUGGER_TRAP_MAYBE();
		break;
	/* 0x23 - Data CPLB protection violation, handled here */
	case VEC_CPLB_VL:
		info.si_code = ILL_CPLB_VI;
		sig = SIGBUS;
		strerror = KERN_NOTICE EXC_0x23(KERN_NOTICE);
		CHK_DEBUGGER_TRAP_MAYBE();
		break;
	/* 0x24 - Data access misaligned, handled here */
	case VEC_MISALI_D:
		info.si_code = BUS_ADRALN;
		sig = SIGBUS;
		strerror = KERN_NOTICE EXC_0x24(KERN_NOTICE);
		CHK_DEBUGGER_TRAP_MAYBE();
		break;
	/* 0x25 - Unrecoverable Event, handled here */
	case VEC_UNCOV:
		info.si_code = ILL_ILLEXCPT;
		sig = SIGILL;
		strerror = KERN_NOTICE EXC_0x25(KERN_NOTICE);
		CHK_DEBUGGER_TRAP_MAYBE();
		break;
	/* 0x26 - Data CPLB Miss, normal case is handled in _cplb_hdr,
		error case is handled here */
	case VEC_CPLB_M:
		info.si_code = BUS_ADRALN;
		sig = SIGBUS;
		strerror = KERN_NOTICE EXC_0x26(KERN_NOTICE);
		break;
	/* 0x27 - Data CPLB Multiple Hits - Linux Trap Zero, handled here */
	case VEC_CPLB_MHIT:
		info.si_code = ILL_CPLB_MULHIT;
		sig = SIGSEGV;
#ifdef CONFIG_DEBUG_HUNT_FOR_ZERO
		if (cpu_pda[cpu].dcplb_fault_addr < FIXED_CODE_START)
			strerror = KERN_NOTICE "NULL pointer access\n";
		else
#endif
			strerror = KERN_NOTICE EXC_0x27(KERN_NOTICE);
		CHK_DEBUGGER_TRAP_MAYBE();
		break;
	/* 0x28 - Emulation Watchpoint, handled here */
	case VEC_WATCH:
		info.si_code = TRAP_WATCHPT;
		sig = SIGTRAP;
		pr_debug(EXC_0x28(KERN_DEBUG));
		CHK_DEBUGGER_TRAP_MAYBE();
		/* Check if this is a watchpoint in kernel space */
		if (kernel_mode_regs(fp))
			goto traps_done;
		else
			break;
#ifdef CONFIG_BF535
	/* 0x29 - Instruction fetch access error (535 only) */
	case VEC_ISTRU_VL:      /* ADSP-BF535 only (MH) */
		info.si_code = BUS_OPFETCH;
		sig = SIGBUS;
		strerror = KERN_NOTICE "BF535: VEC_ISTRU_VL\n";
		CHK_DEBUGGER_TRAP_MAYBE();
		break;
#else
	/* 0x29 - Reserved, Caught by default */
#endif
	/* 0x2A - Instruction fetch misaligned, handled here */
	case VEC_MISALI_I:
		info.si_code = BUS_ADRALN;
		sig = SIGBUS;
		strerror = KERN_NOTICE EXC_0x2A(KERN_NOTICE);
		CHK_DEBUGGER_TRAP_MAYBE();
		break;
	/* 0x2B - Instruction CPLB protection violation, handled here */
	case VEC_CPLB_I_VL:
		info.si_code = ILL_CPLB_VI;
		sig = SIGBUS;
		strerror = KERN_NOTICE EXC_0x2B(KERN_NOTICE);
		CHK_DEBUGGER_TRAP_MAYBE();
		break;
	/* 0x2C - Instruction CPLB miss, handled in _cplb_hdr */
	case VEC_CPLB_I_M:
		info.si_code = ILL_CPLB_MISS;
		sig = SIGBUS;
		strerror = KERN_NOTICE EXC_0x2C(KERN_NOTICE);
		break;
	/* 0x2D - Instruction CPLB Multiple Hits, handled here */
	case VEC_CPLB_I_MHIT:
		info.si_code = ILL_CPLB_MULHIT;
		sig = SIGSEGV;
#ifdef CONFIG_DEBUG_HUNT_FOR_ZERO
		if (cpu_pda[cpu].icplb_fault_addr < FIXED_CODE_START)
			strerror = KERN_NOTICE "Jump to NULL address\n";
		else
#endif
			strerror = KERN_NOTICE EXC_0x2D(KERN_NOTICE);
		CHK_DEBUGGER_TRAP_MAYBE();
		break;
	/* 0x2E - Illegal use of Supervisor Resource, handled here */
	case VEC_ILL_RES:
		info.si_code = ILL_PRVOPC;
		sig = SIGILL;
		strerror = KERN_NOTICE EXC_0x2E(KERN_NOTICE);
		CHK_DEBUGGER_TRAP_MAYBE();
		break;
	/* 0x2F - Reserved, Caught by default */
	/* 0x30 - Reserved, Caught by default */
	/* 0x31 - Reserved, Caught by default */
	/* 0x32 - Reserved, Caught by default */
	/* 0x33 - Reserved, Caught by default */
	/* 0x34 - Reserved, Caught by default */
	/* 0x35 - Reserved, Caught by default */
	/* 0x36 - Reserved, Caught by default */
	/* 0x37 - Reserved, Caught by default */
	/* 0x38 - Reserved, Caught by default */
	/* 0x39 - Reserved, Caught by default */
	/* 0x3A - Reserved, Caught by default */
	/* 0x3B - Reserved, Caught by default */
	/* 0x3C - Reserved, Caught by default */
	/* 0x3D - Reserved, Caught by default */
	/* 0x3E - Reserved, Caught by default */
	/* 0x3F - Reserved, Caught by default */
	case VEC_HWERR:
		info.si_code = BUS_ADRALN;
		sig = SIGBUS;
		switch (fp->seqstat & SEQSTAT_HWERRCAUSE) {
		/* System MMR Error */
		case (SEQSTAT_HWERRCAUSE_SYSTEM_MMR):
			info.si_code = BUS_ADRALN;
			sig = SIGBUS;
			strerror = KERN_NOTICE HWC_x2(KERN_NOTICE);
			break;
		/* External Memory Addressing Error */
		case (SEQSTAT_HWERRCAUSE_EXTERN_ADDR):
			info.si_code = BUS_ADRERR;
			sig = SIGBUS;
			strerror = KERN_NOTICE HWC_x3(KERN_NOTICE);
			break;
		/* Performance Monitor Overflow */
		case (SEQSTAT_HWERRCAUSE_PERF_FLOW):
			strerror = KERN_NOTICE HWC_x12(KERN_NOTICE);
			break;
		/* RAISE 5 instruction */
		case (SEQSTAT_HWERRCAUSE_RAISE_5):
			printk(KERN_NOTICE HWC_x18(KERN_NOTICE));
			break;
		default:        /* Reserved */
			printk(KERN_NOTICE HWC_default(KERN_NOTICE));
			break;
		}
		CHK_DEBUGGER_TRAP_MAYBE();
		break;
	/*
	 * We should be handling all known exception types above,
	 * if we get here we hit a reserved one, so panic
	 */
	default:
		info.si_code = ILL_ILLPARAOP;
		sig = SIGILL;
		verbose_printk(KERN_EMERG "Caught Unhandled Exception, code = %08lx\n",
			(fp->seqstat & SEQSTAT_EXCAUSE));
		CHK_DEBUGGER_TRAP_MAYBE();
		break;
	}

	BUG_ON(sig == 0);

	/* If the fault was caused by a kernel thread, or interrupt handler
	 * we will kernel panic, so the system reboots.
	 */
	if (kernel_mode_regs(fp) || (current && !current->mm)) {
		console_verbose();
		oops_in_progress = 1;
<<<<<<< HEAD
		if (strerror)
			verbose_printk(strerror);
=======
>>>>>>> 80ffb3cc
	}

	if (sig != SIGTRAP) {
		if (strerror)
			verbose_printk(strerror);

		dump_bfin_process(fp);
		dump_bfin_mem(fp);
		show_regs(fp);

		/* Print out the trace buffer if it makes sense */
#ifndef CONFIG_DEBUG_BFIN_NO_KERN_HWTRACE
		if (trapnr == VEC_CPLB_I_M || trapnr == VEC_CPLB_M)
			verbose_printk(KERN_NOTICE "No trace since you do not have "
			       "CONFIG_DEBUG_BFIN_NO_KERN_HWTRACE enabled\n\n");
		else
#endif
			dump_bfin_trace_buffer();

		if (oops_in_progress) {
			/* Dump the current kernel stack */
			verbose_printk(KERN_NOTICE "Kernel Stack\n");
			show_stack(current, NULL);
			print_modules();
#ifndef CONFIG_ACCESS_CHECK
			verbose_printk(KERN_EMERG "Please turn on "
			       "CONFIG_ACCESS_CHECK\n");
#endif
			panic("Kernel exception");
		} else {
#ifdef CONFIG_DEBUG_VERBOSE
			unsigned long *stack;
			/* Dump the user space stack */
			stack = (unsigned long *)rdusp();
			verbose_printk(KERN_NOTICE "Userspace Stack\n");
			show_stack(NULL, stack);
#endif
		}
	}

#ifdef CONFIG_IPIPE
	if (!ipipe_trap_notify(fp->seqstat & 0x3f, fp))
#endif
	{
		info.si_signo = sig;
		info.si_errno = 0;
		info.si_addr = (void __user *)fp->pc;
		force_sig_info(sig, &info, current);
	}

<<<<<<< HEAD
	if (ANOMALY_05000461 && trapnr == VEC_HWERR && !access_ok(VERIFY_READ, fp->pc, 8))
=======
	if ((ANOMALY_05000461 && trapnr == VEC_HWERR && !access_ok(VERIFY_READ, fp->pc, 8)) ||
	    (ANOMALY_05000281 && trapnr == VEC_HWERR) ||
	    (ANOMALY_05000189 && (trapnr == VEC_CPLB_I_VL || trapnr == VEC_CPLB_VL)))
>>>>>>> 80ffb3cc
		fp->pc = SAFE_USER_INSTRUCTION;

 traps_done:
	trace_buffer_restore(j);
}

/* Typical exception handling routines	*/

#define EXPAND_LEN ((1 << CONFIG_DEBUG_BFIN_HWTRACE_EXPAND_LEN) * 256 - 1)

/*
 * Similar to get_user, do some address checking, then dereference
 * Return true on sucess, false on bad address
 */
static bool get_instruction(unsigned short *val, unsigned short *address)
{
	unsigned long addr = (unsigned long)address;

	/* Check for odd addresses */
	if (addr & 0x1)
		return false;

	/* MMR region will never have instructions */
	if (addr >= SYSMMR_BASE)
		return false;

	switch (bfin_mem_access_type(addr, 2)) {
		case BFIN_MEM_ACCESS_CORE:
		case BFIN_MEM_ACCESS_CORE_ONLY:
			*val = *address;
			return true;
		case BFIN_MEM_ACCESS_DMA:
			dma_memcpy(val, address, 2);
			return true;
		case BFIN_MEM_ACCESS_ITEST:
			isram_memcpy(val, address, 2);
			return true;
		default: /* invalid access */
			return false;
	}
}

/*
 * decode the instruction if we are printing out the trace, as it
 * makes things easier to follow, without running it through objdump
 * These are the normal instructions which cause change of flow, which
 * would be at the source of the trace buffer
 */
#if defined(CONFIG_DEBUG_VERBOSE) && defined(CONFIG_DEBUG_BFIN_HWTRACE_ON)
static void decode_instruction(unsigned short *address)
{
	unsigned short opcode;

	if (get_instruction(&opcode, address)) {
		if (opcode == 0x0010)
			verbose_printk("RTS");
		else if (opcode == 0x0011)
			verbose_printk("RTI");
		else if (opcode == 0x0012)
			verbose_printk("RTX");
		else if (opcode == 0x0013)
			verbose_printk("RTN");
		else if (opcode == 0x0014)
			verbose_printk("RTE");
		else if (opcode == 0x0025)
			verbose_printk("EMUEXCPT");
		else if (opcode == 0x0040 && opcode <= 0x0047)
			verbose_printk("STI R%i", opcode & 7);
		else if (opcode >= 0x0050 && opcode <= 0x0057)
			verbose_printk("JUMP (P%i)", opcode & 7);
		else if (opcode >= 0x0060 && opcode <= 0x0067)
			verbose_printk("CALL (P%i)", opcode & 7);
		else if (opcode >= 0x0070 && opcode <= 0x0077)
			verbose_printk("CALL (PC+P%i)", opcode & 7);
		else if (opcode >= 0x0080 && opcode <= 0x0087)
			verbose_printk("JUMP (PC+P%i)", opcode & 7);
		else if (opcode >= 0x0090 && opcode <= 0x009F)
			verbose_printk("RAISE 0x%x", opcode & 0xF);
		else if (opcode >= 0x00A0 && opcode <= 0x00AF)
			verbose_printk("EXCPT 0x%x", opcode & 0xF);
		else if ((opcode >= 0x1000 && opcode <= 0x13FF) || (opcode >= 0x1800 && opcode <= 0x1BFF))
			verbose_printk("IF !CC JUMP");
		else if ((opcode >= 0x1400 && opcode <= 0x17ff) || (opcode >= 0x1c00 && opcode <= 0x1fff))
			verbose_printk("IF CC JUMP");
		else if (opcode >= 0x2000 && opcode <= 0x2fff)
			verbose_printk("JUMP.S");
		else if (opcode >= 0xe080 && opcode <= 0xe0ff)
			verbose_printk("LSETUP");
		else if (opcode >= 0xe200 && opcode <= 0xe2ff)
			verbose_printk("JUMP.L");
		else if (opcode >= 0xe300 && opcode <= 0xe3ff)
			verbose_printk("CALL pcrel");
		else
			verbose_printk("0x%04x", opcode);
	}

}
#endif

void dump_bfin_trace_buffer(void)
{
#ifdef CONFIG_DEBUG_VERBOSE
#ifdef CONFIG_DEBUG_BFIN_HWTRACE_ON
	int tflags, i = 0;
	char buf[150];
	unsigned short *addr;
#ifdef CONFIG_DEBUG_BFIN_HWTRACE_EXPAND
	int j, index;
#endif

	trace_buffer_save(tflags);

	printk(KERN_NOTICE "Hardware Trace:\n");

#ifdef CONFIG_DEBUG_BFIN_HWTRACE_EXPAND
	printk(KERN_NOTICE "WARNING: Expanded trace turned on - can not trace exceptions\n");
#endif

	if (likely(bfin_read_TBUFSTAT() & TBUFCNT)) {
		for (; bfin_read_TBUFSTAT() & TBUFCNT; i++) {
			decode_address(buf, (unsigned long)bfin_read_TBUF());
			printk(KERN_NOTICE "%4i Target : %s\n", i, buf);
			addr = (unsigned short *)bfin_read_TBUF();
			decode_address(buf, (unsigned long)addr);
			printk(KERN_NOTICE "     Source : %s ", buf);
			decode_instruction(addr);
			printk("\n");
		}
	}

#ifdef CONFIG_DEBUG_BFIN_HWTRACE_EXPAND
	if (trace_buff_offset)
		index = trace_buff_offset / 4;
	else
		index = EXPAND_LEN;

	j = (1 << CONFIG_DEBUG_BFIN_HWTRACE_EXPAND_LEN) * 128;
	while (j) {
		decode_address(buf, software_trace_buff[index]);
		printk(KERN_NOTICE "%4i Target : %s\n", i, buf);
		index -= 1;
		if (index < 0 )
			index = EXPAND_LEN;
		decode_address(buf, software_trace_buff[index]);
		printk(KERN_NOTICE "     Source : %s ", buf);
		decode_instruction((unsigned short *)software_trace_buff[index]);
		printk("\n");
		index -= 1;
		if (index < 0)
			index = EXPAND_LEN;
		j--;
		i++;
	}
#endif

	trace_buffer_restore(tflags);
#endif
#endif
}
EXPORT_SYMBOL(dump_bfin_trace_buffer);

#ifdef CONFIG_BUG
int is_valid_bugaddr(unsigned long addr)
{
	unsigned short opcode;

	if (!get_instruction(&opcode, (unsigned short *)addr))
		return 0;

	return opcode == BFIN_BUG_OPCODE;
}
#endif

/*
 * Checks to see if the address pointed to is either a
 * 16-bit CALL instruction, or a 32-bit CALL instruction
 */
static bool is_bfin_call(unsigned short *addr)
{
	unsigned short opcode = 0, *ins_addr;
	ins_addr = (unsigned short *)addr;

	if (!get_instruction(&opcode, ins_addr))
		return false;

	if ((opcode >= 0x0060 && opcode <= 0x0067) ||
	    (opcode >= 0x0070 && opcode <= 0x0077))
		return true;

	ins_addr--;
	if (!get_instruction(&opcode, ins_addr))
		return false;

	if (opcode >= 0xE300 && opcode <= 0xE3FF)
		return true;

	return false;

}

void show_stack(struct task_struct *task, unsigned long *stack)
{
#ifdef CONFIG_PRINTK
	unsigned int *addr, *endstack, *fp = 0, *frame;
	unsigned short *ins_addr;
	char buf[150];
	unsigned int i, j, ret_addr, frame_no = 0;

	/*
	 * If we have been passed a specific stack, use that one otherwise
	 *    if we have been passed a task structure, use that, otherwise
	 *    use the stack of where the variable "stack" exists
	 */

	if (stack == NULL) {
		if (task) {
			/* We know this is a kernel stack, so this is the start/end */
			stack = (unsigned long *)task->thread.ksp;
			endstack = (unsigned int *)(((unsigned int)(stack) & ~(THREAD_SIZE - 1)) + THREAD_SIZE);
		} else {
			/* print out the existing stack info */
			stack = (unsigned long *)&stack;
			endstack = (unsigned int *)PAGE_ALIGN((unsigned int)stack);
		}
	} else
		endstack = (unsigned int *)PAGE_ALIGN((unsigned int)stack);

	printk(KERN_NOTICE "Stack info:\n");
	decode_address(buf, (unsigned int)stack);
	printk(KERN_NOTICE " SP: [0x%p] %s\n", stack, buf);

	if (!access_ok(VERIFY_READ, stack, (unsigned int)endstack - (unsigned int)stack)) {
		printk(KERN_NOTICE "Invalid stack pointer\n");
		return;
	}

	/* First thing is to look for a frame pointer */
	for (addr = (unsigned int *)((unsigned int)stack & ~0xF); addr < endstack; addr++) {
		if (*addr & 0x1)
			continue;
		ins_addr = (unsigned short *)*addr;
		ins_addr--;
		if (is_bfin_call(ins_addr))
			fp = addr - 1;

		if (fp) {
			/* Let's check to see if it is a frame pointer */
			while (fp >= (addr - 1) && fp < endstack
			       && fp && ((unsigned int) fp & 0x3) == 0)
				fp = (unsigned int *)*fp;
			if (fp == 0 || fp == endstack) {
				fp = addr - 1;
				break;
			}
			fp = 0;
		}
	}
	if (fp) {
		frame = fp;
		printk(KERN_NOTICE " FP: (0x%p)\n", fp);
	} else
		frame = 0;

	/*
	 * Now that we think we know where things are, we
	 * walk the stack again, this time printing things out
	 * incase there is no frame pointer, we still look for
	 * valid return addresses
	 */

	/* First time print out data, next time, print out symbols */
	for (j = 0; j <= 1; j++) {
		if (j)
			printk(KERN_NOTICE "Return addresses in stack:\n");
		else
			printk(KERN_NOTICE " Memory from 0x%08lx to %p", ((long unsigned int)stack & ~0xF), endstack);

		fp = frame;
		frame_no = 0;

		for (addr = (unsigned int *)((unsigned int)stack & ~0xF), i = 0;
		     addr <= endstack; addr++, i++) {

			ret_addr = 0;
			if (!j && i % 8 == 0)
				printk(KERN_NOTICE "%p:",addr);

			/* if it is an odd address, or zero, just skip it */
			if (*addr & 0x1 || !*addr)
				goto print;

			ins_addr = (unsigned short *)*addr;

			/* Go back one instruction, and see if it is a CALL */
			ins_addr--;
			ret_addr = is_bfin_call(ins_addr);
 print:
			if (!j && stack == (unsigned long *)addr)
				printk("[%08x]", *addr);
			else if (ret_addr)
				if (j) {
					decode_address(buf, (unsigned int)*addr);
					if (frame == addr) {
						printk(KERN_NOTICE "   frame %2i : %s\n", frame_no, buf);
						continue;
					}
					printk(KERN_NOTICE "    address : %s\n", buf);
				} else
					printk("<%08x>", *addr);
			else if (fp == addr) {
				if (j)
					frame = addr+1;
				else
					printk("(%08x)", *addr);

				fp = (unsigned int *)*addr;
				frame_no++;

			} else if (!j)
				printk(" %08x ", *addr);
		}
		if (!j)
			printk("\n");
	}
#endif
}

void dump_stack(void)
{
	unsigned long stack;
#ifdef CONFIG_DEBUG_BFIN_HWTRACE_ON
	int tflags;
#endif
	trace_buffer_save(tflags);
	dump_bfin_trace_buffer();
	show_stack(current, &stack);
	trace_buffer_restore(tflags);
}
EXPORT_SYMBOL(dump_stack);

void dump_bfin_process(struct pt_regs *fp)
{
#ifdef CONFIG_DEBUG_VERBOSE
	/* We should be able to look at fp->ipend, but we don't push it on the
	 * stack all the time, so do this until we fix that */
	unsigned int context = bfin_read_IPEND();

	if (oops_in_progress)
		verbose_printk(KERN_EMERG "Kernel OOPS in progress\n");

	if (context & 0x0020 && (fp->seqstat & SEQSTAT_EXCAUSE) == VEC_HWERR)
		verbose_printk(KERN_NOTICE "HW Error context\n");
	else if (context & 0x0020)
		verbose_printk(KERN_NOTICE "Deferred Exception context\n");
	else if (context & 0x3FC0)
		verbose_printk(KERN_NOTICE "Interrupt context\n");
	else if (context & 0x4000)
		verbose_printk(KERN_NOTICE "Deferred Interrupt context\n");
	else if (context & 0x8000)
		verbose_printk(KERN_NOTICE "Kernel process context\n");

	/* Because we are crashing, and pointers could be bad, we check things
	 * pretty closely before we use them
	 */
	if ((unsigned long)current >= FIXED_CODE_START &&
	    !((unsigned long)current & 0x3) && current->pid) {
		verbose_printk(KERN_NOTICE "CURRENT PROCESS:\n");
		if (current->comm >= (char *)FIXED_CODE_START)
			verbose_printk(KERN_NOTICE "COMM=%s PID=%d\n",
				current->comm, current->pid);
		else
			verbose_printk(KERN_NOTICE "COMM= invalid\n");

		printk(KERN_NOTICE "CPU = %d\n", current_thread_info()->cpu);
		if (!((unsigned long)current->mm & 0x3) && (unsigned long)current->mm >= FIXED_CODE_START)
			verbose_printk(KERN_NOTICE
				"TEXT = 0x%p-0x%p        DATA = 0x%p-0x%p\n"
				" BSS = 0x%p-0x%p  USER-STACK = 0x%p\n\n",
				(void *)current->mm->start_code,
				(void *)current->mm->end_code,
				(void *)current->mm->start_data,
				(void *)current->mm->end_data,
				(void *)current->mm->end_data,
				(void *)current->mm->brk,
				(void *)current->mm->start_stack);
		else
			verbose_printk(KERN_NOTICE "invalid mm\n");
	} else
		verbose_printk(KERN_NOTICE
			       "No Valid process in current context\n");
#endif
}

void dump_bfin_mem(struct pt_regs *fp)
{
#ifdef CONFIG_DEBUG_VERBOSE
	unsigned short *addr, *erraddr, val = 0, err = 0;
	char sti = 0, buf[6];

	erraddr = (void *)fp->pc;

	verbose_printk(KERN_NOTICE "return address: [0x%p]; contents of:", erraddr);

	for (addr = (unsigned short *)((unsigned long)erraddr & ~0xF) - 0x10;
	     addr < (unsigned short *)((unsigned long)erraddr & ~0xF) + 0x10;
	     addr++) {
		if (!((unsigned long)addr & 0xF))
			verbose_printk(KERN_NOTICE "0x%p: ", addr);

		if (!get_instruction(&val, addr)) {
				val = 0;
				sprintf(buf, "????");
		} else
			sprintf(buf, "%04x", val);

		if (addr == erraddr) {
			verbose_printk("[%s]", buf);
			err = val;
		} else
			verbose_printk(" %s ", buf);

		/* Do any previous instructions turn on interrupts? */
		if (addr <= erraddr &&				/* in the past */
		    ((val >= 0x0040 && val <= 0x0047) ||	/* STI instruction */
		      val == 0x017b))				/* [SP++] = RETI */
			sti = 1;
	}

	verbose_printk("\n");

	/* Hardware error interrupts can be deferred */
	if (unlikely(sti && (fp->seqstat & SEQSTAT_EXCAUSE) == VEC_HWERR &&
	    oops_in_progress)){
		verbose_printk(KERN_NOTICE "Looks like this was a deferred error - sorry\n");
#ifndef CONFIG_DEBUG_HWERR
		verbose_printk(KERN_NOTICE
"The remaining message may be meaningless\n"
"You should enable CONFIG_DEBUG_HWERR to get a better idea where it came from\n");
#else
		/* If we are handling only one peripheral interrupt
		 * and current mm and pid are valid, and the last error
		 * was in that user space process's text area
		 * print it out - because that is where the problem exists
		 */
		if ((!(((fp)->ipend & ~0x30) & (((fp)->ipend & ~0x30) - 1))) &&
		     (current->pid && current->mm)) {
			/* And the last RETI points to the current userspace context */
			if ((fp + 1)->pc >= current->mm->start_code &&
			    (fp + 1)->pc <= current->mm->end_code) {
				verbose_printk(KERN_NOTICE "It might be better to look around here : \n");
				verbose_printk(KERN_NOTICE "-------------------------------------------\n");
				show_regs(fp + 1);
				verbose_printk(KERN_NOTICE "-------------------------------------------\n");
			}
		}
#endif
	}
#endif
}

void show_regs(struct pt_regs *fp)
{
#ifdef CONFIG_DEBUG_VERBOSE
	char buf [150];
	struct irqaction *action;
	unsigned int i;
	unsigned long flags = 0;
	unsigned int cpu = smp_processor_id();
	unsigned char in_atomic = (bfin_read_IPEND() & 0x10) || in_atomic();

	verbose_printk(KERN_NOTICE "\n");
	if (CPUID != bfin_cpuid())
		verbose_printk(KERN_NOTICE "Compiled for cpu family 0x%04x (Rev %d), "
			"but running on:0x%04x (Rev %d)\n",
			CPUID, bfin_compiled_revid(), bfin_cpuid(), bfin_revid());

	verbose_printk(KERN_NOTICE "ADSP-%s-0.%d",
		CPU, bfin_compiled_revid());

	if (bfin_compiled_revid() !=  bfin_revid())
		verbose_printk("(Detected 0.%d)", bfin_revid());

	verbose_printk(" %lu(MHz CCLK) %lu(MHz SCLK) (%s)\n",
		get_cclk()/1000000, get_sclk()/1000000,
#ifdef CONFIG_MPU
		"mpu on"
#else
		"mpu off"
#endif
		);

	verbose_printk(KERN_NOTICE "%s", linux_banner);

<<<<<<< HEAD
	verbose_printk(KERN_NOTICE "\n" KERN_NOTICE "SEQUENCER STATUS:\t\t%s\n", print_tainted());
=======
	verbose_printk(KERN_NOTICE "\nSEQUENCER STATUS:\t\t%s\n",
		       print_tainted());
>>>>>>> 80ffb3cc
	verbose_printk(KERN_NOTICE " SEQSTAT: %08lx  IPEND: %04lx  SYSCFG: %04lx\n",
		       (long)fp->seqstat, fp->ipend, fp->syscfg);
	if ((fp->seqstat & SEQSTAT_EXCAUSE) == VEC_HWERR) {
		verbose_printk(KERN_NOTICE "  HWERRCAUSE: 0x%lx\n",
			(fp->seqstat & SEQSTAT_HWERRCAUSE) >> 14);
#ifdef EBIU_ERRMST
		/* If the error was from the EBIU, print it out */
		if (bfin_read_EBIU_ERRMST() & CORE_ERROR) {
			verbose_printk(KERN_NOTICE "  EBIU Error Reason  : 0x%04x\n",
				bfin_read_EBIU_ERRMST());
			verbose_printk(KERN_NOTICE "  EBIU Error Address : 0x%08x\n",
				bfin_read_EBIU_ERRADD());
		}
#endif
	}
	verbose_printk(KERN_NOTICE "  EXCAUSE   : 0x%lx\n",
		fp->seqstat & SEQSTAT_EXCAUSE);
	for (i = 2; i <= 15 ; i++) {
		if (fp->ipend & (1 << i)) {
			if (i != 4) {
				decode_address(buf, bfin_read32(EVT0 + 4*i));
				verbose_printk(KERN_NOTICE "  physical IVG%i asserted : %s\n", i, buf);
			} else
				verbose_printk(KERN_NOTICE "  interrupts disabled\n");
		}
	}

	/* if no interrupts are going off, don't print this out */
	if (fp->ipend & ~0x3F) {
		for (i = 0; i < (NR_IRQS - 1); i++) {
			if (!in_atomic)
				spin_lock_irqsave(&irq_desc[i].lock, flags);

			action = irq_desc[i].action;
			if (!action)
				goto unlock;

			decode_address(buf, (unsigned int)action->handler);
			verbose_printk(KERN_NOTICE "  logical irq %3d mapped  : %s", i, buf);
			for (action = action->next; action; action = action->next) {
				decode_address(buf, (unsigned int)action->handler);
				verbose_printk(", %s", buf);
			}
			verbose_printk("\n");
unlock:
			if (!in_atomic)
				spin_unlock_irqrestore(&irq_desc[i].lock, flags);
		}
	}

	decode_address(buf, fp->rete);
	verbose_printk(KERN_NOTICE " RETE: %s\n", buf);
	decode_address(buf, fp->retn);
	verbose_printk(KERN_NOTICE " RETN: %s\n", buf);
	decode_address(buf, fp->retx);
	verbose_printk(KERN_NOTICE " RETX: %s\n", buf);
	decode_address(buf, fp->rets);
	verbose_printk(KERN_NOTICE " RETS: %s\n", buf);
	decode_address(buf, fp->pc);
	verbose_printk(KERN_NOTICE " PC  : %s\n", buf);

	if (((long)fp->seqstat &  SEQSTAT_EXCAUSE) &&
	    (((long)fp->seqstat & SEQSTAT_EXCAUSE) != VEC_HWERR)) {
		decode_address(buf, cpu_pda[cpu].dcplb_fault_addr);
		verbose_printk(KERN_NOTICE "DCPLB_FAULT_ADDR: %s\n", buf);
		decode_address(buf, cpu_pda[cpu].icplb_fault_addr);
		verbose_printk(KERN_NOTICE "ICPLB_FAULT_ADDR: %s\n", buf);
	}

	verbose_printk(KERN_NOTICE "PROCESSOR STATE:\n");
	verbose_printk(KERN_NOTICE " R0 : %08lx    R1 : %08lx    R2 : %08lx    R3 : %08lx\n",
		fp->r0, fp->r1, fp->r2, fp->r3);
	verbose_printk(KERN_NOTICE " R4 : %08lx    R5 : %08lx    R6 : %08lx    R7 : %08lx\n",
		fp->r4, fp->r5, fp->r6, fp->r7);
	verbose_printk(KERN_NOTICE " P0 : %08lx    P1 : %08lx    P2 : %08lx    P3 : %08lx\n",
		fp->p0, fp->p1, fp->p2, fp->p3);
	verbose_printk(KERN_NOTICE " P4 : %08lx    P5 : %08lx    FP : %08lx    SP : %08lx\n",
		fp->p4, fp->p5, fp->fp, (long)fp);
	verbose_printk(KERN_NOTICE " LB0: %08lx    LT0: %08lx    LC0: %08lx\n",
		fp->lb0, fp->lt0, fp->lc0);
	verbose_printk(KERN_NOTICE " LB1: %08lx    LT1: %08lx    LC1: %08lx\n",
		fp->lb1, fp->lt1, fp->lc1);
	verbose_printk(KERN_NOTICE " B0 : %08lx    L0 : %08lx    M0 : %08lx    I0 : %08lx\n",
		fp->b0, fp->l0, fp->m0, fp->i0);
	verbose_printk(KERN_NOTICE " B1 : %08lx    L1 : %08lx    M1 : %08lx    I1 : %08lx\n",
		fp->b1, fp->l1, fp->m1, fp->i1);
	verbose_printk(KERN_NOTICE " B2 : %08lx    L2 : %08lx    M2 : %08lx    I2 : %08lx\n",
		fp->b2, fp->l2, fp->m2, fp->i2);
	verbose_printk(KERN_NOTICE " B3 : %08lx    L3 : %08lx    M3 : %08lx    I3 : %08lx\n",
		fp->b3, fp->l3, fp->m3, fp->i3);
	verbose_printk(KERN_NOTICE "A0.w: %08lx   A0.x: %08lx   A1.w: %08lx   A1.x: %08lx\n",
		fp->a0w, fp->a0x, fp->a1w, fp->a1x);

	verbose_printk(KERN_NOTICE "USP : %08lx  ASTAT: %08lx\n",
		rdusp(), fp->astat);

	verbose_printk(KERN_NOTICE "\n");
#endif
}

#ifdef CONFIG_SYS_BFIN_SPINLOCK_L1
asmlinkage int sys_bfin_spinlock(int *spinlock)__attribute__((l1_text));
#endif

static DEFINE_SPINLOCK(bfin_spinlock_lock);

asmlinkage int sys_bfin_spinlock(int *p)
{
	int ret, tmp = 0;

	spin_lock(&bfin_spinlock_lock);	/* This would also hold kernel preemption. */
	ret = get_user(tmp, p);
	if (likely(ret == 0)) {
		if (unlikely(tmp))
			ret = 1;
		else
			put_user(1, p);
	}
	spin_unlock(&bfin_spinlock_lock);
	return ret;
}

int bfin_request_exception(unsigned int exception, void (*handler)(void))
{
	void (*curr_handler)(void);

	if (exception > 0x3F)
		return -EINVAL;

	curr_handler = ex_table[exception];

	if (curr_handler != ex_replaceable)
		return -EBUSY;

	ex_table[exception] = handler;

	return 0;
}
EXPORT_SYMBOL(bfin_request_exception);

int bfin_free_exception(unsigned int exception, void (*handler)(void))
{
	void (*curr_handler)(void);

	if (exception > 0x3F)
		return -EINVAL;

	curr_handler = ex_table[exception];

	if (curr_handler != handler)
		return -EBUSY;

	ex_table[exception] = ex_replaceable;

	return 0;
}
EXPORT_SYMBOL(bfin_free_exception);

void panic_cplb_error(int cplb_panic, struct pt_regs *fp)
{
	switch (cplb_panic) {
	case CPLB_NO_UNLOCKED:
		printk(KERN_EMERG "All CPLBs are locked\n");
		break;
	case CPLB_PROT_VIOL:
		return;
	case CPLB_NO_ADDR_MATCH:
		return;
	case CPLB_UNKNOWN_ERR:
		printk(KERN_EMERG "Unknown CPLB Exception\n");
		break;
	}

	oops_in_progress = 1;

	dump_bfin_process(fp);
	dump_bfin_mem(fp);
	show_regs(fp);
	dump_stack();
	panic("Unrecoverable event");
}<|MERGE_RESOLUTION|>--- conflicted
+++ resolved
@@ -570,11 +570,6 @@
 	if (kernel_mode_regs(fp) || (current && !current->mm)) {
 		console_verbose();
 		oops_in_progress = 1;
-<<<<<<< HEAD
-		if (strerror)
-			verbose_printk(strerror);
-=======
->>>>>>> 80ffb3cc
 	}
 
 	if (sig != SIGTRAP) {
@@ -625,13 +620,9 @@
 		force_sig_info(sig, &info, current);
 	}
 
-<<<<<<< HEAD
-	if (ANOMALY_05000461 && trapnr == VEC_HWERR && !access_ok(VERIFY_READ, fp->pc, 8))
-=======
 	if ((ANOMALY_05000461 && trapnr == VEC_HWERR && !access_ok(VERIFY_READ, fp->pc, 8)) ||
 	    (ANOMALY_05000281 && trapnr == VEC_HWERR) ||
 	    (ANOMALY_05000189 && (trapnr == VEC_CPLB_I_VL || trapnr == VEC_CPLB_VL)))
->>>>>>> 80ffb3cc
 		fp->pc = SAFE_USER_INSTRUCTION;
 
  traps_done:
@@ -1125,12 +1116,8 @@
 
 	verbose_printk(KERN_NOTICE "%s", linux_banner);
 
-<<<<<<< HEAD
-	verbose_printk(KERN_NOTICE "\n" KERN_NOTICE "SEQUENCER STATUS:\t\t%s\n", print_tainted());
-=======
 	verbose_printk(KERN_NOTICE "\nSEQUENCER STATUS:\t\t%s\n",
 		       print_tainted());
->>>>>>> 80ffb3cc
 	verbose_printk(KERN_NOTICE " SEQSTAT: %08lx  IPEND: %04lx  SYSCFG: %04lx\n",
 		       (long)fp->seqstat, fp->ipend, fp->syscfg);
 	if ((fp->seqstat & SEQSTAT_EXCAUSE) == VEC_HWERR) {
