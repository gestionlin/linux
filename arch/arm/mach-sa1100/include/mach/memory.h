/*
 * arch/arm/mach-sa1100/include/mach/memory.h
 *
 * Copyright (C) 1999-2000 Nicolas Pitre <nico@fluxnic.net>
 */

#ifndef __ASM_ARCH_MEMORY_H
#define __ASM_ARCH_MEMORY_H

#include <asm/sizes.h>

/*
 * Physical DRAM offset is 0xc0000000 on the SA1100
 */
#define PLAT_PHYS_OFFSET	UL(0xc0000000)
<<<<<<< HEAD

#ifndef __ASSEMBLY__
=======
>>>>>>> d762f438

#ifdef CONFIG_SA1111
#define ARM_DMA_ZONE_SIZE	SZ_1M
#endif

/*
 * Because of the wide memory address space between physical RAM banks on the
 * SA1100, it's much convenient to use Linux's SparseMEM support to implement
 * our memory map representation.  Assuming all memory nodes have equal access
 * characteristics, we then have generic discontiguous memory support.
 *
 * The sparsemem banks are matched with the physical memory bank addresses
 * which are incidentally the same as virtual addresses.
 * 
 * 	node 0:  0xc0000000 - 0xc7ffffff
 * 	node 1:  0xc8000000 - 0xcfffffff
 * 	node 2:  0xd0000000 - 0xd7ffffff
 * 	node 3:  0xd8000000 - 0xdfffffff
 */
#define MAX_PHYSMEM_BITS	32
#define SECTION_SIZE_BITS	27

/*
 * Cache flushing area - SA1100 zero bank
 */
#define FLUSH_BASE_PHYS		0xe0000000
#define FLUSH_BASE		0xf5000000
#define FLUSH_BASE_MINICACHE	0xf5100000

#endif<|MERGE_RESOLUTION|>--- conflicted
+++ resolved
@@ -13,11 +13,6 @@
  * Physical DRAM offset is 0xc0000000 on the SA1100
  */
 #define PLAT_PHYS_OFFSET	UL(0xc0000000)
-<<<<<<< HEAD
-
-#ifndef __ASSEMBLY__
-=======
->>>>>>> d762f438
 
 #ifdef CONFIG_SA1111
 #define ARM_DMA_ZONE_SIZE	SZ_1M
