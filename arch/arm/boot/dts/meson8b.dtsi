--- conflicted
+++ resolved
@@ -106,56 +106,6 @@
 			#gpio-cells = <2>;
 			gpio-ranges = <&pinctrl_aobus 0 130 16>;
 		};
-<<<<<<< HEAD
-
-		uart_ao_a_pins: uart_ao_a {
-			mux {
-				groups = "uart_tx_ao_a", "uart_rx_ao_a";
-				function = "uart_ao";
-			};
-		};
-	};
-};
-
-&cbus {
-	clkc: clock-controller@4000 {
-		#clock-cells = <1>;
-		compatible = "amlogic,meson8b-clkc";
-		reg = <0x8000 0x4>, <0x4000 0x460>;
-	};
-
-	reset: reset-controller@4404 {
-		compatible = "amlogic,meson8b-reset";
-		reg = <0x4404 0x20>;
-		#reset-cells = <1>;
-	};
-
-	pwm_ab: pwm@8550 {
-		compatible = "amlogic,meson8b-pwm";
-		reg = <0x8550 0x10>;
-		#pwm-cells = <3>;
-		status = "disabled";
-	};
-
-	pwm_cd: pwm@8650 {
-		compatible = "amlogic,meson8b-pwm";
-		reg = <0x8650 0x10>;
-		#pwm-cells = <3>;
-		status = "disabled";
-	};
-
-	pwm_ef: pwm@86c0 {
-		compatible = "amlogic,meson8b-pwm";
-		reg = <0x86c0 0x10>;
-		#pwm-cells = <3>;
-		status = "disabled";
-	};
-
-	wdt: watchdog@9900 {
-		compatible = "amlogic,meson8b-wdt";
-		reg = <0x9900 0x8>;
-		interrupts = <0 0 1>;
-=======
 
 		uart_ao_a_pins: uart_ao_a {
 			mux {
@@ -185,7 +135,6 @@
 		reg = <0x86c0 0x10>;
 		#pwm-cells = <3>;
 		status = "disabled";
->>>>>>> bb176f67
 	};
 
 	pinctrl_cbus: pinctrl@9880 {
@@ -225,8 +174,6 @@
 	arm,filter-ranges = <0x100000 0xc0000000>;
 };
 
-<<<<<<< HEAD
-=======
 &pwm_ab {
 	compatible = "amlogic,meson8b-pwm";
 };
@@ -235,7 +182,6 @@
 	compatible = "amlogic,meson8b-pwm";
 };
 
->>>>>>> bb176f67
 &saradc {
 	compatible = "amlogic,meson8b-saradc", "amlogic,meson-saradc";
 	clocks = <&clkc CLKID_XTAL>,
@@ -284,11 +230,8 @@
 	clocks = <&clkc CLKID_USB>, <&clkc CLKID_USB1>;
 	clock-names = "usb_general", "usb";
 	resets = <&reset RESET_USB_OTG>;
-<<<<<<< HEAD
-=======
 };
 
 &wdt {
 	compatible = "amlogic,meson8b-wdt";
->>>>>>> bb176f67
 };