// SPDX-License-Identifier: GPL-2.0-or-later
/*
 *      NET3    Protocol independent device support routines.
 *
 *	Derived from the non IP parts of dev.c 1.0.19
 *              Authors:	Ross Biro
 *				Fred N. van Kempen, <waltje@uWalt.NL.Mugnet.ORG>
 *				Mark Evans, <evansmp@uhura.aston.ac.uk>
 *
 *	Additional Authors:
 *		Florian la Roche <rzsfl@rz.uni-sb.de>
 *		Alan Cox <gw4pts@gw4pts.ampr.org>
 *		David Hinds <dahinds@users.sourceforge.net>
 *		Alexey Kuznetsov <kuznet@ms2.inr.ac.ru>
 *		Adam Sulmicki <adam@cfar.umd.edu>
 *              Pekka Riikonen <priikone@poesidon.pspt.fi>
 *
 *	Changes:
 *              D.J. Barrow     :       Fixed bug where dev->refcnt gets set
 *                                      to 2 if register_netdev gets called
 *                                      before net_dev_init & also removed a
 *                                      few lines of code in the process.
 *		Alan Cox	:	device private ioctl copies fields back.
 *		Alan Cox	:	Transmit queue code does relevant
 *					stunts to keep the queue safe.
 *		Alan Cox	:	Fixed double lock.
 *		Alan Cox	:	Fixed promisc NULL pointer trap
 *		????????	:	Support the full private ioctl range
 *		Alan Cox	:	Moved ioctl permission check into
 *					drivers
 *		Tim Kordas	:	SIOCADDMULTI/SIOCDELMULTI
 *		Alan Cox	:	100 backlog just doesn't cut it when
 *					you start doing multicast video 8)
 *		Alan Cox	:	Rewrote net_bh and list manager.
 *              Alan Cox        :       Fix ETH_P_ALL echoback lengths.
 *		Alan Cox	:	Took out transmit every packet pass
 *					Saved a few bytes in the ioctl handler
 *		Alan Cox	:	Network driver sets packet type before
 *					calling netif_rx. Saves a function
 *					call a packet.
 *		Alan Cox	:	Hashed net_bh()
 *		Richard Kooijman:	Timestamp fixes.
 *		Alan Cox	:	Wrong field in SIOCGIFDSTADDR
 *		Alan Cox	:	Device lock protection.
 *              Alan Cox        :       Fixed nasty side effect of device close
 *					changes.
 *		Rudi Cilibrasi	:	Pass the right thing to
 *					set_mac_address()
 *		Dave Miller	:	32bit quantity for the device lock to
 *					make it work out on a Sparc.
 *		Bjorn Ekwall	:	Added KERNELD hack.
 *		Alan Cox	:	Cleaned up the backlog initialise.
 *		Craig Metz	:	SIOCGIFCONF fix if space for under
 *					1 device.
 *	    Thomas Bogendoerfer :	Return ENODEV for dev_open, if there
 *					is no device open function.
 *		Andi Kleen	:	Fix error reporting for SIOCGIFCONF
 *	    Michael Chastain	:	Fix signed/unsigned for SIOCGIFCONF
 *		Cyrus Durgin	:	Cleaned for KMOD
 *		Adam Sulmicki   :	Bug Fix : Network Device Unload
 *					A network device unload needs to purge
 *					the backlog queue.
 *	Paul Rusty Russell	:	SIOCSIFNAME
 *              Pekka Riikonen  :	Netdev boot-time settings code
 *              Andrew Morton   :       Make unregister_netdevice wait
 *                                      indefinitely on dev->refcnt
 *              J Hadi Salim    :       - Backlog queue sampling
 *				        - netif_rx() feedback
 */

#include <linux/uaccess.h>
#include <linux/bitops.h>
#include <linux/capability.h>
#include <linux/cpu.h>
#include <linux/types.h>
#include <linux/kernel.h>
#include <linux/hash.h>
#include <linux/slab.h>
#include <linux/sched.h>
#include <linux/sched/mm.h>
#include <linux/mutex.h>
#include <linux/string.h>
#include <linux/mm.h>
#include <linux/socket.h>
#include <linux/sockios.h>
#include <linux/errno.h>
#include <linux/interrupt.h>
#include <linux/if_ether.h>
#include <linux/netdevice.h>
#include <linux/etherdevice.h>
#include <linux/ethtool.h>
#include <linux/skbuff.h>
#include <linux/bpf.h>
#include <linux/bpf_trace.h>
#include <net/net_namespace.h>
#include <net/sock.h>
#include <net/busy_poll.h>
#include <linux/rtnetlink.h>
#include <linux/stat.h>
#include <net/dst.h>
#include <net/dst_metadata.h>
#include <net/pkt_sched.h>
#include <net/pkt_cls.h>
#include <net/checksum.h>
#include <net/xfrm.h>
#include <linux/highmem.h>
#include <linux/init.h>
#include <linux/module.h>
#include <linux/netpoll.h>
#include <linux/rcupdate.h>
#include <linux/delay.h>
#include <net/iw_handler.h>
#include <asm/current.h>
#include <linux/audit.h>
#include <linux/dmaengine.h>
#include <linux/err.h>
#include <linux/ctype.h>
#include <linux/if_arp.h>
#include <linux/if_vlan.h>
#include <linux/ip.h>
#include <net/ip.h>
#include <net/mpls.h>
#include <linux/ipv6.h>
#include <linux/in.h>
#include <linux/jhash.h>
#include <linux/random.h>
#include <trace/events/napi.h>
#include <trace/events/net.h>
#include <trace/events/skb.h>
#include <linux/inetdevice.h>
#include <linux/cpu_rmap.h>
#include <linux/static_key.h>
#include <linux/hashtable.h>
#include <linux/vmalloc.h>
#include <linux/if_macvlan.h>
#include <linux/errqueue.h>
#include <linux/hrtimer.h>
#include <linux/netfilter_ingress.h>
#include <linux/crash_dump.h>
#include <linux/sctp.h>
#include <net/udp_tunnel.h>
#include <linux/net_namespace.h>
#include <linux/indirect_call_wrapper.h>
#include <net/devlink.h>

#include "net-sysfs.h"

#define MAX_GRO_SKBS 8

/* This should be increased if a protocol with a bigger head is added. */
#define GRO_MAX_HEAD (MAX_HEADER + 128)

static DEFINE_SPINLOCK(ptype_lock);
static DEFINE_SPINLOCK(offload_lock);
struct list_head ptype_base[PTYPE_HASH_SIZE] __read_mostly;
struct list_head ptype_all __read_mostly;	/* Taps */
static struct list_head offload_base __read_mostly;

static int netif_rx_internal(struct sk_buff *skb);
static int call_netdevice_notifiers_info(unsigned long val,
					 struct netdev_notifier_info *info);
static int call_netdevice_notifiers_extack(unsigned long val,
					   struct net_device *dev,
					   struct netlink_ext_ack *extack);
static struct napi_struct *napi_by_id(unsigned int napi_id);

/*
 * The @dev_base_head list is protected by @dev_base_lock and the rtnl
 * semaphore.
 *
 * Pure readers hold dev_base_lock for reading, or rcu_read_lock()
 *
 * Writers must hold the rtnl semaphore while they loop through the
 * dev_base_head list, and hold dev_base_lock for writing when they do the
 * actual updates.  This allows pure readers to access the list even
 * while a writer is preparing to update it.
 *
 * To put it another way, dev_base_lock is held for writing only to
 * protect against pure readers; the rtnl semaphore provides the
 * protection against other writers.
 *
 * See, for example usages, register_netdevice() and
 * unregister_netdevice(), which must be called with the rtnl
 * semaphore held.
 */
DEFINE_RWLOCK(dev_base_lock);
EXPORT_SYMBOL(dev_base_lock);

static DEFINE_MUTEX(ifalias_mutex);

/* protects napi_hash addition/deletion and napi_gen_id */
static DEFINE_SPINLOCK(napi_hash_lock);

static unsigned int napi_gen_id = NR_CPUS;
static DEFINE_READ_MOSTLY_HASHTABLE(napi_hash, 8);

static seqcount_t devnet_rename_seq;

static inline void dev_base_seq_inc(struct net *net)
{
	while (++net->dev_base_seq == 0)
		;
}

static inline struct hlist_head *dev_name_hash(struct net *net, const char *name)
{
	unsigned int hash = full_name_hash(net, name, strnlen(name, IFNAMSIZ));

	return &net->dev_name_head[hash_32(hash, NETDEV_HASHBITS)];
}

static inline struct hlist_head *dev_index_hash(struct net *net, int ifindex)
{
	return &net->dev_index_head[ifindex & (NETDEV_HASHENTRIES - 1)];
}

static inline void rps_lock(struct softnet_data *sd)
{
#ifdef CONFIG_RPS
	spin_lock(&sd->input_pkt_queue.lock);
#endif
}

static inline void rps_unlock(struct softnet_data *sd)
{
#ifdef CONFIG_RPS
	spin_unlock(&sd->input_pkt_queue.lock);
#endif
}

static struct netdev_name_node *netdev_name_node_alloc(struct net_device *dev,
						       const char *name)
{
	struct netdev_name_node *name_node;

	name_node = kmalloc(sizeof(*name_node), GFP_KERNEL);
	if (!name_node)
		return NULL;
	INIT_HLIST_NODE(&name_node->hlist);
	name_node->dev = dev;
	name_node->name = name;
	return name_node;
}

static struct netdev_name_node *
netdev_name_node_head_alloc(struct net_device *dev)
{
	struct netdev_name_node *name_node;

	name_node = netdev_name_node_alloc(dev, dev->name);
	if (!name_node)
		return NULL;
	INIT_LIST_HEAD(&name_node->list);
	return name_node;
}

static void netdev_name_node_free(struct netdev_name_node *name_node)
{
	kfree(name_node);
}

static void netdev_name_node_add(struct net *net,
				 struct netdev_name_node *name_node)
{
	hlist_add_head_rcu(&name_node->hlist,
			   dev_name_hash(net, name_node->name));
}

static void netdev_name_node_del(struct netdev_name_node *name_node)
{
	hlist_del_rcu(&name_node->hlist);
}

static struct netdev_name_node *netdev_name_node_lookup(struct net *net,
							const char *name)
{
	struct hlist_head *head = dev_name_hash(net, name);
	struct netdev_name_node *name_node;

	hlist_for_each_entry(name_node, head, hlist)
		if (!strcmp(name_node->name, name))
			return name_node;
	return NULL;
}

static struct netdev_name_node *netdev_name_node_lookup_rcu(struct net *net,
							    const char *name)
{
	struct hlist_head *head = dev_name_hash(net, name);
	struct netdev_name_node *name_node;

	hlist_for_each_entry_rcu(name_node, head, hlist)
		if (!strcmp(name_node->name, name))
			return name_node;
	return NULL;
}

int netdev_name_node_alt_create(struct net_device *dev, const char *name)
{
	struct netdev_name_node *name_node;
	struct net *net = dev_net(dev);

	name_node = netdev_name_node_lookup(net, name);
	if (name_node)
		return -EEXIST;
	name_node = netdev_name_node_alloc(dev, name);
	if (!name_node)
		return -ENOMEM;
	netdev_name_node_add(net, name_node);
	/* The node that holds dev->name acts as a head of per-device list. */
	list_add_tail(&name_node->list, &dev->name_node->list);

	return 0;
}
EXPORT_SYMBOL(netdev_name_node_alt_create);

static void __netdev_name_node_alt_destroy(struct netdev_name_node *name_node)
{
	list_del(&name_node->list);
	netdev_name_node_del(name_node);
	kfree(name_node->name);
	netdev_name_node_free(name_node);
}

int netdev_name_node_alt_destroy(struct net_device *dev, const char *name)
{
	struct netdev_name_node *name_node;
	struct net *net = dev_net(dev);

	name_node = netdev_name_node_lookup(net, name);
	if (!name_node)
		return -ENOENT;
	/* lookup might have found our primary name or a name belonging
	 * to another device.
	 */
	if (name_node == dev->name_node || name_node->dev != dev)
		return -EINVAL;

	__netdev_name_node_alt_destroy(name_node);

	return 0;
}
EXPORT_SYMBOL(netdev_name_node_alt_destroy);

static void netdev_name_node_alt_flush(struct net_device *dev)
{
	struct netdev_name_node *name_node, *tmp;

	list_for_each_entry_safe(name_node, tmp, &dev->name_node->list, list)
		__netdev_name_node_alt_destroy(name_node);
}

/* Device list insertion */
static void list_netdevice(struct net_device *dev)
{
	struct net *net = dev_net(dev);

	ASSERT_RTNL();

	write_lock_bh(&dev_base_lock);
	list_add_tail_rcu(&dev->dev_list, &net->dev_base_head);
	netdev_name_node_add(net, dev->name_node);
	hlist_add_head_rcu(&dev->index_hlist,
			   dev_index_hash(net, dev->ifindex));
	write_unlock_bh(&dev_base_lock);

	dev_base_seq_inc(net);
}

/* Device list removal
 * caller must respect a RCU grace period before freeing/reusing dev
 */
static void unlist_netdevice(struct net_device *dev)
{
	ASSERT_RTNL();

	/* Unlink dev from the device chain */
	write_lock_bh(&dev_base_lock);
	list_del_rcu(&dev->dev_list);
	netdev_name_node_del(dev->name_node);
	hlist_del_rcu(&dev->index_hlist);
	write_unlock_bh(&dev_base_lock);

	dev_base_seq_inc(dev_net(dev));
}

/*
 *	Our notifier list
 */

static RAW_NOTIFIER_HEAD(netdev_chain);

/*
 *	Device drivers call our routines to queue packets here. We empty the
 *	queue in the local softnet handler.
 */

DEFINE_PER_CPU_ALIGNED(struct softnet_data, softnet_data);
EXPORT_PER_CPU_SYMBOL(softnet_data);

/*******************************************************************************
 *
 *		Protocol management and registration routines
 *
 *******************************************************************************/


/*
 *	Add a protocol ID to the list. Now that the input handler is
 *	smarter we can dispense with all the messy stuff that used to be
 *	here.
 *
 *	BEWARE!!! Protocol handlers, mangling input packets,
 *	MUST BE last in hash buckets and checking protocol handlers
 *	MUST start from promiscuous ptype_all chain in net_bh.
 *	It is true now, do not change it.
 *	Explanation follows: if protocol handler, mangling packet, will
 *	be the first on list, it is not able to sense, that packet
 *	is cloned and should be copied-on-write, so that it will
 *	change it and subsequent readers will get broken packet.
 *							--ANK (980803)
 */

static inline struct list_head *ptype_head(const struct packet_type *pt)
{
	if (pt->type == htons(ETH_P_ALL))
		return pt->dev ? &pt->dev->ptype_all : &ptype_all;
	else
		return pt->dev ? &pt->dev->ptype_specific :
				 &ptype_base[ntohs(pt->type) & PTYPE_HASH_MASK];
}

/**
 *	dev_add_pack - add packet handler
 *	@pt: packet type declaration
 *
 *	Add a protocol handler to the networking stack. The passed &packet_type
 *	is linked into kernel lists and may not be freed until it has been
 *	removed from the kernel lists.
 *
 *	This call does not sleep therefore it can not
 *	guarantee all CPU's that are in middle of receiving packets
 *	will see the new packet type (until the next received packet).
 */

void dev_add_pack(struct packet_type *pt)
{
	struct list_head *head = ptype_head(pt);

	spin_lock(&ptype_lock);
	list_add_rcu(&pt->list, head);
	spin_unlock(&ptype_lock);
}
EXPORT_SYMBOL(dev_add_pack);

/**
 *	__dev_remove_pack	 - remove packet handler
 *	@pt: packet type declaration
 *
 *	Remove a protocol handler that was previously added to the kernel
 *	protocol handlers by dev_add_pack(). The passed &packet_type is removed
 *	from the kernel lists and can be freed or reused once this function
 *	returns.
 *
 *      The packet type might still be in use by receivers
 *	and must not be freed until after all the CPU's have gone
 *	through a quiescent state.
 */
void __dev_remove_pack(struct packet_type *pt)
{
	struct list_head *head = ptype_head(pt);
	struct packet_type *pt1;

	spin_lock(&ptype_lock);

	list_for_each_entry(pt1, head, list) {
		if (pt == pt1) {
			list_del_rcu(&pt->list);
			goto out;
		}
	}

	pr_warn("dev_remove_pack: %p not found\n", pt);
out:
	spin_unlock(&ptype_lock);
}
EXPORT_SYMBOL(__dev_remove_pack);

/**
 *	dev_remove_pack	 - remove packet handler
 *	@pt: packet type declaration
 *
 *	Remove a protocol handler that was previously added to the kernel
 *	protocol handlers by dev_add_pack(). The passed &packet_type is removed
 *	from the kernel lists and can be freed or reused once this function
 *	returns.
 *
 *	This call sleeps to guarantee that no CPU is looking at the packet
 *	type after return.
 */
void dev_remove_pack(struct packet_type *pt)
{
	__dev_remove_pack(pt);

	synchronize_net();
}
EXPORT_SYMBOL(dev_remove_pack);


/**
 *	dev_add_offload - register offload handlers
 *	@po: protocol offload declaration
 *
 *	Add protocol offload handlers to the networking stack. The passed
 *	&proto_offload is linked into kernel lists and may not be freed until
 *	it has been removed from the kernel lists.
 *
 *	This call does not sleep therefore it can not
 *	guarantee all CPU's that are in middle of receiving packets
 *	will see the new offload handlers (until the next received packet).
 */
void dev_add_offload(struct packet_offload *po)
{
	struct packet_offload *elem;

	spin_lock(&offload_lock);
	list_for_each_entry(elem, &offload_base, list) {
		if (po->priority < elem->priority)
			break;
	}
	list_add_rcu(&po->list, elem->list.prev);
	spin_unlock(&offload_lock);
}
EXPORT_SYMBOL(dev_add_offload);

/**
 *	__dev_remove_offload	 - remove offload handler
 *	@po: packet offload declaration
 *
 *	Remove a protocol offload handler that was previously added to the
 *	kernel offload handlers by dev_add_offload(). The passed &offload_type
 *	is removed from the kernel lists and can be freed or reused once this
 *	function returns.
 *
 *      The packet type might still be in use by receivers
 *	and must not be freed until after all the CPU's have gone
 *	through a quiescent state.
 */
static void __dev_remove_offload(struct packet_offload *po)
{
	struct list_head *head = &offload_base;
	struct packet_offload *po1;

	spin_lock(&offload_lock);

	list_for_each_entry(po1, head, list) {
		if (po == po1) {
			list_del_rcu(&po->list);
			goto out;
		}
	}

	pr_warn("dev_remove_offload: %p not found\n", po);
out:
	spin_unlock(&offload_lock);
}

/**
 *	dev_remove_offload	 - remove packet offload handler
 *	@po: packet offload declaration
 *
 *	Remove a packet offload handler that was previously added to the kernel
 *	offload handlers by dev_add_offload(). The passed &offload_type is
 *	removed from the kernel lists and can be freed or reused once this
 *	function returns.
 *
 *	This call sleeps to guarantee that no CPU is looking at the packet
 *	type after return.
 */
void dev_remove_offload(struct packet_offload *po)
{
	__dev_remove_offload(po);

	synchronize_net();
}
EXPORT_SYMBOL(dev_remove_offload);

/******************************************************************************
 *
 *		      Device Boot-time Settings Routines
 *
 ******************************************************************************/

/* Boot time configuration table */
static struct netdev_boot_setup dev_boot_setup[NETDEV_BOOT_SETUP_MAX];

/**
 *	netdev_boot_setup_add	- add new setup entry
 *	@name: name of the device
 *	@map: configured settings for the device
 *
 *	Adds new setup entry to the dev_boot_setup list.  The function
 *	returns 0 on error and 1 on success.  This is a generic routine to
 *	all netdevices.
 */
static int netdev_boot_setup_add(char *name, struct ifmap *map)
{
	struct netdev_boot_setup *s;
	int i;

	s = dev_boot_setup;
	for (i = 0; i < NETDEV_BOOT_SETUP_MAX; i++) {
		if (s[i].name[0] == '\0' || s[i].name[0] == ' ') {
			memset(s[i].name, 0, sizeof(s[i].name));
			strlcpy(s[i].name, name, IFNAMSIZ);
			memcpy(&s[i].map, map, sizeof(s[i].map));
			break;
		}
	}

	return i >= NETDEV_BOOT_SETUP_MAX ? 0 : 1;
}

/**
 * netdev_boot_setup_check	- check boot time settings
 * @dev: the netdevice
 *
 * Check boot time settings for the device.
 * The found settings are set for the device to be used
 * later in the device probing.
 * Returns 0 if no settings found, 1 if they are.
 */
int netdev_boot_setup_check(struct net_device *dev)
{
	struct netdev_boot_setup *s = dev_boot_setup;
	int i;

	for (i = 0; i < NETDEV_BOOT_SETUP_MAX; i++) {
		if (s[i].name[0] != '\0' && s[i].name[0] != ' ' &&
		    !strcmp(dev->name, s[i].name)) {
			dev->irq = s[i].map.irq;
			dev->base_addr = s[i].map.base_addr;
			dev->mem_start = s[i].map.mem_start;
			dev->mem_end = s[i].map.mem_end;
			return 1;
		}
	}
	return 0;
}
EXPORT_SYMBOL(netdev_boot_setup_check);


/**
 * netdev_boot_base	- get address from boot time settings
 * @prefix: prefix for network device
 * @unit: id for network device
 *
 * Check boot time settings for the base address of device.
 * The found settings are set for the device to be used
 * later in the device probing.
 * Returns 0 if no settings found.
 */
unsigned long netdev_boot_base(const char *prefix, int unit)
{
	const struct netdev_boot_setup *s = dev_boot_setup;
	char name[IFNAMSIZ];
	int i;

	sprintf(name, "%s%d", prefix, unit);

	/*
	 * If device already registered then return base of 1
	 * to indicate not to probe for this interface
	 */
	if (__dev_get_by_name(&init_net, name))
		return 1;

	for (i = 0; i < NETDEV_BOOT_SETUP_MAX; i++)
		if (!strcmp(name, s[i].name))
			return s[i].map.base_addr;
	return 0;
}

/*
 * Saves at boot time configured settings for any netdevice.
 */
int __init netdev_boot_setup(char *str)
{
	int ints[5];
	struct ifmap map;

	str = get_options(str, ARRAY_SIZE(ints), ints);
	if (!str || !*str)
		return 0;

	/* Save settings */
	memset(&map, 0, sizeof(map));
	if (ints[0] > 0)
		map.irq = ints[1];
	if (ints[0] > 1)
		map.base_addr = ints[2];
	if (ints[0] > 2)
		map.mem_start = ints[3];
	if (ints[0] > 3)
		map.mem_end = ints[4];

	/* Add new entry to the list */
	return netdev_boot_setup_add(str, &map);
}

__setup("netdev=", netdev_boot_setup);

/*******************************************************************************
 *
 *			    Device Interface Subroutines
 *
 *******************************************************************************/

/**
 *	dev_get_iflink	- get 'iflink' value of a interface
 *	@dev: targeted interface
 *
 *	Indicates the ifindex the interface is linked to.
 *	Physical interfaces have the same 'ifindex' and 'iflink' values.
 */

int dev_get_iflink(const struct net_device *dev)
{
	if (dev->netdev_ops && dev->netdev_ops->ndo_get_iflink)
		return dev->netdev_ops->ndo_get_iflink(dev);

	return dev->ifindex;
}
EXPORT_SYMBOL(dev_get_iflink);

/**
 *	dev_fill_metadata_dst - Retrieve tunnel egress information.
 *	@dev: targeted interface
 *	@skb: The packet.
 *
 *	For better visibility of tunnel traffic OVS needs to retrieve
 *	egress tunnel information for a packet. Following API allows
 *	user to get this info.
 */
int dev_fill_metadata_dst(struct net_device *dev, struct sk_buff *skb)
{
	struct ip_tunnel_info *info;

	if (!dev->netdev_ops  || !dev->netdev_ops->ndo_fill_metadata_dst)
		return -EINVAL;

	info = skb_tunnel_info_unclone(skb);
	if (!info)
		return -ENOMEM;
	if (unlikely(!(info->mode & IP_TUNNEL_INFO_TX)))
		return -EINVAL;

	return dev->netdev_ops->ndo_fill_metadata_dst(dev, skb);
}
EXPORT_SYMBOL_GPL(dev_fill_metadata_dst);

/**
 *	__dev_get_by_name	- find a device by its name
 *	@net: the applicable net namespace
 *	@name: name to find
 *
 *	Find an interface by name. Must be called under RTNL semaphore
 *	or @dev_base_lock. If the name is found a pointer to the device
 *	is returned. If the name is not found then %NULL is returned. The
 *	reference counters are not incremented so the caller must be
 *	careful with locks.
 */

struct net_device *__dev_get_by_name(struct net *net, const char *name)
{
	struct netdev_name_node *node_name;

	node_name = netdev_name_node_lookup(net, name);
	return node_name ? node_name->dev : NULL;
}
EXPORT_SYMBOL(__dev_get_by_name);

/**
 * dev_get_by_name_rcu	- find a device by its name
 * @net: the applicable net namespace
 * @name: name to find
 *
 * Find an interface by name.
 * If the name is found a pointer to the device is returned.
 * If the name is not found then %NULL is returned.
 * The reference counters are not incremented so the caller must be
 * careful with locks. The caller must hold RCU lock.
 */

struct net_device *dev_get_by_name_rcu(struct net *net, const char *name)
{
	struct netdev_name_node *node_name;

	node_name = netdev_name_node_lookup_rcu(net, name);
	return node_name ? node_name->dev : NULL;
}
EXPORT_SYMBOL(dev_get_by_name_rcu);

/**
 *	dev_get_by_name		- find a device by its name
 *	@net: the applicable net namespace
 *	@name: name to find
 *
 *	Find an interface by name. This can be called from any
 *	context and does its own locking. The returned handle has
 *	the usage count incremented and the caller must use dev_put() to
 *	release it when it is no longer needed. %NULL is returned if no
 *	matching device is found.
 */

struct net_device *dev_get_by_name(struct net *net, const char *name)
{
	struct net_device *dev;

	rcu_read_lock();
	dev = dev_get_by_name_rcu(net, name);
	if (dev)
		dev_hold(dev);
	rcu_read_unlock();
	return dev;
}
EXPORT_SYMBOL(dev_get_by_name);

/**
 *	__dev_get_by_index - find a device by its ifindex
 *	@net: the applicable net namespace
 *	@ifindex: index of device
 *
 *	Search for an interface by index. Returns %NULL if the device
 *	is not found or a pointer to the device. The device has not
 *	had its reference counter increased so the caller must be careful
 *	about locking. The caller must hold either the RTNL semaphore
 *	or @dev_base_lock.
 */

struct net_device *__dev_get_by_index(struct net *net, int ifindex)
{
	struct net_device *dev;
	struct hlist_head *head = dev_index_hash(net, ifindex);

	hlist_for_each_entry(dev, head, index_hlist)
		if (dev->ifindex == ifindex)
			return dev;

	return NULL;
}
EXPORT_SYMBOL(__dev_get_by_index);

/**
 *	dev_get_by_index_rcu - find a device by its ifindex
 *	@net: the applicable net namespace
 *	@ifindex: index of device
 *
 *	Search for an interface by index. Returns %NULL if the device
 *	is not found or a pointer to the device. The device has not
 *	had its reference counter increased so the caller must be careful
 *	about locking. The caller must hold RCU lock.
 */

struct net_device *dev_get_by_index_rcu(struct net *net, int ifindex)
{
	struct net_device *dev;
	struct hlist_head *head = dev_index_hash(net, ifindex);

	hlist_for_each_entry_rcu(dev, head, index_hlist)
		if (dev->ifindex == ifindex)
			return dev;

	return NULL;
}
EXPORT_SYMBOL(dev_get_by_index_rcu);


/**
 *	dev_get_by_index - find a device by its ifindex
 *	@net: the applicable net namespace
 *	@ifindex: index of device
 *
 *	Search for an interface by index. Returns NULL if the device
 *	is not found or a pointer to the device. The device returned has
 *	had a reference added and the pointer is safe until the user calls
 *	dev_put to indicate they have finished with it.
 */

struct net_device *dev_get_by_index(struct net *net, int ifindex)
{
	struct net_device *dev;

	rcu_read_lock();
	dev = dev_get_by_index_rcu(net, ifindex);
	if (dev)
		dev_hold(dev);
	rcu_read_unlock();
	return dev;
}
EXPORT_SYMBOL(dev_get_by_index);

/**
 *	dev_get_by_napi_id - find a device by napi_id
 *	@napi_id: ID of the NAPI struct
 *
 *	Search for an interface by NAPI ID. Returns %NULL if the device
 *	is not found or a pointer to the device. The device has not had
 *	its reference counter increased so the caller must be careful
 *	about locking. The caller must hold RCU lock.
 */

struct net_device *dev_get_by_napi_id(unsigned int napi_id)
{
	struct napi_struct *napi;

	WARN_ON_ONCE(!rcu_read_lock_held());

	if (napi_id < MIN_NAPI_ID)
		return NULL;

	napi = napi_by_id(napi_id);

	return napi ? napi->dev : NULL;
}
EXPORT_SYMBOL(dev_get_by_napi_id);

/**
 *	netdev_get_name - get a netdevice name, knowing its ifindex.
 *	@net: network namespace
 *	@name: a pointer to the buffer where the name will be stored.
 *	@ifindex: the ifindex of the interface to get the name from.
 *
 *	The use of raw_seqcount_begin() and cond_resched() before
 *	retrying is required as we want to give the writers a chance
 *	to complete when CONFIG_PREEMPTION is not set.
 */
int netdev_get_name(struct net *net, char *name, int ifindex)
{
	struct net_device *dev;
	unsigned int seq;

retry:
	seq = raw_seqcount_begin(&devnet_rename_seq);
	rcu_read_lock();
	dev = dev_get_by_index_rcu(net, ifindex);
	if (!dev) {
		rcu_read_unlock();
		return -ENODEV;
	}

	strcpy(name, dev->name);
	rcu_read_unlock();
	if (read_seqcount_retry(&devnet_rename_seq, seq)) {
		cond_resched();
		goto retry;
	}

	return 0;
}

/**
 *	dev_getbyhwaddr_rcu - find a device by its hardware address
 *	@net: the applicable net namespace
 *	@type: media type of device
 *	@ha: hardware address
 *
 *	Search for an interface by MAC address. Returns NULL if the device
 *	is not found or a pointer to the device.
 *	The caller must hold RCU or RTNL.
 *	The returned device has not had its ref count increased
 *	and the caller must therefore be careful about locking
 *
 */

struct net_device *dev_getbyhwaddr_rcu(struct net *net, unsigned short type,
				       const char *ha)
{
	struct net_device *dev;

	for_each_netdev_rcu(net, dev)
		if (dev->type == type &&
		    !memcmp(dev->dev_addr, ha, dev->addr_len))
			return dev;

	return NULL;
}
EXPORT_SYMBOL(dev_getbyhwaddr_rcu);

struct net_device *__dev_getfirstbyhwtype(struct net *net, unsigned short type)
{
	struct net_device *dev;

	ASSERT_RTNL();
	for_each_netdev(net, dev)
		if (dev->type == type)
			return dev;

	return NULL;
}
EXPORT_SYMBOL(__dev_getfirstbyhwtype);

struct net_device *dev_getfirstbyhwtype(struct net *net, unsigned short type)
{
	struct net_device *dev, *ret = NULL;

	rcu_read_lock();
	for_each_netdev_rcu(net, dev)
		if (dev->type == type) {
			dev_hold(dev);
			ret = dev;
			break;
		}
	rcu_read_unlock();
	return ret;
}
EXPORT_SYMBOL(dev_getfirstbyhwtype);

/**
 *	__dev_get_by_flags - find any device with given flags
 *	@net: the applicable net namespace
 *	@if_flags: IFF_* values
 *	@mask: bitmask of bits in if_flags to check
 *
 *	Search for any interface with the given flags. Returns NULL if a device
 *	is not found or a pointer to the device. Must be called inside
 *	rtnl_lock(), and result refcount is unchanged.
 */

struct net_device *__dev_get_by_flags(struct net *net, unsigned short if_flags,
				      unsigned short mask)
{
	struct net_device *dev, *ret;

	ASSERT_RTNL();

	ret = NULL;
	for_each_netdev(net, dev) {
		if (((dev->flags ^ if_flags) & mask) == 0) {
			ret = dev;
			break;
		}
	}
	return ret;
}
EXPORT_SYMBOL(__dev_get_by_flags);

/**
 *	dev_valid_name - check if name is okay for network device
 *	@name: name string
 *
 *	Network device names need to be valid file names to
 *	to allow sysfs to work.  We also disallow any kind of
 *	whitespace.
 */
bool dev_valid_name(const char *name)
{
	if (*name == '\0')
		return false;
	if (strnlen(name, IFNAMSIZ) == IFNAMSIZ)
		return false;
	if (!strcmp(name, ".") || !strcmp(name, ".."))
		return false;

	while (*name) {
		if (*name == '/' || *name == ':' || isspace(*name))
			return false;
		name++;
	}
	return true;
}
EXPORT_SYMBOL(dev_valid_name);

/**
 *	__dev_alloc_name - allocate a name for a device
 *	@net: network namespace to allocate the device name in
 *	@name: name format string
 *	@buf:  scratch buffer and result name string
 *
 *	Passed a format string - eg "lt%d" it will try and find a suitable
 *	id. It scans list of devices to build up a free map, then chooses
 *	the first empty slot. The caller must hold the dev_base or rtnl lock
 *	while allocating the name and adding the device in order to avoid
 *	duplicates.
 *	Limited to bits_per_byte * page size devices (ie 32K on most platforms).
 *	Returns the number of the unit assigned or a negative errno code.
 */

static int __dev_alloc_name(struct net *net, const char *name, char *buf)
{
	int i = 0;
	const char *p;
	const int max_netdevices = 8*PAGE_SIZE;
	unsigned long *inuse;
	struct net_device *d;

	if (!dev_valid_name(name))
		return -EINVAL;

	p = strchr(name, '%');
	if (p) {
		/*
		 * Verify the string as this thing may have come from
		 * the user.  There must be either one "%d" and no other "%"
		 * characters.
		 */
		if (p[1] != 'd' || strchr(p + 2, '%'))
			return -EINVAL;

		/* Use one page as a bit array of possible slots */
		inuse = (unsigned long *) get_zeroed_page(GFP_ATOMIC);
		if (!inuse)
			return -ENOMEM;

		for_each_netdev(net, d) {
			if (!sscanf(d->name, name, &i))
				continue;
			if (i < 0 || i >= max_netdevices)
				continue;

			/*  avoid cases where sscanf is not exact inverse of printf */
			snprintf(buf, IFNAMSIZ, name, i);
			if (!strncmp(buf, d->name, IFNAMSIZ))
				set_bit(i, inuse);
		}

		i = find_first_zero_bit(inuse, max_netdevices);
		free_page((unsigned long) inuse);
	}

	snprintf(buf, IFNAMSIZ, name, i);
	if (!__dev_get_by_name(net, buf))
		return i;

	/* It is possible to run out of possible slots
	 * when the name is long and there isn't enough space left
	 * for the digits, or if all bits are used.
	 */
	return -ENFILE;
}

static int dev_alloc_name_ns(struct net *net,
			     struct net_device *dev,
			     const char *name)
{
	char buf[IFNAMSIZ];
	int ret;

	BUG_ON(!net);
	ret = __dev_alloc_name(net, name, buf);
	if (ret >= 0)
		strlcpy(dev->name, buf, IFNAMSIZ);
	return ret;
}

/**
 *	dev_alloc_name - allocate a name for a device
 *	@dev: device
 *	@name: name format string
 *
 *	Passed a format string - eg "lt%d" it will try and find a suitable
 *	id. It scans list of devices to build up a free map, then chooses
 *	the first empty slot. The caller must hold the dev_base or rtnl lock
 *	while allocating the name and adding the device in order to avoid
 *	duplicates.
 *	Limited to bits_per_byte * page size devices (ie 32K on most platforms).
 *	Returns the number of the unit assigned or a negative errno code.
 */

int dev_alloc_name(struct net_device *dev, const char *name)
{
	return dev_alloc_name_ns(dev_net(dev), dev, name);
}
EXPORT_SYMBOL(dev_alloc_name);

static int dev_get_valid_name(struct net *net, struct net_device *dev,
			      const char *name)
{
	BUG_ON(!net);

	if (!dev_valid_name(name))
		return -EINVAL;

	if (strchr(name, '%'))
		return dev_alloc_name_ns(net, dev, name);
	else if (__dev_get_by_name(net, name))
		return -EEXIST;
	else if (dev->name != name)
		strlcpy(dev->name, name, IFNAMSIZ);

	return 0;
}

/**
 *	dev_change_name - change name of a device
 *	@dev: device
 *	@newname: name (or format string) must be at least IFNAMSIZ
 *
 *	Change name of a device, can pass format strings "eth%d".
 *	for wildcarding.
 */
int dev_change_name(struct net_device *dev, const char *newname)
{
	unsigned char old_assign_type;
	char oldname[IFNAMSIZ];
	int err = 0;
	int ret;
	struct net *net;

	ASSERT_RTNL();
	BUG_ON(!dev_net(dev));

	net = dev_net(dev);

	/* Some auto-enslaved devices e.g. failover slaves are
	 * special, as userspace might rename the device after
	 * the interface had been brought up and running since
	 * the point kernel initiated auto-enslavement. Allow
	 * live name change even when these slave devices are
	 * up and running.
	 *
	 * Typically, users of these auto-enslaving devices
	 * don't actually care about slave name change, as
	 * they are supposed to operate on master interface
	 * directly.
	 */
	if (dev->flags & IFF_UP &&
	    likely(!(dev->priv_flags & IFF_LIVE_RENAME_OK)))
		return -EBUSY;

	write_seqcount_begin(&devnet_rename_seq);

	if (strncmp(newname, dev->name, IFNAMSIZ) == 0) {
		write_seqcount_end(&devnet_rename_seq);
		return 0;
	}

	memcpy(oldname, dev->name, IFNAMSIZ);

	err = dev_get_valid_name(net, dev, newname);
	if (err < 0) {
		write_seqcount_end(&devnet_rename_seq);
		return err;
	}

	if (oldname[0] && !strchr(oldname, '%'))
		netdev_info(dev, "renamed from %s\n", oldname);

	old_assign_type = dev->name_assign_type;
	dev->name_assign_type = NET_NAME_RENAMED;

rollback:
	ret = device_rename(&dev->dev, dev->name);
	if (ret) {
		memcpy(dev->name, oldname, IFNAMSIZ);
		dev->name_assign_type = old_assign_type;
		write_seqcount_end(&devnet_rename_seq);
		return ret;
	}

	write_seqcount_end(&devnet_rename_seq);

	netdev_adjacent_rename_links(dev, oldname);

	write_lock_bh(&dev_base_lock);
	netdev_name_node_del(dev->name_node);
	write_unlock_bh(&dev_base_lock);

	synchronize_rcu();

	write_lock_bh(&dev_base_lock);
	netdev_name_node_add(net, dev->name_node);
	write_unlock_bh(&dev_base_lock);

	ret = call_netdevice_notifiers(NETDEV_CHANGENAME, dev);
	ret = notifier_to_errno(ret);

	if (ret) {
		/* err >= 0 after dev_alloc_name() or stores the first errno */
		if (err >= 0) {
			err = ret;
			write_seqcount_begin(&devnet_rename_seq);
			memcpy(dev->name, oldname, IFNAMSIZ);
			memcpy(oldname, newname, IFNAMSIZ);
			dev->name_assign_type = old_assign_type;
			old_assign_type = NET_NAME_RENAMED;
			goto rollback;
		} else {
			pr_err("%s: name change rollback failed: %d\n",
			       dev->name, ret);
		}
	}

	return err;
}

/**
 *	dev_set_alias - change ifalias of a device
 *	@dev: device
 *	@alias: name up to IFALIASZ
 *	@len: limit of bytes to copy from info
 *
 *	Set ifalias for a device,
 */
int dev_set_alias(struct net_device *dev, const char *alias, size_t len)
{
	struct dev_ifalias *new_alias = NULL;

	if (len >= IFALIASZ)
		return -EINVAL;

	if (len) {
		new_alias = kmalloc(sizeof(*new_alias) + len + 1, GFP_KERNEL);
		if (!new_alias)
			return -ENOMEM;

		memcpy(new_alias->ifalias, alias, len);
		new_alias->ifalias[len] = 0;
	}

	mutex_lock(&ifalias_mutex);
	new_alias = rcu_replace_pointer(dev->ifalias, new_alias,
					mutex_is_locked(&ifalias_mutex));
	mutex_unlock(&ifalias_mutex);

	if (new_alias)
		kfree_rcu(new_alias, rcuhead);

	return len;
}
EXPORT_SYMBOL(dev_set_alias);

/**
 *	dev_get_alias - get ifalias of a device
 *	@dev: device
 *	@name: buffer to store name of ifalias
 *	@len: size of buffer
 *
 *	get ifalias for a device.  Caller must make sure dev cannot go
 *	away,  e.g. rcu read lock or own a reference count to device.
 */
int dev_get_alias(const struct net_device *dev, char *name, size_t len)
{
	const struct dev_ifalias *alias;
	int ret = 0;

	rcu_read_lock();
	alias = rcu_dereference(dev->ifalias);
	if (alias)
		ret = snprintf(name, len, "%s", alias->ifalias);
	rcu_read_unlock();

	return ret;
}

/**
 *	netdev_features_change - device changes features
 *	@dev: device to cause notification
 *
 *	Called to indicate a device has changed features.
 */
void netdev_features_change(struct net_device *dev)
{
	call_netdevice_notifiers(NETDEV_FEAT_CHANGE, dev);
}
EXPORT_SYMBOL(netdev_features_change);

/**
 *	netdev_state_change - device changes state
 *	@dev: device to cause notification
 *
 *	Called to indicate a device has changed state. This function calls
 *	the notifier chains for netdev_chain and sends a NEWLINK message
 *	to the routing socket.
 */
void netdev_state_change(struct net_device *dev)
{
	if (dev->flags & IFF_UP) {
		struct netdev_notifier_change_info change_info = {
			.info.dev = dev,
		};

		call_netdevice_notifiers_info(NETDEV_CHANGE,
					      &change_info.info);
		rtmsg_ifinfo(RTM_NEWLINK, dev, 0, GFP_KERNEL);
	}
}
EXPORT_SYMBOL(netdev_state_change);

/**
 * netdev_notify_peers - notify network peers about existence of @dev
 * @dev: network device
 *
 * Generate traffic such that interested network peers are aware of
 * @dev, such as by generating a gratuitous ARP. This may be used when
 * a device wants to inform the rest of the network about some sort of
 * reconfiguration such as a failover event or virtual machine
 * migration.
 */
void netdev_notify_peers(struct net_device *dev)
{
	rtnl_lock();
	call_netdevice_notifiers(NETDEV_NOTIFY_PEERS, dev);
	call_netdevice_notifiers(NETDEV_RESEND_IGMP, dev);
	rtnl_unlock();
}
EXPORT_SYMBOL(netdev_notify_peers);

static int __dev_open(struct net_device *dev, struct netlink_ext_ack *extack)
{
	const struct net_device_ops *ops = dev->netdev_ops;
	int ret;

	ASSERT_RTNL();

	if (!netif_device_present(dev))
		return -ENODEV;

	/* Block netpoll from trying to do any rx path servicing.
	 * If we don't do this there is a chance ndo_poll_controller
	 * or ndo_poll may be running while we open the device
	 */
	netpoll_poll_disable(dev);

	ret = call_netdevice_notifiers_extack(NETDEV_PRE_UP, dev, extack);
	ret = notifier_to_errno(ret);
	if (ret)
		return ret;

	set_bit(__LINK_STATE_START, &dev->state);

	if (ops->ndo_validate_addr)
		ret = ops->ndo_validate_addr(dev);

	if (!ret && ops->ndo_open)
		ret = ops->ndo_open(dev);

	netpoll_poll_enable(dev);

	if (ret)
		clear_bit(__LINK_STATE_START, &dev->state);
	else {
		dev->flags |= IFF_UP;
		dev_set_rx_mode(dev);
		dev_activate(dev);
		add_device_randomness(dev->dev_addr, dev->addr_len);
	}

	return ret;
}

/**
 *	dev_open	- prepare an interface for use.
 *	@dev: device to open
 *	@extack: netlink extended ack
 *
 *	Takes a device from down to up state. The device's private open
 *	function is invoked and then the multicast lists are loaded. Finally
 *	the device is moved into the up state and a %NETDEV_UP message is
 *	sent to the netdev notifier chain.
 *
 *	Calling this function on an active interface is a nop. On a failure
 *	a negative errno code is returned.
 */
int dev_open(struct net_device *dev, struct netlink_ext_ack *extack)
{
	int ret;

	if (dev->flags & IFF_UP)
		return 0;

	ret = __dev_open(dev, extack);
	if (ret < 0)
		return ret;

	rtmsg_ifinfo(RTM_NEWLINK, dev, IFF_UP|IFF_RUNNING, GFP_KERNEL);
	call_netdevice_notifiers(NETDEV_UP, dev);

	return ret;
}
EXPORT_SYMBOL(dev_open);

static void __dev_close_many(struct list_head *head)
{
	struct net_device *dev;

	ASSERT_RTNL();
	might_sleep();

	list_for_each_entry(dev, head, close_list) {
		/* Temporarily disable netpoll until the interface is down */
		netpoll_poll_disable(dev);

		call_netdevice_notifiers(NETDEV_GOING_DOWN, dev);

		clear_bit(__LINK_STATE_START, &dev->state);

		/* Synchronize to scheduled poll. We cannot touch poll list, it
		 * can be even on different cpu. So just clear netif_running().
		 *
		 * dev->stop() will invoke napi_disable() on all of it's
		 * napi_struct instances on this device.
		 */
		smp_mb__after_atomic(); /* Commit netif_running(). */
	}

	dev_deactivate_many(head);

	list_for_each_entry(dev, head, close_list) {
		const struct net_device_ops *ops = dev->netdev_ops;

		/*
		 *	Call the device specific close. This cannot fail.
		 *	Only if device is UP
		 *
		 *	We allow it to be called even after a DETACH hot-plug
		 *	event.
		 */
		if (ops->ndo_stop)
			ops->ndo_stop(dev);

		dev->flags &= ~IFF_UP;
		netpoll_poll_enable(dev);
	}
}

static void __dev_close(struct net_device *dev)
{
	LIST_HEAD(single);

	list_add(&dev->close_list, &single);
	__dev_close_many(&single);
	list_del(&single);
}

void dev_close_many(struct list_head *head, bool unlink)
{
	struct net_device *dev, *tmp;

	/* Remove the devices that don't need to be closed */
	list_for_each_entry_safe(dev, tmp, head, close_list)
		if (!(dev->flags & IFF_UP))
			list_del_init(&dev->close_list);

	__dev_close_many(head);

	list_for_each_entry_safe(dev, tmp, head, close_list) {
		rtmsg_ifinfo(RTM_NEWLINK, dev, IFF_UP|IFF_RUNNING, GFP_KERNEL);
		call_netdevice_notifiers(NETDEV_DOWN, dev);
		if (unlink)
			list_del_init(&dev->close_list);
	}
}
EXPORT_SYMBOL(dev_close_many);

/**
 *	dev_close - shutdown an interface.
 *	@dev: device to shutdown
 *
 *	This function moves an active device into down state. A
 *	%NETDEV_GOING_DOWN is sent to the netdev notifier chain. The device
 *	is then deactivated and finally a %NETDEV_DOWN is sent to the notifier
 *	chain.
 */
void dev_close(struct net_device *dev)
{
	if (dev->flags & IFF_UP) {
		LIST_HEAD(single);

		list_add(&dev->close_list, &single);
		dev_close_many(&single, true);
		list_del(&single);
	}
}
EXPORT_SYMBOL(dev_close);


/**
 *	dev_disable_lro - disable Large Receive Offload on a device
 *	@dev: device
 *
 *	Disable Large Receive Offload (LRO) on a net device.  Must be
 *	called under RTNL.  This is needed if received packets may be
 *	forwarded to another interface.
 */
void dev_disable_lro(struct net_device *dev)
{
	struct net_device *lower_dev;
	struct list_head *iter;

	dev->wanted_features &= ~NETIF_F_LRO;
	netdev_update_features(dev);

	if (unlikely(dev->features & NETIF_F_LRO))
		netdev_WARN(dev, "failed to disable LRO!\n");

	netdev_for_each_lower_dev(dev, lower_dev, iter)
		dev_disable_lro(lower_dev);
}
EXPORT_SYMBOL(dev_disable_lro);

/**
 *	dev_disable_gro_hw - disable HW Generic Receive Offload on a device
 *	@dev: device
 *
 *	Disable HW Generic Receive Offload (GRO_HW) on a net device.  Must be
 *	called under RTNL.  This is needed if Generic XDP is installed on
 *	the device.
 */
static void dev_disable_gro_hw(struct net_device *dev)
{
	dev->wanted_features &= ~NETIF_F_GRO_HW;
	netdev_update_features(dev);

	if (unlikely(dev->features & NETIF_F_GRO_HW))
		netdev_WARN(dev, "failed to disable GRO_HW!\n");
}

const char *netdev_cmd_to_name(enum netdev_cmd cmd)
{
#define N(val) 						\
	case NETDEV_##val:				\
		return "NETDEV_" __stringify(val);
	switch (cmd) {
	N(UP) N(DOWN) N(REBOOT) N(CHANGE) N(REGISTER) N(UNREGISTER)
	N(CHANGEMTU) N(CHANGEADDR) N(GOING_DOWN) N(CHANGENAME) N(FEAT_CHANGE)
	N(BONDING_FAILOVER) N(PRE_UP) N(PRE_TYPE_CHANGE) N(POST_TYPE_CHANGE)
	N(POST_INIT) N(RELEASE) N(NOTIFY_PEERS) N(JOIN) N(CHANGEUPPER)
	N(RESEND_IGMP) N(PRECHANGEMTU) N(CHANGEINFODATA) N(BONDING_INFO)
	N(PRECHANGEUPPER) N(CHANGELOWERSTATE) N(UDP_TUNNEL_PUSH_INFO)
	N(UDP_TUNNEL_DROP_INFO) N(CHANGE_TX_QUEUE_LEN)
	N(CVLAN_FILTER_PUSH_INFO) N(CVLAN_FILTER_DROP_INFO)
	N(SVLAN_FILTER_PUSH_INFO) N(SVLAN_FILTER_DROP_INFO)
	N(PRE_CHANGEADDR)
	}
#undef N
	return "UNKNOWN_NETDEV_EVENT";
}
EXPORT_SYMBOL_GPL(netdev_cmd_to_name);

static int call_netdevice_notifier(struct notifier_block *nb, unsigned long val,
				   struct net_device *dev)
{
	struct netdev_notifier_info info = {
		.dev = dev,
	};

	return nb->notifier_call(nb, val, &info);
}

static int call_netdevice_register_notifiers(struct notifier_block *nb,
					     struct net_device *dev)
{
	int err;

	err = call_netdevice_notifier(nb, NETDEV_REGISTER, dev);
	err = notifier_to_errno(err);
	if (err)
		return err;

	if (!(dev->flags & IFF_UP))
		return 0;

	call_netdevice_notifier(nb, NETDEV_UP, dev);
	return 0;
}

static void call_netdevice_unregister_notifiers(struct notifier_block *nb,
						struct net_device *dev)
{
	if (dev->flags & IFF_UP) {
		call_netdevice_notifier(nb, NETDEV_GOING_DOWN,
					dev);
		call_netdevice_notifier(nb, NETDEV_DOWN, dev);
	}
	call_netdevice_notifier(nb, NETDEV_UNREGISTER, dev);
}

static int call_netdevice_register_net_notifiers(struct notifier_block *nb,
						 struct net *net)
{
	struct net_device *dev;
	int err;

	for_each_netdev(net, dev) {
		err = call_netdevice_register_notifiers(nb, dev);
		if (err)
			goto rollback;
	}
	return 0;

rollback:
	for_each_netdev_continue_reverse(net, dev)
		call_netdevice_unregister_notifiers(nb, dev);
	return err;
}

static void call_netdevice_unregister_net_notifiers(struct notifier_block *nb,
						    struct net *net)
{
	struct net_device *dev;

	for_each_netdev(net, dev)
		call_netdevice_unregister_notifiers(nb, dev);
}

static int dev_boot_phase = 1;

/**
 * register_netdevice_notifier - register a network notifier block
 * @nb: notifier
 *
 * Register a notifier to be called when network device events occur.
 * The notifier passed is linked into the kernel structures and must
 * not be reused until it has been unregistered. A negative errno code
 * is returned on a failure.
 *
 * When registered all registration and up events are replayed
 * to the new notifier to allow device to have a race free
 * view of the network device list.
 */

int register_netdevice_notifier(struct notifier_block *nb)
{
	struct net *net;
	int err;

	/* Close race with setup_net() and cleanup_net() */
	down_write(&pernet_ops_rwsem);
	rtnl_lock();
	err = raw_notifier_chain_register(&netdev_chain, nb);
	if (err)
		goto unlock;
	if (dev_boot_phase)
		goto unlock;
	for_each_net(net) {
		err = call_netdevice_register_net_notifiers(nb, net);
		if (err)
			goto rollback;
	}

unlock:
	rtnl_unlock();
	up_write(&pernet_ops_rwsem);
	return err;

rollback:
	for_each_net_continue_reverse(net)
		call_netdevice_unregister_net_notifiers(nb, net);

	raw_notifier_chain_unregister(&netdev_chain, nb);
	goto unlock;
}
EXPORT_SYMBOL(register_netdevice_notifier);

/**
 * unregister_netdevice_notifier - unregister a network notifier block
 * @nb: notifier
 *
 * Unregister a notifier previously registered by
 * register_netdevice_notifier(). The notifier is unlinked into the
 * kernel structures and may then be reused. A negative errno code
 * is returned on a failure.
 *
 * After unregistering unregister and down device events are synthesized
 * for all devices on the device list to the removed notifier to remove
 * the need for special case cleanup code.
 */

int unregister_netdevice_notifier(struct notifier_block *nb)
{
	struct net *net;
	int err;

	/* Close race with setup_net() and cleanup_net() */
	down_write(&pernet_ops_rwsem);
	rtnl_lock();
	err = raw_notifier_chain_unregister(&netdev_chain, nb);
	if (err)
		goto unlock;

	for_each_net(net)
		call_netdevice_unregister_net_notifiers(nb, net);

unlock:
	rtnl_unlock();
	up_write(&pernet_ops_rwsem);
	return err;
}
EXPORT_SYMBOL(unregister_netdevice_notifier);

static int __register_netdevice_notifier_net(struct net *net,
					     struct notifier_block *nb,
					     bool ignore_call_fail)
{
	int err;

	err = raw_notifier_chain_register(&net->netdev_chain, nb);
	if (err)
		return err;
	if (dev_boot_phase)
		return 0;

	err = call_netdevice_register_net_notifiers(nb, net);
	if (err && !ignore_call_fail)
		goto chain_unregister;

	return 0;

chain_unregister:
	raw_notifier_chain_unregister(&net->netdev_chain, nb);
	return err;
}

static int __unregister_netdevice_notifier_net(struct net *net,
					       struct notifier_block *nb)
{
	int err;

	err = raw_notifier_chain_unregister(&net->netdev_chain, nb);
	if (err)
		return err;

	call_netdevice_unregister_net_notifiers(nb, net);
	return 0;
}

/**
 * register_netdevice_notifier_net - register a per-netns network notifier block
 * @net: network namespace
 * @nb: notifier
 *
 * Register a notifier to be called when network device events occur.
 * The notifier passed is linked into the kernel structures and must
 * not be reused until it has been unregistered. A negative errno code
 * is returned on a failure.
 *
 * When registered all registration and up events are replayed
 * to the new notifier to allow device to have a race free
 * view of the network device list.
 */

int register_netdevice_notifier_net(struct net *net, struct notifier_block *nb)
{
	int err;

	rtnl_lock();
	err = __register_netdevice_notifier_net(net, nb, false);
	rtnl_unlock();
	return err;
}
EXPORT_SYMBOL(register_netdevice_notifier_net);

/**
 * unregister_netdevice_notifier_net - unregister a per-netns
 *                                     network notifier block
 * @net: network namespace
 * @nb: notifier
 *
 * Unregister a notifier previously registered by
 * register_netdevice_notifier(). The notifier is unlinked into the
 * kernel structures and may then be reused. A negative errno code
 * is returned on a failure.
 *
 * After unregistering unregister and down device events are synthesized
 * for all devices on the device list to the removed notifier to remove
 * the need for special case cleanup code.
 */

int unregister_netdevice_notifier_net(struct net *net,
				      struct notifier_block *nb)
{
	int err;

	rtnl_lock();
	err = __unregister_netdevice_notifier_net(net, nb);
	rtnl_unlock();
	return err;
}
EXPORT_SYMBOL(unregister_netdevice_notifier_net);

int register_netdevice_notifier_dev_net(struct net_device *dev,
					struct notifier_block *nb,
					struct netdev_net_notifier *nn)
{
	int err;

	rtnl_lock();
	err = __register_netdevice_notifier_net(dev_net(dev), nb, false);
	if (!err) {
		nn->nb = nb;
		list_add(&nn->list, &dev->net_notifier_list);
	}
	rtnl_unlock();
	return err;
}
EXPORT_SYMBOL(register_netdevice_notifier_dev_net);

int unregister_netdevice_notifier_dev_net(struct net_device *dev,
					  struct notifier_block *nb,
					  struct netdev_net_notifier *nn)
{
	int err;

	rtnl_lock();
	list_del(&nn->list);
	err = __unregister_netdevice_notifier_net(dev_net(dev), nb);
	rtnl_unlock();
	return err;
}
EXPORT_SYMBOL(unregister_netdevice_notifier_dev_net);

static void move_netdevice_notifiers_dev_net(struct net_device *dev,
					     struct net *net)
{
	struct netdev_net_notifier *nn;

	list_for_each_entry(nn, &dev->net_notifier_list, list) {
		__unregister_netdevice_notifier_net(dev_net(dev), nn->nb);
		__register_netdevice_notifier_net(net, nn->nb, true);
	}
}

/**
 *	call_netdevice_notifiers_info - call all network notifier blocks
 *	@val: value passed unmodified to notifier function
 *	@info: notifier information data
 *
 *	Call all network notifier blocks.  Parameters and return value
 *	are as for raw_notifier_call_chain().
 */

static int call_netdevice_notifiers_info(unsigned long val,
					 struct netdev_notifier_info *info)
{
	struct net *net = dev_net(info->dev);
	int ret;

	ASSERT_RTNL();

	/* Run per-netns notifier block chain first, then run the global one.
	 * Hopefully, one day, the global one is going to be removed after
	 * all notifier block registrators get converted to be per-netns.
	 */
	ret = raw_notifier_call_chain(&net->netdev_chain, val, info);
	if (ret & NOTIFY_STOP_MASK)
		return ret;
	return raw_notifier_call_chain(&netdev_chain, val, info);
}

static int call_netdevice_notifiers_extack(unsigned long val,
					   struct net_device *dev,
					   struct netlink_ext_ack *extack)
{
	struct netdev_notifier_info info = {
		.dev = dev,
		.extack = extack,
	};

	return call_netdevice_notifiers_info(val, &info);
}

/**
 *	call_netdevice_notifiers - call all network notifier blocks
 *      @val: value passed unmodified to notifier function
 *      @dev: net_device pointer passed unmodified to notifier function
 *
 *	Call all network notifier blocks.  Parameters and return value
 *	are as for raw_notifier_call_chain().
 */

int call_netdevice_notifiers(unsigned long val, struct net_device *dev)
{
	return call_netdevice_notifiers_extack(val, dev, NULL);
}
EXPORT_SYMBOL(call_netdevice_notifiers);

/**
 *	call_netdevice_notifiers_mtu - call all network notifier blocks
 *	@val: value passed unmodified to notifier function
 *	@dev: net_device pointer passed unmodified to notifier function
 *	@arg: additional u32 argument passed to the notifier function
 *
 *	Call all network notifier blocks.  Parameters and return value
 *	are as for raw_notifier_call_chain().
 */
static int call_netdevice_notifiers_mtu(unsigned long val,
					struct net_device *dev, u32 arg)
{
	struct netdev_notifier_info_ext info = {
		.info.dev = dev,
		.ext.mtu = arg,
	};

	BUILD_BUG_ON(offsetof(struct netdev_notifier_info_ext, info) != 0);

	return call_netdevice_notifiers_info(val, &info.info);
}

#ifdef CONFIG_NET_INGRESS
static DEFINE_STATIC_KEY_FALSE(ingress_needed_key);

void net_inc_ingress_queue(void)
{
	static_branch_inc(&ingress_needed_key);
}
EXPORT_SYMBOL_GPL(net_inc_ingress_queue);

void net_dec_ingress_queue(void)
{
	static_branch_dec(&ingress_needed_key);
}
EXPORT_SYMBOL_GPL(net_dec_ingress_queue);
#endif

#ifdef CONFIG_NET_EGRESS
static DEFINE_STATIC_KEY_FALSE(egress_needed_key);

void net_inc_egress_queue(void)
{
	static_branch_inc(&egress_needed_key);
}
EXPORT_SYMBOL_GPL(net_inc_egress_queue);

void net_dec_egress_queue(void)
{
	static_branch_dec(&egress_needed_key);
}
EXPORT_SYMBOL_GPL(net_dec_egress_queue);
#endif

static DEFINE_STATIC_KEY_FALSE(netstamp_needed_key);
#ifdef CONFIG_JUMP_LABEL
static atomic_t netstamp_needed_deferred;
static atomic_t netstamp_wanted;
static void netstamp_clear(struct work_struct *work)
{
	int deferred = atomic_xchg(&netstamp_needed_deferred, 0);
	int wanted;

	wanted = atomic_add_return(deferred, &netstamp_wanted);
	if (wanted > 0)
		static_branch_enable(&netstamp_needed_key);
	else
		static_branch_disable(&netstamp_needed_key);
}
static DECLARE_WORK(netstamp_work, netstamp_clear);
#endif

void net_enable_timestamp(void)
{
#ifdef CONFIG_JUMP_LABEL
	int wanted;

	while (1) {
		wanted = atomic_read(&netstamp_wanted);
		if (wanted <= 0)
			break;
		if (atomic_cmpxchg(&netstamp_wanted, wanted, wanted + 1) == wanted)
			return;
	}
	atomic_inc(&netstamp_needed_deferred);
	schedule_work(&netstamp_work);
#else
	static_branch_inc(&netstamp_needed_key);
#endif
}
EXPORT_SYMBOL(net_enable_timestamp);

void net_disable_timestamp(void)
{
#ifdef CONFIG_JUMP_LABEL
	int wanted;

	while (1) {
		wanted = atomic_read(&netstamp_wanted);
		if (wanted <= 1)
			break;
		if (atomic_cmpxchg(&netstamp_wanted, wanted, wanted - 1) == wanted)
			return;
	}
	atomic_dec(&netstamp_needed_deferred);
	schedule_work(&netstamp_work);
#else
	static_branch_dec(&netstamp_needed_key);
#endif
}
EXPORT_SYMBOL(net_disable_timestamp);

static inline void net_timestamp_set(struct sk_buff *skb)
{
	skb->tstamp = 0;
	if (static_branch_unlikely(&netstamp_needed_key))
		__net_timestamp(skb);
}

#define net_timestamp_check(COND, SKB)				\
	if (static_branch_unlikely(&netstamp_needed_key)) {	\
		if ((COND) && !(SKB)->tstamp)			\
			__net_timestamp(SKB);			\
	}							\

bool is_skb_forwardable(const struct net_device *dev, const struct sk_buff *skb)
{
	unsigned int len;

	if (!(dev->flags & IFF_UP))
		return false;

	len = dev->mtu + dev->hard_header_len + VLAN_HLEN;
	if (skb->len <= len)
		return true;

	/* if TSO is enabled, we don't care about the length as the packet
	 * could be forwarded without being segmented before
	 */
	if (skb_is_gso(skb))
		return true;

	return false;
}
EXPORT_SYMBOL_GPL(is_skb_forwardable);

int __dev_forward_skb(struct net_device *dev, struct sk_buff *skb)
{
	int ret = ____dev_forward_skb(dev, skb);

	if (likely(!ret)) {
		skb->protocol = eth_type_trans(skb, dev);
		skb_postpull_rcsum(skb, eth_hdr(skb), ETH_HLEN);
	}

	return ret;
}
EXPORT_SYMBOL_GPL(__dev_forward_skb);

/**
 * dev_forward_skb - loopback an skb to another netif
 *
 * @dev: destination network device
 * @skb: buffer to forward
 *
 * return values:
 *	NET_RX_SUCCESS	(no congestion)
 *	NET_RX_DROP     (packet was dropped, but freed)
 *
 * dev_forward_skb can be used for injecting an skb from the
 * start_xmit function of one device into the receive queue
 * of another device.
 *
 * The receiving device may be in another namespace, so
 * we have to clear all information in the skb that could
 * impact namespace isolation.
 */
int dev_forward_skb(struct net_device *dev, struct sk_buff *skb)
{
	return __dev_forward_skb(dev, skb) ?: netif_rx_internal(skb);
}
EXPORT_SYMBOL_GPL(dev_forward_skb);

static inline int deliver_skb(struct sk_buff *skb,
			      struct packet_type *pt_prev,
			      struct net_device *orig_dev)
{
	if (unlikely(skb_orphan_frags_rx(skb, GFP_ATOMIC)))
		return -ENOMEM;
	refcount_inc(&skb->users);
	return pt_prev->func(skb, skb->dev, pt_prev, orig_dev);
}

static inline void deliver_ptype_list_skb(struct sk_buff *skb,
					  struct packet_type **pt,
					  struct net_device *orig_dev,
					  __be16 type,
					  struct list_head *ptype_list)
{
	struct packet_type *ptype, *pt_prev = *pt;

	list_for_each_entry_rcu(ptype, ptype_list, list) {
		if (ptype->type != type)
			continue;
		if (pt_prev)
			deliver_skb(skb, pt_prev, orig_dev);
		pt_prev = ptype;
	}
	*pt = pt_prev;
}

static inline bool skb_loop_sk(struct packet_type *ptype, struct sk_buff *skb)
{
	if (!ptype->af_packet_priv || !skb->sk)
		return false;

	if (ptype->id_match)
		return ptype->id_match(ptype, skb->sk);
	else if ((struct sock *)ptype->af_packet_priv == skb->sk)
		return true;

	return false;
}

/**
 * dev_nit_active - return true if any network interface taps are in use
 *
 * @dev: network device to check for the presence of taps
 */
bool dev_nit_active(struct net_device *dev)
{
	return !list_empty(&ptype_all) || !list_empty(&dev->ptype_all);
}
EXPORT_SYMBOL_GPL(dev_nit_active);

/*
 *	Support routine. Sends outgoing frames to any network
 *	taps currently in use.
 */

void dev_queue_xmit_nit(struct sk_buff *skb, struct net_device *dev)
{
	struct packet_type *ptype;
	struct sk_buff *skb2 = NULL;
	struct packet_type *pt_prev = NULL;
	struct list_head *ptype_list = &ptype_all;

	rcu_read_lock();
again:
	list_for_each_entry_rcu(ptype, ptype_list, list) {
		if (ptype->ignore_outgoing)
			continue;

		/* Never send packets back to the socket
		 * they originated from - MvS (miquels@drinkel.ow.org)
		 */
		if (skb_loop_sk(ptype, skb))
			continue;

		if (pt_prev) {
			deliver_skb(skb2, pt_prev, skb->dev);
			pt_prev = ptype;
			continue;
		}

		/* need to clone skb, done only once */
		skb2 = skb_clone(skb, GFP_ATOMIC);
		if (!skb2)
			goto out_unlock;

		net_timestamp_set(skb2);

		/* skb->nh should be correctly
		 * set by sender, so that the second statement is
		 * just protection against buggy protocols.
		 */
		skb_reset_mac_header(skb2);

		if (skb_network_header(skb2) < skb2->data ||
		    skb_network_header(skb2) > skb_tail_pointer(skb2)) {
			net_crit_ratelimited("protocol %04x is buggy, dev %s\n",
					     ntohs(skb2->protocol),
					     dev->name);
			skb_reset_network_header(skb2);
		}

		skb2->transport_header = skb2->network_header;
		skb2->pkt_type = PACKET_OUTGOING;
		pt_prev = ptype;
	}

	if (ptype_list == &ptype_all) {
		ptype_list = &dev->ptype_all;
		goto again;
	}
out_unlock:
	if (pt_prev) {
		if (!skb_orphan_frags_rx(skb2, GFP_ATOMIC))
			pt_prev->func(skb2, skb->dev, pt_prev, skb->dev);
		else
			kfree_skb(skb2);
	}
	rcu_read_unlock();
}
EXPORT_SYMBOL_GPL(dev_queue_xmit_nit);

/**
 * netif_setup_tc - Handle tc mappings on real_num_tx_queues change
 * @dev: Network device
 * @txq: number of queues available
 *
 * If real_num_tx_queues is changed the tc mappings may no longer be
 * valid. To resolve this verify the tc mapping remains valid and if
 * not NULL the mapping. With no priorities mapping to this
 * offset/count pair it will no longer be used. In the worst case TC0
 * is invalid nothing can be done so disable priority mappings. If is
 * expected that drivers will fix this mapping if they can before
 * calling netif_set_real_num_tx_queues.
 */
static void netif_setup_tc(struct net_device *dev, unsigned int txq)
{
	int i;
	struct netdev_tc_txq *tc = &dev->tc_to_txq[0];

	/* If TC0 is invalidated disable TC mapping */
	if (tc->offset + tc->count > txq) {
		pr_warn("Number of in use tx queues changed invalidating tc mappings. Priority traffic classification disabled!\n");
		dev->num_tc = 0;
		return;
	}

	/* Invalidated prio to tc mappings set to TC0 */
	for (i = 1; i < TC_BITMASK + 1; i++) {
		int q = netdev_get_prio_tc_map(dev, i);

		tc = &dev->tc_to_txq[q];
		if (tc->offset + tc->count > txq) {
			pr_warn("Number of in use tx queues changed. Priority %i to tc mapping %i is no longer valid. Setting map to 0\n",
				i, q);
			netdev_set_prio_tc_map(dev, i, 0);
		}
	}
}

int netdev_txq_to_tc(struct net_device *dev, unsigned int txq)
{
	if (dev->num_tc) {
		struct netdev_tc_txq *tc = &dev->tc_to_txq[0];
		int i;

		/* walk through the TCs and see if it falls into any of them */
		for (i = 0; i < TC_MAX_QUEUE; i++, tc++) {
			if ((txq - tc->offset) < tc->count)
				return i;
		}

		/* didn't find it, just return -1 to indicate no match */
		return -1;
	}

	return 0;
}
EXPORT_SYMBOL(netdev_txq_to_tc);

#ifdef CONFIG_XPS
struct static_key xps_needed __read_mostly;
EXPORT_SYMBOL(xps_needed);
struct static_key xps_rxqs_needed __read_mostly;
EXPORT_SYMBOL(xps_rxqs_needed);
static DEFINE_MUTEX(xps_map_mutex);
#define xmap_dereference(P)		\
	rcu_dereference_protected((P), lockdep_is_held(&xps_map_mutex))

static bool remove_xps_queue(struct xps_dev_maps *dev_maps,
			     int tci, u16 index)
{
	struct xps_map *map = NULL;
	int pos;

	if (dev_maps)
		map = xmap_dereference(dev_maps->attr_map[tci]);
	if (!map)
		return false;

	for (pos = map->len; pos--;) {
		if (map->queues[pos] != index)
			continue;

		if (map->len > 1) {
			map->queues[pos] = map->queues[--map->len];
			break;
		}

		RCU_INIT_POINTER(dev_maps->attr_map[tci], NULL);
		kfree_rcu(map, rcu);
		return false;
	}

	return true;
}

static bool remove_xps_queue_cpu(struct net_device *dev,
				 struct xps_dev_maps *dev_maps,
				 int cpu, u16 offset, u16 count)
{
	int num_tc = dev->num_tc ? : 1;
	bool active = false;
	int tci;

	for (tci = cpu * num_tc; num_tc--; tci++) {
		int i, j;

		for (i = count, j = offset; i--; j++) {
			if (!remove_xps_queue(dev_maps, tci, j))
				break;
		}

		active |= i < 0;
	}

	return active;
}

static void reset_xps_maps(struct net_device *dev,
			   struct xps_dev_maps *dev_maps,
			   bool is_rxqs_map)
{
	if (is_rxqs_map) {
		static_key_slow_dec_cpuslocked(&xps_rxqs_needed);
		RCU_INIT_POINTER(dev->xps_rxqs_map, NULL);
	} else {
		RCU_INIT_POINTER(dev->xps_cpus_map, NULL);
	}
	static_key_slow_dec_cpuslocked(&xps_needed);
	kfree_rcu(dev_maps, rcu);
}

static void clean_xps_maps(struct net_device *dev, const unsigned long *mask,
			   struct xps_dev_maps *dev_maps, unsigned int nr_ids,
			   u16 offset, u16 count, bool is_rxqs_map)
{
	bool active = false;
	int i, j;

	for (j = -1; j = netif_attrmask_next(j, mask, nr_ids),
	     j < nr_ids;)
		active |= remove_xps_queue_cpu(dev, dev_maps, j, offset,
					       count);
	if (!active)
		reset_xps_maps(dev, dev_maps, is_rxqs_map);

	if (!is_rxqs_map) {
		for (i = offset + (count - 1); count--; i--) {
			netdev_queue_numa_node_write(
				netdev_get_tx_queue(dev, i),
				NUMA_NO_NODE);
		}
	}
}

static void netif_reset_xps_queues(struct net_device *dev, u16 offset,
				   u16 count)
{
	const unsigned long *possible_mask = NULL;
	struct xps_dev_maps *dev_maps;
	unsigned int nr_ids;

	if (!static_key_false(&xps_needed))
		return;

	cpus_read_lock();
	mutex_lock(&xps_map_mutex);

	if (static_key_false(&xps_rxqs_needed)) {
		dev_maps = xmap_dereference(dev->xps_rxqs_map);
		if (dev_maps) {
			nr_ids = dev->num_rx_queues;
			clean_xps_maps(dev, possible_mask, dev_maps, nr_ids,
				       offset, count, true);
		}
	}

	dev_maps = xmap_dereference(dev->xps_cpus_map);
	if (!dev_maps)
		goto out_no_maps;

	if (num_possible_cpus() > 1)
		possible_mask = cpumask_bits(cpu_possible_mask);
	nr_ids = nr_cpu_ids;
	clean_xps_maps(dev, possible_mask, dev_maps, nr_ids, offset, count,
		       false);

out_no_maps:
	mutex_unlock(&xps_map_mutex);
	cpus_read_unlock();
}

static void netif_reset_xps_queues_gt(struct net_device *dev, u16 index)
{
	netif_reset_xps_queues(dev, index, dev->num_tx_queues - index);
}

static struct xps_map *expand_xps_map(struct xps_map *map, int attr_index,
				      u16 index, bool is_rxqs_map)
{
	struct xps_map *new_map;
	int alloc_len = XPS_MIN_MAP_ALLOC;
	int i, pos;

	for (pos = 0; map && pos < map->len; pos++) {
		if (map->queues[pos] != index)
			continue;
		return map;
	}

	/* Need to add tx-queue to this CPU's/rx-queue's existing map */
	if (map) {
		if (pos < map->alloc_len)
			return map;

		alloc_len = map->alloc_len * 2;
	}

	/* Need to allocate new map to store tx-queue on this CPU's/rx-queue's
	 *  map
	 */
	if (is_rxqs_map)
		new_map = kzalloc(XPS_MAP_SIZE(alloc_len), GFP_KERNEL);
	else
		new_map = kzalloc_node(XPS_MAP_SIZE(alloc_len), GFP_KERNEL,
				       cpu_to_node(attr_index));
	if (!new_map)
		return NULL;

	for (i = 0; i < pos; i++)
		new_map->queues[i] = map->queues[i];
	new_map->alloc_len = alloc_len;
	new_map->len = pos;

	return new_map;
}

/* Must be called under cpus_read_lock */
int __netif_set_xps_queue(struct net_device *dev, const unsigned long *mask,
			  u16 index, bool is_rxqs_map)
{
	const unsigned long *online_mask = NULL, *possible_mask = NULL;
	struct xps_dev_maps *dev_maps, *new_dev_maps = NULL;
	int i, j, tci, numa_node_id = -2;
	int maps_sz, num_tc = 1, tc = 0;
	struct xps_map *map, *new_map;
	bool active = false;
	unsigned int nr_ids;

	if (dev->num_tc) {
		/* Do not allow XPS on subordinate device directly */
		num_tc = dev->num_tc;
		if (num_tc < 0)
			return -EINVAL;

		/* If queue belongs to subordinate dev use its map */
		dev = netdev_get_tx_queue(dev, index)->sb_dev ? : dev;

		tc = netdev_txq_to_tc(dev, index);
		if (tc < 0)
			return -EINVAL;
	}

	mutex_lock(&xps_map_mutex);
	if (is_rxqs_map) {
		maps_sz = XPS_RXQ_DEV_MAPS_SIZE(num_tc, dev->num_rx_queues);
		dev_maps = xmap_dereference(dev->xps_rxqs_map);
		nr_ids = dev->num_rx_queues;
	} else {
		maps_sz = XPS_CPU_DEV_MAPS_SIZE(num_tc);
		if (num_possible_cpus() > 1) {
			online_mask = cpumask_bits(cpu_online_mask);
			possible_mask = cpumask_bits(cpu_possible_mask);
		}
		dev_maps = xmap_dereference(dev->xps_cpus_map);
		nr_ids = nr_cpu_ids;
	}

	if (maps_sz < L1_CACHE_BYTES)
		maps_sz = L1_CACHE_BYTES;

	/* allocate memory for queue storage */
	for (j = -1; j = netif_attrmask_next_and(j, online_mask, mask, nr_ids),
	     j < nr_ids;) {
		if (!new_dev_maps)
			new_dev_maps = kzalloc(maps_sz, GFP_KERNEL);
		if (!new_dev_maps) {
			mutex_unlock(&xps_map_mutex);
			return -ENOMEM;
		}

		tci = j * num_tc + tc;
		map = dev_maps ? xmap_dereference(dev_maps->attr_map[tci]) :
				 NULL;

		map = expand_xps_map(map, j, index, is_rxqs_map);
		if (!map)
			goto error;

		RCU_INIT_POINTER(new_dev_maps->attr_map[tci], map);
	}

	if (!new_dev_maps)
		goto out_no_new_maps;

	if (!dev_maps) {
		/* Increment static keys at most once per type */
		static_key_slow_inc_cpuslocked(&xps_needed);
		if (is_rxqs_map)
			static_key_slow_inc_cpuslocked(&xps_rxqs_needed);
	}

	for (j = -1; j = netif_attrmask_next(j, possible_mask, nr_ids),
	     j < nr_ids;) {
		/* copy maps belonging to foreign traffic classes */
		for (i = tc, tci = j * num_tc; dev_maps && i--; tci++) {
			/* fill in the new device map from the old device map */
			map = xmap_dereference(dev_maps->attr_map[tci]);
			RCU_INIT_POINTER(new_dev_maps->attr_map[tci], map);
		}

		/* We need to explicitly update tci as prevous loop
		 * could break out early if dev_maps is NULL.
		 */
		tci = j * num_tc + tc;

		if (netif_attr_test_mask(j, mask, nr_ids) &&
		    netif_attr_test_online(j, online_mask, nr_ids)) {
			/* add tx-queue to CPU/rx-queue maps */
			int pos = 0;

			map = xmap_dereference(new_dev_maps->attr_map[tci]);
			while ((pos < map->len) && (map->queues[pos] != index))
				pos++;

			if (pos == map->len)
				map->queues[map->len++] = index;
#ifdef CONFIG_NUMA
			if (!is_rxqs_map) {
				if (numa_node_id == -2)
					numa_node_id = cpu_to_node(j);
				else if (numa_node_id != cpu_to_node(j))
					numa_node_id = -1;
			}
#endif
		} else if (dev_maps) {
			/* fill in the new device map from the old device map */
			map = xmap_dereference(dev_maps->attr_map[tci]);
			RCU_INIT_POINTER(new_dev_maps->attr_map[tci], map);
		}

		/* copy maps belonging to foreign traffic classes */
		for (i = num_tc - tc, tci++; dev_maps && --i; tci++) {
			/* fill in the new device map from the old device map */
			map = xmap_dereference(dev_maps->attr_map[tci]);
			RCU_INIT_POINTER(new_dev_maps->attr_map[tci], map);
		}
	}

	if (is_rxqs_map)
		rcu_assign_pointer(dev->xps_rxqs_map, new_dev_maps);
	else
		rcu_assign_pointer(dev->xps_cpus_map, new_dev_maps);

	/* Cleanup old maps */
	if (!dev_maps)
		goto out_no_old_maps;

	for (j = -1; j = netif_attrmask_next(j, possible_mask, nr_ids),
	     j < nr_ids;) {
		for (i = num_tc, tci = j * num_tc; i--; tci++) {
			new_map = xmap_dereference(new_dev_maps->attr_map[tci]);
			map = xmap_dereference(dev_maps->attr_map[tci]);
			if (map && map != new_map)
				kfree_rcu(map, rcu);
		}
	}

	kfree_rcu(dev_maps, rcu);

out_no_old_maps:
	dev_maps = new_dev_maps;
	active = true;

out_no_new_maps:
	if (!is_rxqs_map) {
		/* update Tx queue numa node */
		netdev_queue_numa_node_write(netdev_get_tx_queue(dev, index),
					     (numa_node_id >= 0) ?
					     numa_node_id : NUMA_NO_NODE);
	}

	if (!dev_maps)
		goto out_no_maps;

	/* removes tx-queue from unused CPUs/rx-queues */
	for (j = -1; j = netif_attrmask_next(j, possible_mask, nr_ids),
	     j < nr_ids;) {
		for (i = tc, tci = j * num_tc; i--; tci++)
			active |= remove_xps_queue(dev_maps, tci, index);
		if (!netif_attr_test_mask(j, mask, nr_ids) ||
		    !netif_attr_test_online(j, online_mask, nr_ids))
			active |= remove_xps_queue(dev_maps, tci, index);
		for (i = num_tc - tc, tci++; --i; tci++)
			active |= remove_xps_queue(dev_maps, tci, index);
	}

	/* free map if not active */
	if (!active)
		reset_xps_maps(dev, dev_maps, is_rxqs_map);

out_no_maps:
	mutex_unlock(&xps_map_mutex);

	return 0;
error:
	/* remove any maps that we added */
	for (j = -1; j = netif_attrmask_next(j, possible_mask, nr_ids),
	     j < nr_ids;) {
		for (i = num_tc, tci = j * num_tc; i--; tci++) {
			new_map = xmap_dereference(new_dev_maps->attr_map[tci]);
			map = dev_maps ?
			      xmap_dereference(dev_maps->attr_map[tci]) :
			      NULL;
			if (new_map && new_map != map)
				kfree(new_map);
		}
	}

	mutex_unlock(&xps_map_mutex);

	kfree(new_dev_maps);
	return -ENOMEM;
}
EXPORT_SYMBOL_GPL(__netif_set_xps_queue);

int netif_set_xps_queue(struct net_device *dev, const struct cpumask *mask,
			u16 index)
{
	int ret;

	cpus_read_lock();
	ret =  __netif_set_xps_queue(dev, cpumask_bits(mask), index, false);
	cpus_read_unlock();

	return ret;
}
EXPORT_SYMBOL(netif_set_xps_queue);

#endif
static void netdev_unbind_all_sb_channels(struct net_device *dev)
{
	struct netdev_queue *txq = &dev->_tx[dev->num_tx_queues];

	/* Unbind any subordinate channels */
	while (txq-- != &dev->_tx[0]) {
		if (txq->sb_dev)
			netdev_unbind_sb_channel(dev, txq->sb_dev);
	}
}

void netdev_reset_tc(struct net_device *dev)
{
#ifdef CONFIG_XPS
	netif_reset_xps_queues_gt(dev, 0);
#endif
	netdev_unbind_all_sb_channels(dev);

	/* Reset TC configuration of device */
	dev->num_tc = 0;
	memset(dev->tc_to_txq, 0, sizeof(dev->tc_to_txq));
	memset(dev->prio_tc_map, 0, sizeof(dev->prio_tc_map));
}
EXPORT_SYMBOL(netdev_reset_tc);

int netdev_set_tc_queue(struct net_device *dev, u8 tc, u16 count, u16 offset)
{
	if (tc >= dev->num_tc)
		return -EINVAL;

#ifdef CONFIG_XPS
	netif_reset_xps_queues(dev, offset, count);
#endif
	dev->tc_to_txq[tc].count = count;
	dev->tc_to_txq[tc].offset = offset;
	return 0;
}
EXPORT_SYMBOL(netdev_set_tc_queue);

int netdev_set_num_tc(struct net_device *dev, u8 num_tc)
{
	if (num_tc > TC_MAX_QUEUE)
		return -EINVAL;

#ifdef CONFIG_XPS
	netif_reset_xps_queues_gt(dev, 0);
#endif
	netdev_unbind_all_sb_channels(dev);

	dev->num_tc = num_tc;
	return 0;
}
EXPORT_SYMBOL(netdev_set_num_tc);

void netdev_unbind_sb_channel(struct net_device *dev,
			      struct net_device *sb_dev)
{
	struct netdev_queue *txq = &dev->_tx[dev->num_tx_queues];

#ifdef CONFIG_XPS
	netif_reset_xps_queues_gt(sb_dev, 0);
#endif
	memset(sb_dev->tc_to_txq, 0, sizeof(sb_dev->tc_to_txq));
	memset(sb_dev->prio_tc_map, 0, sizeof(sb_dev->prio_tc_map));

	while (txq-- != &dev->_tx[0]) {
		if (txq->sb_dev == sb_dev)
			txq->sb_dev = NULL;
	}
}
EXPORT_SYMBOL(netdev_unbind_sb_channel);

int netdev_bind_sb_channel_queue(struct net_device *dev,
				 struct net_device *sb_dev,
				 u8 tc, u16 count, u16 offset)
{
	/* Make certain the sb_dev and dev are already configured */
	if (sb_dev->num_tc >= 0 || tc >= dev->num_tc)
		return -EINVAL;

	/* We cannot hand out queues we don't have */
	if ((offset + count) > dev->real_num_tx_queues)
		return -EINVAL;

	/* Record the mapping */
	sb_dev->tc_to_txq[tc].count = count;
	sb_dev->tc_to_txq[tc].offset = offset;

	/* Provide a way for Tx queue to find the tc_to_txq map or
	 * XPS map for itself.
	 */
	while (count--)
		netdev_get_tx_queue(dev, count + offset)->sb_dev = sb_dev;

	return 0;
}
EXPORT_SYMBOL(netdev_bind_sb_channel_queue);

int netdev_set_sb_channel(struct net_device *dev, u16 channel)
{
	/* Do not use a multiqueue device to represent a subordinate channel */
	if (netif_is_multiqueue(dev))
		return -ENODEV;

	/* We allow channels 1 - 32767 to be used for subordinate channels.
	 * Channel 0 is meant to be "native" mode and used only to represent
	 * the main root device. We allow writing 0 to reset the device back
	 * to normal mode after being used as a subordinate channel.
	 */
	if (channel > S16_MAX)
		return -EINVAL;

	dev->num_tc = -channel;

	return 0;
}
EXPORT_SYMBOL(netdev_set_sb_channel);

/*
 * Routine to help set real_num_tx_queues. To avoid skbs mapped to queues
 * greater than real_num_tx_queues stale skbs on the qdisc must be flushed.
 */
int netif_set_real_num_tx_queues(struct net_device *dev, unsigned int txq)
{
	bool disabling;
	int rc;

	disabling = txq < dev->real_num_tx_queues;

	if (txq < 1 || txq > dev->num_tx_queues)
		return -EINVAL;

	if (dev->reg_state == NETREG_REGISTERED ||
	    dev->reg_state == NETREG_UNREGISTERING) {
		ASSERT_RTNL();

		rc = netdev_queue_update_kobjects(dev, dev->real_num_tx_queues,
						  txq);
		if (rc)
			return rc;

		if (dev->num_tc)
			netif_setup_tc(dev, txq);

		dev->real_num_tx_queues = txq;

		if (disabling) {
			synchronize_net();
			qdisc_reset_all_tx_gt(dev, txq);
#ifdef CONFIG_XPS
			netif_reset_xps_queues_gt(dev, txq);
#endif
		}
	} else {
		dev->real_num_tx_queues = txq;
	}

	return 0;
}
EXPORT_SYMBOL(netif_set_real_num_tx_queues);

#ifdef CONFIG_SYSFS
/**
 *	netif_set_real_num_rx_queues - set actual number of RX queues used
 *	@dev: Network device
 *	@rxq: Actual number of RX queues
 *
 *	This must be called either with the rtnl_lock held or before
 *	registration of the net device.  Returns 0 on success, or a
 *	negative error code.  If called before registration, it always
 *	succeeds.
 */
int netif_set_real_num_rx_queues(struct net_device *dev, unsigned int rxq)
{
	int rc;

	if (rxq < 1 || rxq > dev->num_rx_queues)
		return -EINVAL;

	if (dev->reg_state == NETREG_REGISTERED) {
		ASSERT_RTNL();

		rc = net_rx_queue_update_kobjects(dev, dev->real_num_rx_queues,
						  rxq);
		if (rc)
			return rc;
	}

	dev->real_num_rx_queues = rxq;
	return 0;
}
EXPORT_SYMBOL(netif_set_real_num_rx_queues);
#endif

/**
 * netif_get_num_default_rss_queues - default number of RSS queues
 *
 * This routine should set an upper limit on the number of RSS queues
 * used by default by multiqueue devices.
 */
int netif_get_num_default_rss_queues(void)
{
	return is_kdump_kernel() ?
		1 : min_t(int, DEFAULT_MAX_NUM_RSS_QUEUES, num_online_cpus());
}
EXPORT_SYMBOL(netif_get_num_default_rss_queues);

static void __netif_reschedule(struct Qdisc *q)
{
	struct softnet_data *sd;
	unsigned long flags;

	local_irq_save(flags);
	sd = this_cpu_ptr(&softnet_data);
	q->next_sched = NULL;
	*sd->output_queue_tailp = q;
	sd->output_queue_tailp = &q->next_sched;
	raise_softirq_irqoff(NET_TX_SOFTIRQ);
	local_irq_restore(flags);
}

void __netif_schedule(struct Qdisc *q)
{
	if (!test_and_set_bit(__QDISC_STATE_SCHED, &q->state))
		__netif_reschedule(q);
}
EXPORT_SYMBOL(__netif_schedule);

struct dev_kfree_skb_cb {
	enum skb_free_reason reason;
};

static struct dev_kfree_skb_cb *get_kfree_skb_cb(const struct sk_buff *skb)
{
	return (struct dev_kfree_skb_cb *)skb->cb;
}

void netif_schedule_queue(struct netdev_queue *txq)
{
	rcu_read_lock();
	if (!netif_xmit_stopped(txq)) {
		struct Qdisc *q = rcu_dereference(txq->qdisc);

		__netif_schedule(q);
	}
	rcu_read_unlock();
}
EXPORT_SYMBOL(netif_schedule_queue);

void netif_tx_wake_queue(struct netdev_queue *dev_queue)
{
	if (test_and_clear_bit(__QUEUE_STATE_DRV_XOFF, &dev_queue->state)) {
		struct Qdisc *q;

		rcu_read_lock();
		q = rcu_dereference(dev_queue->qdisc);
		__netif_schedule(q);
		rcu_read_unlock();
	}
}
EXPORT_SYMBOL(netif_tx_wake_queue);

void __dev_kfree_skb_irq(struct sk_buff *skb, enum skb_free_reason reason)
{
	unsigned long flags;

	if (unlikely(!skb))
		return;

	if (likely(refcount_read(&skb->users) == 1)) {
		smp_rmb();
		refcount_set(&skb->users, 0);
	} else if (likely(!refcount_dec_and_test(&skb->users))) {
		return;
	}
	get_kfree_skb_cb(skb)->reason = reason;
	local_irq_save(flags);
	skb->next = __this_cpu_read(softnet_data.completion_queue);
	__this_cpu_write(softnet_data.completion_queue, skb);
	raise_softirq_irqoff(NET_TX_SOFTIRQ);
	local_irq_restore(flags);
}
EXPORT_SYMBOL(__dev_kfree_skb_irq);

void __dev_kfree_skb_any(struct sk_buff *skb, enum skb_free_reason reason)
{
	if (in_irq() || irqs_disabled())
		__dev_kfree_skb_irq(skb, reason);
	else
		dev_kfree_skb(skb);
}
EXPORT_SYMBOL(__dev_kfree_skb_any);


/**
 * netif_device_detach - mark device as removed
 * @dev: network device
 *
 * Mark device as removed from system and therefore no longer available.
 */
void netif_device_detach(struct net_device *dev)
{
	if (test_and_clear_bit(__LINK_STATE_PRESENT, &dev->state) &&
	    netif_running(dev)) {
		netif_tx_stop_all_queues(dev);
	}
}
EXPORT_SYMBOL(netif_device_detach);

/**
 * netif_device_attach - mark device as attached
 * @dev: network device
 *
 * Mark device as attached from system and restart if needed.
 */
void netif_device_attach(struct net_device *dev)
{
	if (!test_and_set_bit(__LINK_STATE_PRESENT, &dev->state) &&
	    netif_running(dev)) {
		netif_tx_wake_all_queues(dev);
		__netdev_watchdog_up(dev);
	}
}
EXPORT_SYMBOL(netif_device_attach);

/*
 * Returns a Tx hash based on the given packet descriptor a Tx queues' number
 * to be used as a distribution range.
 */
static u16 skb_tx_hash(const struct net_device *dev,
		       const struct net_device *sb_dev,
		       struct sk_buff *skb)
{
	u32 hash;
	u16 qoffset = 0;
	u16 qcount = dev->real_num_tx_queues;

	if (dev->num_tc) {
		u8 tc = netdev_get_prio_tc_map(dev, skb->priority);

		qoffset = sb_dev->tc_to_txq[tc].offset;
		qcount = sb_dev->tc_to_txq[tc].count;
	}

	if (skb_rx_queue_recorded(skb)) {
		hash = skb_get_rx_queue(skb);
		if (hash >= qoffset)
			hash -= qoffset;
		while (unlikely(hash >= qcount))
			hash -= qcount;
		return hash + qoffset;
	}

	return (u16) reciprocal_scale(skb_get_hash(skb), qcount) + qoffset;
}

static void skb_warn_bad_offload(const struct sk_buff *skb)
{
	static const netdev_features_t null_features;
	struct net_device *dev = skb->dev;
	const char *name = "";

	if (!net_ratelimit())
		return;

	if (dev) {
		if (dev->dev.parent)
			name = dev_driver_string(dev->dev.parent);
		else
			name = netdev_name(dev);
	}
	skb_dump(KERN_WARNING, skb, false);
	WARN(1, "%s: caps=(%pNF, %pNF)\n",
	     name, dev ? &dev->features : &null_features,
	     skb->sk ? &skb->sk->sk_route_caps : &null_features);
}

/*
 * Invalidate hardware checksum when packet is to be mangled, and
 * complete checksum manually on outgoing path.
 */
int skb_checksum_help(struct sk_buff *skb)
{
	__wsum csum;
	int ret = 0, offset;

	if (skb->ip_summed == CHECKSUM_COMPLETE)
		goto out_set_summed;

	if (unlikely(skb_shinfo(skb)->gso_size)) {
		skb_warn_bad_offload(skb);
		return -EINVAL;
	}

	/* Before computing a checksum, we should make sure no frag could
	 * be modified by an external entity : checksum could be wrong.
	 */
	if (skb_has_shared_frag(skb)) {
		ret = __skb_linearize(skb);
		if (ret)
			goto out;
	}

	offset = skb_checksum_start_offset(skb);
	BUG_ON(offset >= skb_headlen(skb));
	csum = skb_checksum(skb, offset, skb->len - offset, 0);

	offset += skb->csum_offset;
	BUG_ON(offset + sizeof(__sum16) > skb_headlen(skb));

	ret = skb_ensure_writable(skb, offset + sizeof(__sum16));
	if (ret)
		goto out;

	*(__sum16 *)(skb->data + offset) = csum_fold(csum) ?: CSUM_MANGLED_0;
out_set_summed:
	skb->ip_summed = CHECKSUM_NONE;
out:
	return ret;
}
EXPORT_SYMBOL(skb_checksum_help);

int skb_crc32c_csum_help(struct sk_buff *skb)
{
	__le32 crc32c_csum;
	int ret = 0, offset, start;

	if (skb->ip_summed != CHECKSUM_PARTIAL)
		goto out;

	if (unlikely(skb_is_gso(skb)))
		goto out;

	/* Before computing a checksum, we should make sure no frag could
	 * be modified by an external entity : checksum could be wrong.
	 */
	if (unlikely(skb_has_shared_frag(skb))) {
		ret = __skb_linearize(skb);
		if (ret)
			goto out;
	}
	start = skb_checksum_start_offset(skb);
	offset = start + offsetof(struct sctphdr, checksum);
	if (WARN_ON_ONCE(offset >= skb_headlen(skb))) {
		ret = -EINVAL;
		goto out;
	}

	ret = skb_ensure_writable(skb, offset + sizeof(__le32));
	if (ret)
		goto out;

	crc32c_csum = cpu_to_le32(~__skb_checksum(skb, start,
						  skb->len - start, ~(__u32)0,
						  crc32c_csum_stub));
	*(__le32 *)(skb->data + offset) = crc32c_csum;
	skb->ip_summed = CHECKSUM_NONE;
	skb->csum_not_inet = 0;
out:
	return ret;
}

__be16 skb_network_protocol(struct sk_buff *skb, int *depth)
{
	__be16 type = skb->protocol;

	/* Tunnel gso handlers can set protocol to ethernet. */
	if (type == htons(ETH_P_TEB)) {
		struct ethhdr *eth;

		if (unlikely(!pskb_may_pull(skb, sizeof(struct ethhdr))))
			return 0;

		eth = (struct ethhdr *)skb->data;
		type = eth->h_proto;
	}

	return __vlan_get_protocol(skb, type, depth);
}

/**
 *	skb_mac_gso_segment - mac layer segmentation handler.
 *	@skb: buffer to segment
 *	@features: features for the output path (see dev->features)
 */
struct sk_buff *skb_mac_gso_segment(struct sk_buff *skb,
				    netdev_features_t features)
{
	struct sk_buff *segs = ERR_PTR(-EPROTONOSUPPORT);
	struct packet_offload *ptype;
	int vlan_depth = skb->mac_len;
	__be16 type = skb_network_protocol(skb, &vlan_depth);

	if (unlikely(!type))
		return ERR_PTR(-EINVAL);

	__skb_pull(skb, vlan_depth);

	rcu_read_lock();
	list_for_each_entry_rcu(ptype, &offload_base, list) {
		if (ptype->type == type && ptype->callbacks.gso_segment) {
			segs = ptype->callbacks.gso_segment(skb, features);
			break;
		}
	}
	rcu_read_unlock();

	__skb_push(skb, skb->data - skb_mac_header(skb));

	return segs;
}
EXPORT_SYMBOL(skb_mac_gso_segment);


/* openvswitch calls this on rx path, so we need a different check.
 */
static inline bool skb_needs_check(struct sk_buff *skb, bool tx_path)
{
	if (tx_path)
		return skb->ip_summed != CHECKSUM_PARTIAL &&
		       skb->ip_summed != CHECKSUM_UNNECESSARY;

	return skb->ip_summed == CHECKSUM_NONE;
}

/**
 *	__skb_gso_segment - Perform segmentation on skb.
 *	@skb: buffer to segment
 *	@features: features for the output path (see dev->features)
 *	@tx_path: whether it is called in TX path
 *
 *	This function segments the given skb and returns a list of segments.
 *
 *	It may return NULL if the skb requires no segmentation.  This is
 *	only possible when GSO is used for verifying header integrity.
 *
 *	Segmentation preserves SKB_SGO_CB_OFFSET bytes of previous skb cb.
 */
struct sk_buff *__skb_gso_segment(struct sk_buff *skb,
				  netdev_features_t features, bool tx_path)
{
	struct sk_buff *segs;

	if (unlikely(skb_needs_check(skb, tx_path))) {
		int err;

		/* We're going to init ->check field in TCP or UDP header */
		err = skb_cow_head(skb, 0);
		if (err < 0)
			return ERR_PTR(err);
	}

	/* Only report GSO partial support if it will enable us to
	 * support segmentation on this frame without needing additional
	 * work.
	 */
	if (features & NETIF_F_GSO_PARTIAL) {
		netdev_features_t partial_features = NETIF_F_GSO_ROBUST;
		struct net_device *dev = skb->dev;

		partial_features |= dev->features & dev->gso_partial_features;
		if (!skb_gso_ok(skb, features | partial_features))
			features &= ~NETIF_F_GSO_PARTIAL;
	}

	BUILD_BUG_ON(SKB_SGO_CB_OFFSET +
		     sizeof(*SKB_GSO_CB(skb)) > sizeof(skb->cb));

	SKB_GSO_CB(skb)->mac_offset = skb_headroom(skb);
	SKB_GSO_CB(skb)->encap_level = 0;

	skb_reset_mac_header(skb);
	skb_reset_mac_len(skb);

	segs = skb_mac_gso_segment(skb, features);

	if (segs != skb && unlikely(skb_needs_check(skb, tx_path) && !IS_ERR(segs)))
		skb_warn_bad_offload(skb);

	return segs;
}
EXPORT_SYMBOL(__skb_gso_segment);

/* Take action when hardware reception checksum errors are detected. */
#ifdef CONFIG_BUG
void netdev_rx_csum_fault(struct net_device *dev, struct sk_buff *skb)
{
	if (net_ratelimit()) {
		pr_err("%s: hw csum failure\n", dev ? dev->name : "<unknown>");
		skb_dump(KERN_ERR, skb, true);
		dump_stack();
	}
}
EXPORT_SYMBOL(netdev_rx_csum_fault);
#endif

/* XXX: check that highmem exists at all on the given machine. */
static int illegal_highdma(struct net_device *dev, struct sk_buff *skb)
{
#ifdef CONFIG_HIGHMEM
	int i;

	if (!(dev->features & NETIF_F_HIGHDMA)) {
		for (i = 0; i < skb_shinfo(skb)->nr_frags; i++) {
			skb_frag_t *frag = &skb_shinfo(skb)->frags[i];

			if (PageHighMem(skb_frag_page(frag)))
				return 1;
		}
	}
#endif
	return 0;
}

/* If MPLS offload request, verify we are testing hardware MPLS features
 * instead of standard features for the netdev.
 */
#if IS_ENABLED(CONFIG_NET_MPLS_GSO)
static netdev_features_t net_mpls_features(struct sk_buff *skb,
					   netdev_features_t features,
					   __be16 type)
{
	if (eth_p_mpls(type))
		features &= skb->dev->mpls_features;

	return features;
}
#else
static netdev_features_t net_mpls_features(struct sk_buff *skb,
					   netdev_features_t features,
					   __be16 type)
{
	return features;
}
#endif

static netdev_features_t harmonize_features(struct sk_buff *skb,
	netdev_features_t features)
{
	int tmp;
	__be16 type;

	type = skb_network_protocol(skb, &tmp);
	features = net_mpls_features(skb, features, type);

	if (skb->ip_summed != CHECKSUM_NONE &&
	    !can_checksum_protocol(features, type)) {
		features &= ~(NETIF_F_CSUM_MASK | NETIF_F_GSO_MASK);
	}
	if (illegal_highdma(skb->dev, skb))
		features &= ~NETIF_F_SG;

	return features;
}

netdev_features_t passthru_features_check(struct sk_buff *skb,
					  struct net_device *dev,
					  netdev_features_t features)
{
	return features;
}
EXPORT_SYMBOL(passthru_features_check);

static netdev_features_t dflt_features_check(struct sk_buff *skb,
					     struct net_device *dev,
					     netdev_features_t features)
{
	return vlan_features_check(skb, features);
}

static netdev_features_t gso_features_check(const struct sk_buff *skb,
					    struct net_device *dev,
					    netdev_features_t features)
{
	u16 gso_segs = skb_shinfo(skb)->gso_segs;

	if (gso_segs > dev->gso_max_segs)
		return features & ~NETIF_F_GSO_MASK;

	/* Support for GSO partial features requires software
	 * intervention before we can actually process the packets
	 * so we need to strip support for any partial features now
	 * and we can pull them back in after we have partially
	 * segmented the frame.
	 */
	if (!(skb_shinfo(skb)->gso_type & SKB_GSO_PARTIAL))
		features &= ~dev->gso_partial_features;

	/* Make sure to clear the IPv4 ID mangling feature if the
	 * IPv4 header has the potential to be fragmented.
	 */
	if (skb_shinfo(skb)->gso_type & SKB_GSO_TCPV4) {
		struct iphdr *iph = skb->encapsulation ?
				    inner_ip_hdr(skb) : ip_hdr(skb);

		if (!(iph->frag_off & htons(IP_DF)))
			features &= ~NETIF_F_TSO_MANGLEID;
	}

	return features;
}

netdev_features_t netif_skb_features(struct sk_buff *skb)
{
	struct net_device *dev = skb->dev;
	netdev_features_t features = dev->features;

	if (skb_is_gso(skb))
		features = gso_features_check(skb, dev, features);

	/* If encapsulation offload request, verify we are testing
	 * hardware encapsulation features instead of standard
	 * features for the netdev
	 */
	if (skb->encapsulation)
		features &= dev->hw_enc_features;

	if (skb_vlan_tagged(skb))
		features = netdev_intersect_features(features,
						     dev->vlan_features |
						     NETIF_F_HW_VLAN_CTAG_TX |
						     NETIF_F_HW_VLAN_STAG_TX);

	if (dev->netdev_ops->ndo_features_check)
		features &= dev->netdev_ops->ndo_features_check(skb, dev,
								features);
	else
		features &= dflt_features_check(skb, dev, features);

	return harmonize_features(skb, features);
}
EXPORT_SYMBOL(netif_skb_features);

static int xmit_one(struct sk_buff *skb, struct net_device *dev,
		    struct netdev_queue *txq, bool more)
{
	unsigned int len;
	int rc;

	if (dev_nit_active(dev))
		dev_queue_xmit_nit(skb, dev);

	len = skb->len;
	trace_net_dev_start_xmit(skb, dev);
	rc = netdev_start_xmit(skb, dev, txq, more);
	trace_net_dev_xmit(skb, rc, dev, len);

	return rc;
}

struct sk_buff *dev_hard_start_xmit(struct sk_buff *first, struct net_device *dev,
				    struct netdev_queue *txq, int *ret)
{
	struct sk_buff *skb = first;
	int rc = NETDEV_TX_OK;

	while (skb) {
		struct sk_buff *next = skb->next;

		skb_mark_not_on_list(skb);
		rc = xmit_one(skb, dev, txq, next != NULL);
		if (unlikely(!dev_xmit_complete(rc))) {
			skb->next = next;
			goto out;
		}

		skb = next;
		if (netif_tx_queue_stopped(txq) && skb) {
			rc = NETDEV_TX_BUSY;
			break;
		}
	}

out:
	*ret = rc;
	return skb;
}

static struct sk_buff *validate_xmit_vlan(struct sk_buff *skb,
					  netdev_features_t features)
{
	if (skb_vlan_tag_present(skb) &&
	    !vlan_hw_offload_capable(features, skb->vlan_proto))
		skb = __vlan_hwaccel_push_inside(skb);
	return skb;
}

int skb_csum_hwoffload_help(struct sk_buff *skb,
			    const netdev_features_t features)
{
	if (unlikely(skb->csum_not_inet))
		return !!(features & NETIF_F_SCTP_CRC) ? 0 :
			skb_crc32c_csum_help(skb);

	return !!(features & NETIF_F_CSUM_MASK) ? 0 : skb_checksum_help(skb);
}
EXPORT_SYMBOL(skb_csum_hwoffload_help);

static struct sk_buff *validate_xmit_skb(struct sk_buff *skb, struct net_device *dev, bool *again)
{
	netdev_features_t features;

	features = netif_skb_features(skb);
	skb = validate_xmit_vlan(skb, features);
	if (unlikely(!skb))
		goto out_null;

	skb = sk_validate_xmit_skb(skb, dev);
	if (unlikely(!skb))
		goto out_null;

	if (netif_needs_gso(skb, features)) {
		struct sk_buff *segs;

		segs = skb_gso_segment(skb, features);
		if (IS_ERR(segs)) {
			goto out_kfree_skb;
		} else if (segs) {
			consume_skb(skb);
			skb = segs;
		}
	} else {
		if (skb_needs_linearize(skb, features) &&
		    __skb_linearize(skb))
			goto out_kfree_skb;

		/* If packet is not checksummed and device does not
		 * support checksumming for this protocol, complete
		 * checksumming here.
		 */
		if (skb->ip_summed == CHECKSUM_PARTIAL) {
			if (skb->encapsulation)
				skb_set_inner_transport_header(skb,
							       skb_checksum_start_offset(skb));
			else
				skb_set_transport_header(skb,
							 skb_checksum_start_offset(skb));
			if (skb_csum_hwoffload_help(skb, features))
				goto out_kfree_skb;
		}
	}

	skb = validate_xmit_xfrm(skb, features, again);

	return skb;

out_kfree_skb:
	kfree_skb(skb);
out_null:
	atomic_long_inc(&dev->tx_dropped);
	return NULL;
}

struct sk_buff *validate_xmit_skb_list(struct sk_buff *skb, struct net_device *dev, bool *again)
{
	struct sk_buff *next, *head = NULL, *tail;

	for (; skb != NULL; skb = next) {
		next = skb->next;
		skb_mark_not_on_list(skb);

		/* in case skb wont be segmented, point to itself */
		skb->prev = skb;

		skb = validate_xmit_skb(skb, dev, again);
		if (!skb)
			continue;

		if (!head)
			head = skb;
		else
			tail->next = skb;
		/* If skb was segmented, skb->prev points to
		 * the last segment. If not, it still contains skb.
		 */
		tail = skb->prev;
	}
	return head;
}
EXPORT_SYMBOL_GPL(validate_xmit_skb_list);

static void qdisc_pkt_len_init(struct sk_buff *skb)
{
	const struct skb_shared_info *shinfo = skb_shinfo(skb);

	qdisc_skb_cb(skb)->pkt_len = skb->len;

	/* To get more precise estimation of bytes sent on wire,
	 * we add to pkt_len the headers size of all segments
	 */
	if (shinfo->gso_size && skb_transport_header_was_set(skb)) {
		unsigned int hdr_len;
		u16 gso_segs = shinfo->gso_segs;

		/* mac layer + network layer */
		hdr_len = skb_transport_header(skb) - skb_mac_header(skb);

		/* + transport layer */
		if (likely(shinfo->gso_type & (SKB_GSO_TCPV4 | SKB_GSO_TCPV6))) {
			const struct tcphdr *th;
			struct tcphdr _tcphdr;

			th = skb_header_pointer(skb, skb_transport_offset(skb),
						sizeof(_tcphdr), &_tcphdr);
			if (likely(th))
				hdr_len += __tcp_hdrlen(th);
		} else {
			struct udphdr _udphdr;

			if (skb_header_pointer(skb, skb_transport_offset(skb),
					       sizeof(_udphdr), &_udphdr))
				hdr_len += sizeof(struct udphdr);
		}

		if (shinfo->gso_type & SKB_GSO_DODGY)
			gso_segs = DIV_ROUND_UP(skb->len - hdr_len,
						shinfo->gso_size);

		qdisc_skb_cb(skb)->pkt_len += (gso_segs - 1) * hdr_len;
	}
}

static inline int __dev_xmit_skb(struct sk_buff *skb, struct Qdisc *q,
				 struct net_device *dev,
				 struct netdev_queue *txq)
{
	spinlock_t *root_lock = qdisc_lock(q);
	struct sk_buff *to_free = NULL;
	bool contended;
	int rc;

	qdisc_calculate_pkt_len(skb, q);

	if (q->flags & TCQ_F_NOLOCK) {
		rc = q->enqueue(skb, q, &to_free) & NET_XMIT_MASK;
		qdisc_run(q);

		if (unlikely(to_free))
			kfree_skb_list(to_free);
		return rc;
	}

	/*
	 * Heuristic to force contended enqueues to serialize on a
	 * separate lock before trying to get qdisc main lock.
	 * This permits qdisc->running owner to get the lock more
	 * often and dequeue packets faster.
	 */
	contended = qdisc_is_running(q);
	if (unlikely(contended))
		spin_lock(&q->busylock);

	spin_lock(root_lock);
	if (unlikely(test_bit(__QDISC_STATE_DEACTIVATED, &q->state))) {
		__qdisc_drop(skb, &to_free);
		rc = NET_XMIT_DROP;
	} else if ((q->flags & TCQ_F_CAN_BYPASS) && !qdisc_qlen(q) &&
		   qdisc_run_begin(q)) {
		/*
		 * This is a work-conserving queue; there are no old skbs
		 * waiting to be sent out; and the qdisc is not running -
		 * xmit the skb directly.
		 */

		qdisc_bstats_update(q, skb);

		if (sch_direct_xmit(skb, q, dev, txq, root_lock, true)) {
			if (unlikely(contended)) {
				spin_unlock(&q->busylock);
				contended = false;
			}
			__qdisc_run(q);
		}

		qdisc_run_end(q);
		rc = NET_XMIT_SUCCESS;
	} else {
		rc = q->enqueue(skb, q, &to_free) & NET_XMIT_MASK;
		if (qdisc_run_begin(q)) {
			if (unlikely(contended)) {
				spin_unlock(&q->busylock);
				contended = false;
			}
			__qdisc_run(q);
			qdisc_run_end(q);
		}
	}
	spin_unlock(root_lock);
	if (unlikely(to_free))
		kfree_skb_list(to_free);
	if (unlikely(contended))
		spin_unlock(&q->busylock);
	return rc;
}

#if IS_ENABLED(CONFIG_CGROUP_NET_PRIO)
static void skb_update_prio(struct sk_buff *skb)
{
	const struct netprio_map *map;
	const struct sock *sk;
	unsigned int prioidx;

	if (skb->priority)
		return;
	map = rcu_dereference_bh(skb->dev->priomap);
	if (!map)
		return;
	sk = skb_to_full_sk(skb);
	if (!sk)
		return;

	prioidx = sock_cgroup_prioidx(&sk->sk_cgrp_data);

	if (prioidx < map->priomap_len)
		skb->priority = map->priomap[prioidx];
}
#else
#define skb_update_prio(skb)
#endif

/**
 *	dev_loopback_xmit - loop back @skb
 *	@net: network namespace this loopback is happening in
 *	@sk:  sk needed to be a netfilter okfn
 *	@skb: buffer to transmit
 */
int dev_loopback_xmit(struct net *net, struct sock *sk, struct sk_buff *skb)
{
	skb_reset_mac_header(skb);
	__skb_pull(skb, skb_network_offset(skb));
	skb->pkt_type = PACKET_LOOPBACK;
	skb->ip_summed = CHECKSUM_UNNECESSARY;
	WARN_ON(!skb_dst(skb));
	skb_dst_force(skb);
	netif_rx_ni(skb);
	return 0;
}
EXPORT_SYMBOL(dev_loopback_xmit);

#ifdef CONFIG_NET_EGRESS
static struct sk_buff *
sch_handle_egress(struct sk_buff *skb, int *ret, struct net_device *dev)
{
	struct mini_Qdisc *miniq = rcu_dereference_bh(dev->miniq_egress);
	struct tcf_result cl_res;

	if (!miniq)
		return skb;

	/* qdisc_skb_cb(skb)->pkt_len was already set by the caller. */
	mini_qdisc_bstats_cpu_update(miniq, skb);

	switch (tcf_classify(skb, miniq->filter_list, &cl_res, false)) {
	case TC_ACT_OK:
	case TC_ACT_RECLASSIFY:
		skb->tc_index = TC_H_MIN(cl_res.classid);
		break;
	case TC_ACT_SHOT:
		mini_qdisc_qstats_cpu_drop(miniq);
		*ret = NET_XMIT_DROP;
		kfree_skb(skb);
		return NULL;
	case TC_ACT_STOLEN:
	case TC_ACT_QUEUED:
	case TC_ACT_TRAP:
		*ret = NET_XMIT_SUCCESS;
		consume_skb(skb);
		return NULL;
	case TC_ACT_REDIRECT:
		/* No need to push/pop skb's mac_header here on egress! */
		skb_do_redirect(skb);
		*ret = NET_XMIT_SUCCESS;
		return NULL;
	default:
		break;
	}

	return skb;
}
#endif /* CONFIG_NET_EGRESS */

#ifdef CONFIG_XPS
static int __get_xps_queue_idx(struct net_device *dev, struct sk_buff *skb,
			       struct xps_dev_maps *dev_maps, unsigned int tci)
{
	struct xps_map *map;
	int queue_index = -1;

	if (dev->num_tc) {
		tci *= dev->num_tc;
		tci += netdev_get_prio_tc_map(dev, skb->priority);
	}

	map = rcu_dereference(dev_maps->attr_map[tci]);
	if (map) {
		if (map->len == 1)
			queue_index = map->queues[0];
		else
			queue_index = map->queues[reciprocal_scale(
						skb_get_hash(skb), map->len)];
		if (unlikely(queue_index >= dev->real_num_tx_queues))
			queue_index = -1;
	}
	return queue_index;
}
#endif

static int get_xps_queue(struct net_device *dev, struct net_device *sb_dev,
			 struct sk_buff *skb)
{
#ifdef CONFIG_XPS
	struct xps_dev_maps *dev_maps;
	struct sock *sk = skb->sk;
	int queue_index = -1;

	if (!static_key_false(&xps_needed))
		return -1;

	rcu_read_lock();
	if (!static_key_false(&xps_rxqs_needed))
		goto get_cpus_map;

	dev_maps = rcu_dereference(sb_dev->xps_rxqs_map);
	if (dev_maps) {
		int tci = sk_rx_queue_get(sk);

		if (tci >= 0 && tci < dev->num_rx_queues)
			queue_index = __get_xps_queue_idx(dev, skb, dev_maps,
							  tci);
	}

get_cpus_map:
	if (queue_index < 0) {
		dev_maps = rcu_dereference(sb_dev->xps_cpus_map);
		if (dev_maps) {
			unsigned int tci = skb->sender_cpu - 1;

			queue_index = __get_xps_queue_idx(dev, skb, dev_maps,
							  tci);
		}
	}
	rcu_read_unlock();

	return queue_index;
#else
	return -1;
#endif
}

u16 dev_pick_tx_zero(struct net_device *dev, struct sk_buff *skb,
		     struct net_device *sb_dev)
{
	return 0;
}
EXPORT_SYMBOL(dev_pick_tx_zero);

u16 dev_pick_tx_cpu_id(struct net_device *dev, struct sk_buff *skb,
		       struct net_device *sb_dev)
{
	return (u16)raw_smp_processor_id() % dev->real_num_tx_queues;
}
EXPORT_SYMBOL(dev_pick_tx_cpu_id);

u16 netdev_pick_tx(struct net_device *dev, struct sk_buff *skb,
		     struct net_device *sb_dev)
{
	struct sock *sk = skb->sk;
	int queue_index = sk_tx_queue_get(sk);

	sb_dev = sb_dev ? : dev;

	if (queue_index < 0 || skb->ooo_okay ||
	    queue_index >= dev->real_num_tx_queues) {
		int new_index = get_xps_queue(dev, sb_dev, skb);

		if (new_index < 0)
			new_index = skb_tx_hash(dev, sb_dev, skb);

		if (queue_index != new_index && sk &&
		    sk_fullsock(sk) &&
		    rcu_access_pointer(sk->sk_dst_cache))
			sk_tx_queue_set(sk, new_index);

		queue_index = new_index;
	}

	return queue_index;
}
EXPORT_SYMBOL(netdev_pick_tx);

struct netdev_queue *netdev_core_pick_tx(struct net_device *dev,
					 struct sk_buff *skb,
					 struct net_device *sb_dev)
{
	int queue_index = 0;

#ifdef CONFIG_XPS
	u32 sender_cpu = skb->sender_cpu - 1;

	if (sender_cpu >= (u32)NR_CPUS)
		skb->sender_cpu = raw_smp_processor_id() + 1;
#endif

	if (dev->real_num_tx_queues != 1) {
		const struct net_device_ops *ops = dev->netdev_ops;

		if (ops->ndo_select_queue)
			queue_index = ops->ndo_select_queue(dev, skb, sb_dev);
		else
			queue_index = netdev_pick_tx(dev, skb, sb_dev);

		queue_index = netdev_cap_txqueue(dev, queue_index);
	}

	skb_set_queue_mapping(skb, queue_index);
	return netdev_get_tx_queue(dev, queue_index);
}

/**
 *	__dev_queue_xmit - transmit a buffer
 *	@skb: buffer to transmit
 *	@sb_dev: suboordinate device used for L2 forwarding offload
 *
 *	Queue a buffer for transmission to a network device. The caller must
 *	have set the device and priority and built the buffer before calling
 *	this function. The function can be called from an interrupt.
 *
 *	A negative errno code is returned on a failure. A success does not
 *	guarantee the frame will be transmitted as it may be dropped due
 *	to congestion or traffic shaping.
 *
 * -----------------------------------------------------------------------------------
 *      I notice this method can also return errors from the queue disciplines,
 *      including NET_XMIT_DROP, which is a positive value.  So, errors can also
 *      be positive.
 *
 *      Regardless of the return value, the skb is consumed, so it is currently
 *      difficult to retry a send to this method.  (You can bump the ref count
 *      before sending to hold a reference for retry if you are careful.)
 *
 *      When calling this method, interrupts MUST be enabled.  This is because
 *      the BH enable code must have IRQs enabled so that it will not deadlock.
 *          --BLG
 */
static int __dev_queue_xmit(struct sk_buff *skb, struct net_device *sb_dev)
{
	struct net_device *dev = skb->dev;
	struct netdev_queue *txq;
	struct Qdisc *q;
	int rc = -ENOMEM;
	bool again = false;

	skb_reset_mac_header(skb);

	if (unlikely(skb_shinfo(skb)->tx_flags & SKBTX_SCHED_TSTAMP))
		__skb_tstamp_tx(skb, NULL, skb->sk, SCM_TSTAMP_SCHED);

	/* Disable soft irqs for various locks below. Also
	 * stops preemption for RCU.
	 */
	rcu_read_lock_bh();

	skb_update_prio(skb);

	qdisc_pkt_len_init(skb);
#ifdef CONFIG_NET_CLS_ACT
	skb->tc_at_ingress = 0;
# ifdef CONFIG_NET_EGRESS
	if (static_branch_unlikely(&egress_needed_key)) {
		skb = sch_handle_egress(skb, &rc, dev);
		if (!skb)
			goto out;
	}
# endif
#endif
	/* If device/qdisc don't need skb->dst, release it right now while
	 * its hot in this cpu cache.
	 */
	if (dev->priv_flags & IFF_XMIT_DST_RELEASE)
		skb_dst_drop(skb);
	else
		skb_dst_force(skb);

	txq = netdev_core_pick_tx(dev, skb, sb_dev);
	q = rcu_dereference_bh(txq->qdisc);

	trace_net_dev_queue(skb);
	if (q->enqueue) {
		rc = __dev_xmit_skb(skb, q, dev, txq);
		goto out;
	}

	/* The device has no queue. Common case for software devices:
	 * loopback, all the sorts of tunnels...

	 * Really, it is unlikely that netif_tx_lock protection is necessary
	 * here.  (f.e. loopback and IP tunnels are clean ignoring statistics
	 * counters.)
	 * However, it is possible, that they rely on protection
	 * made by us here.

	 * Check this and shot the lock. It is not prone from deadlocks.
	 *Either shot noqueue qdisc, it is even simpler 8)
	 */
	if (dev->flags & IFF_UP) {
		int cpu = smp_processor_id(); /* ok because BHs are off */

		if (txq->xmit_lock_owner != cpu) {
			if (dev_xmit_recursion())
				goto recursion_alert;

			skb = validate_xmit_skb(skb, dev, &again);
			if (!skb)
				goto out;

			HARD_TX_LOCK(dev, txq, cpu);

			if (!netif_xmit_stopped(txq)) {
				dev_xmit_recursion_inc();
				skb = dev_hard_start_xmit(skb, dev, txq, &rc);
				dev_xmit_recursion_dec();
				if (dev_xmit_complete(rc)) {
					HARD_TX_UNLOCK(dev, txq);
					goto out;
				}
			}
			HARD_TX_UNLOCK(dev, txq);
			net_crit_ratelimited("Virtual device %s asks to queue packet!\n",
					     dev->name);
		} else {
			/* Recursion is detected! It is possible,
			 * unfortunately
			 */
recursion_alert:
			net_crit_ratelimited("Dead loop on virtual device %s, fix it urgently!\n",
					     dev->name);
		}
	}

	rc = -ENETDOWN;
	rcu_read_unlock_bh();

	atomic_long_inc(&dev->tx_dropped);
	kfree_skb_list(skb);
	return rc;
out:
	rcu_read_unlock_bh();
	return rc;
}

int dev_queue_xmit(struct sk_buff *skb)
{
	return __dev_queue_xmit(skb, NULL);
}
EXPORT_SYMBOL(dev_queue_xmit);

int dev_queue_xmit_accel(struct sk_buff *skb, struct net_device *sb_dev)
{
	return __dev_queue_xmit(skb, sb_dev);
}
EXPORT_SYMBOL(dev_queue_xmit_accel);

int dev_direct_xmit(struct sk_buff *skb, u16 queue_id)
{
	struct net_device *dev = skb->dev;
	struct sk_buff *orig_skb = skb;
	struct netdev_queue *txq;
	int ret = NETDEV_TX_BUSY;
	bool again = false;

	if (unlikely(!netif_running(dev) ||
		     !netif_carrier_ok(dev)))
		goto drop;

	skb = validate_xmit_skb_list(skb, dev, &again);
	if (skb != orig_skb)
		goto drop;

	skb_set_queue_mapping(skb, queue_id);
	txq = skb_get_tx_queue(dev, skb);

	local_bh_disable();

	HARD_TX_LOCK(dev, txq, smp_processor_id());
	if (!netif_xmit_frozen_or_drv_stopped(txq))
		ret = netdev_start_xmit(skb, dev, txq, false);
	HARD_TX_UNLOCK(dev, txq);

	local_bh_enable();

	if (!dev_xmit_complete(ret))
		kfree_skb(skb);

	return ret;
drop:
	atomic_long_inc(&dev->tx_dropped);
	kfree_skb_list(skb);
	return NET_XMIT_DROP;
}
EXPORT_SYMBOL(dev_direct_xmit);

/*************************************************************************
 *			Receiver routines
 *************************************************************************/

int netdev_max_backlog __read_mostly = 1000;
EXPORT_SYMBOL(netdev_max_backlog);

int netdev_tstamp_prequeue __read_mostly = 1;
int netdev_budget __read_mostly = 300;
unsigned int __read_mostly netdev_budget_usecs = 2000;
int weight_p __read_mostly = 64;           /* old backlog weight */
int dev_weight_rx_bias __read_mostly = 1;  /* bias for backlog weight */
int dev_weight_tx_bias __read_mostly = 1;  /* bias for output_queue quota */
int dev_rx_weight __read_mostly = 64;
int dev_tx_weight __read_mostly = 64;
/* Maximum number of GRO_NORMAL skbs to batch up for list-RX */
int gro_normal_batch __read_mostly = 8;

/* Called with irq disabled */
static inline void ____napi_schedule(struct softnet_data *sd,
				     struct napi_struct *napi)
{
	list_add_tail(&napi->poll_list, &sd->poll_list);
	__raise_softirq_irqoff(NET_RX_SOFTIRQ);
}

#ifdef CONFIG_RPS

/* One global table that all flow-based protocols share. */
struct rps_sock_flow_table __rcu *rps_sock_flow_table __read_mostly;
EXPORT_SYMBOL(rps_sock_flow_table);
u32 rps_cpu_mask __read_mostly;
EXPORT_SYMBOL(rps_cpu_mask);

struct static_key_false rps_needed __read_mostly;
EXPORT_SYMBOL(rps_needed);
struct static_key_false rfs_needed __read_mostly;
EXPORT_SYMBOL(rfs_needed);

static struct rps_dev_flow *
set_rps_cpu(struct net_device *dev, struct sk_buff *skb,
	    struct rps_dev_flow *rflow, u16 next_cpu)
{
	if (next_cpu < nr_cpu_ids) {
#ifdef CONFIG_RFS_ACCEL
		struct netdev_rx_queue *rxqueue;
		struct rps_dev_flow_table *flow_table;
		struct rps_dev_flow *old_rflow;
		u32 flow_id;
		u16 rxq_index;
		int rc;

		/* Should we steer this flow to a different hardware queue? */
		if (!skb_rx_queue_recorded(skb) || !dev->rx_cpu_rmap ||
		    !(dev->features & NETIF_F_NTUPLE))
			goto out;
		rxq_index = cpu_rmap_lookup_index(dev->rx_cpu_rmap, next_cpu);
		if (rxq_index == skb_get_rx_queue(skb))
			goto out;

		rxqueue = dev->_rx + rxq_index;
		flow_table = rcu_dereference(rxqueue->rps_flow_table);
		if (!flow_table)
			goto out;
		flow_id = skb_get_hash(skb) & flow_table->mask;
		rc = dev->netdev_ops->ndo_rx_flow_steer(dev, skb,
							rxq_index, flow_id);
		if (rc < 0)
			goto out;
		old_rflow = rflow;
		rflow = &flow_table->flows[flow_id];
		rflow->filter = rc;
		if (old_rflow->filter == rflow->filter)
			old_rflow->filter = RPS_NO_FILTER;
	out:
#endif
		rflow->last_qtail =
			per_cpu(softnet_data, next_cpu).input_queue_head;
	}

	rflow->cpu = next_cpu;
	return rflow;
}

/*
 * get_rps_cpu is called from netif_receive_skb and returns the target
 * CPU from the RPS map of the receiving queue for a given skb.
 * rcu_read_lock must be held on entry.
 */
static int get_rps_cpu(struct net_device *dev, struct sk_buff *skb,
		       struct rps_dev_flow **rflowp)
{
	const struct rps_sock_flow_table *sock_flow_table;
	struct netdev_rx_queue *rxqueue = dev->_rx;
	struct rps_dev_flow_table *flow_table;
	struct rps_map *map;
	int cpu = -1;
	u32 tcpu;
	u32 hash;

	if (skb_rx_queue_recorded(skb)) {
		u16 index = skb_get_rx_queue(skb);

		if (unlikely(index >= dev->real_num_rx_queues)) {
			WARN_ONCE(dev->real_num_rx_queues > 1,
				  "%s received packet on queue %u, but number "
				  "of RX queues is %u\n",
				  dev->name, index, dev->real_num_rx_queues);
			goto done;
		}
		rxqueue += index;
	}

	/* Avoid computing hash if RFS/RPS is not active for this rxqueue */

	flow_table = rcu_dereference(rxqueue->rps_flow_table);
	map = rcu_dereference(rxqueue->rps_map);
	if (!flow_table && !map)
		goto done;

	skb_reset_network_header(skb);
	hash = skb_get_hash(skb);
	if (!hash)
		goto done;

	sock_flow_table = rcu_dereference(rps_sock_flow_table);
	if (flow_table && sock_flow_table) {
		struct rps_dev_flow *rflow;
		u32 next_cpu;
		u32 ident;

		/* First check into global flow table if there is a match */
		ident = sock_flow_table->ents[hash & sock_flow_table->mask];
		if ((ident ^ hash) & ~rps_cpu_mask)
			goto try_rps;

		next_cpu = ident & rps_cpu_mask;

		/* OK, now we know there is a match,
		 * we can look at the local (per receive queue) flow table
		 */
		rflow = &flow_table->flows[hash & flow_table->mask];
		tcpu = rflow->cpu;

		/*
		 * If the desired CPU (where last recvmsg was done) is
		 * different from current CPU (one in the rx-queue flow
		 * table entry), switch if one of the following holds:
		 *   - Current CPU is unset (>= nr_cpu_ids).
		 *   - Current CPU is offline.
		 *   - The current CPU's queue tail has advanced beyond the
		 *     last packet that was enqueued using this table entry.
		 *     This guarantees that all previous packets for the flow
		 *     have been dequeued, thus preserving in order delivery.
		 */
		if (unlikely(tcpu != next_cpu) &&
		    (tcpu >= nr_cpu_ids || !cpu_online(tcpu) ||
		     ((int)(per_cpu(softnet_data, tcpu).input_queue_head -
		      rflow->last_qtail)) >= 0)) {
			tcpu = next_cpu;
			rflow = set_rps_cpu(dev, skb, rflow, next_cpu);
		}

		if (tcpu < nr_cpu_ids && cpu_online(tcpu)) {
			*rflowp = rflow;
			cpu = tcpu;
			goto done;
		}
	}

try_rps:

	if (map) {
		tcpu = map->cpus[reciprocal_scale(hash, map->len)];
		if (cpu_online(tcpu)) {
			cpu = tcpu;
			goto done;
		}
	}

done:
	return cpu;
}

#ifdef CONFIG_RFS_ACCEL

/**
 * rps_may_expire_flow - check whether an RFS hardware filter may be removed
 * @dev: Device on which the filter was set
 * @rxq_index: RX queue index
 * @flow_id: Flow ID passed to ndo_rx_flow_steer()
 * @filter_id: Filter ID returned by ndo_rx_flow_steer()
 *
 * Drivers that implement ndo_rx_flow_steer() should periodically call
 * this function for each installed filter and remove the filters for
 * which it returns %true.
 */
bool rps_may_expire_flow(struct net_device *dev, u16 rxq_index,
			 u32 flow_id, u16 filter_id)
{
	struct netdev_rx_queue *rxqueue = dev->_rx + rxq_index;
	struct rps_dev_flow_table *flow_table;
	struct rps_dev_flow *rflow;
	bool expire = true;
	unsigned int cpu;

	rcu_read_lock();
	flow_table = rcu_dereference(rxqueue->rps_flow_table);
	if (flow_table && flow_id <= flow_table->mask) {
		rflow = &flow_table->flows[flow_id];
		cpu = READ_ONCE(rflow->cpu);
		if (rflow->filter == filter_id && cpu < nr_cpu_ids &&
		    ((int)(per_cpu(softnet_data, cpu).input_queue_head -
			   rflow->last_qtail) <
		     (int)(10 * flow_table->mask)))
			expire = false;
	}
	rcu_read_unlock();
	return expire;
}
EXPORT_SYMBOL(rps_may_expire_flow);

#endif /* CONFIG_RFS_ACCEL */

/* Called from hardirq (IPI) context */
static void rps_trigger_softirq(void *data)
{
	struct softnet_data *sd = data;

	____napi_schedule(sd, &sd->backlog);
	sd->received_rps++;
}

#endif /* CONFIG_RPS */

/*
 * Check if this softnet_data structure is another cpu one
 * If yes, queue it to our IPI list and return 1
 * If no, return 0
 */
static int rps_ipi_queued(struct softnet_data *sd)
{
#ifdef CONFIG_RPS
	struct softnet_data *mysd = this_cpu_ptr(&softnet_data);

	if (sd != mysd) {
		sd->rps_ipi_next = mysd->rps_ipi_list;
		mysd->rps_ipi_list = sd;

		__raise_softirq_irqoff(NET_RX_SOFTIRQ);
		return 1;
	}
#endif /* CONFIG_RPS */
	return 0;
}

#ifdef CONFIG_NET_FLOW_LIMIT
int netdev_flow_limit_table_len __read_mostly = (1 << 12);
#endif

static bool skb_flow_limit(struct sk_buff *skb, unsigned int qlen)
{
#ifdef CONFIG_NET_FLOW_LIMIT
	struct sd_flow_limit *fl;
	struct softnet_data *sd;
	unsigned int old_flow, new_flow;

	if (qlen < (netdev_max_backlog >> 1))
		return false;

	sd = this_cpu_ptr(&softnet_data);

	rcu_read_lock();
	fl = rcu_dereference(sd->flow_limit);
	if (fl) {
		new_flow = skb_get_hash(skb) & (fl->num_buckets - 1);
		old_flow = fl->history[fl->history_head];
		fl->history[fl->history_head] = new_flow;

		fl->history_head++;
		fl->history_head &= FLOW_LIMIT_HISTORY - 1;

		if (likely(fl->buckets[old_flow]))
			fl->buckets[old_flow]--;

		if (++fl->buckets[new_flow] > (FLOW_LIMIT_HISTORY >> 1)) {
			fl->count++;
			rcu_read_unlock();
			return true;
		}
	}
	rcu_read_unlock();
#endif
	return false;
}

/*
 * enqueue_to_backlog is called to queue an skb to a per CPU backlog
 * queue (may be a remote CPU queue).
 */
static int enqueue_to_backlog(struct sk_buff *skb, int cpu,
			      unsigned int *qtail)
{
	struct softnet_data *sd;
	unsigned long flags;
	unsigned int qlen;

	sd = &per_cpu(softnet_data, cpu);

	local_irq_save(flags);

	rps_lock(sd);
	if (!netif_running(skb->dev))
		goto drop;
	qlen = skb_queue_len(&sd->input_pkt_queue);
	if (qlen <= netdev_max_backlog && !skb_flow_limit(skb, qlen)) {
		if (qlen) {
enqueue:
			__skb_queue_tail(&sd->input_pkt_queue, skb);
			input_queue_tail_incr_save(sd, qtail);
			rps_unlock(sd);
			local_irq_restore(flags);
			return NET_RX_SUCCESS;
		}

		/* Schedule NAPI for backlog device
		 * We can use non atomic operation since we own the queue lock
		 */
		if (!__test_and_set_bit(NAPI_STATE_SCHED, &sd->backlog.state)) {
			if (!rps_ipi_queued(sd))
				____napi_schedule(sd, &sd->backlog);
		}
		goto enqueue;
	}

drop:
	sd->dropped++;
	rps_unlock(sd);

	local_irq_restore(flags);

	atomic_long_inc(&skb->dev->rx_dropped);
	kfree_skb(skb);
	return NET_RX_DROP;
}

static struct netdev_rx_queue *netif_get_rxqueue(struct sk_buff *skb)
{
	struct net_device *dev = skb->dev;
	struct netdev_rx_queue *rxqueue;

	rxqueue = dev->_rx;

	if (skb_rx_queue_recorded(skb)) {
		u16 index = skb_get_rx_queue(skb);

		if (unlikely(index >= dev->real_num_rx_queues)) {
			WARN_ONCE(dev->real_num_rx_queues > 1,
				  "%s received packet on queue %u, but number "
				  "of RX queues is %u\n",
				  dev->name, index, dev->real_num_rx_queues);

			return rxqueue; /* Return first rxqueue */
		}
		rxqueue += index;
	}
	return rxqueue;
}

static u32 netif_receive_generic_xdp(struct sk_buff *skb,
				     struct xdp_buff *xdp,
				     struct bpf_prog *xdp_prog)
{
	struct netdev_rx_queue *rxqueue;
	void *orig_data, *orig_data_end;
	u32 metalen, act = XDP_DROP;
	__be16 orig_eth_type;
	struct ethhdr *eth;
	bool orig_bcast;
	int hlen, off;
	u32 mac_len;

	/* Reinjected packets coming from act_mirred or similar should
	 * not get XDP generic processing.
	 */
<<<<<<< HEAD
	if (skb_is_tc_redirected(skb))
=======
	if (skb_is_redirected(skb))
>>>>>>> 7111951b
		return XDP_PASS;

	/* XDP packets must be linear and must have sufficient headroom
	 * of XDP_PACKET_HEADROOM bytes. This is the guarantee that also
	 * native XDP provides, thus we need to do it here as well.
	 */
	if (skb_cloned(skb) || skb_is_nonlinear(skb) ||
	    skb_headroom(skb) < XDP_PACKET_HEADROOM) {
		int hroom = XDP_PACKET_HEADROOM - skb_headroom(skb);
		int troom = skb->tail + skb->data_len - skb->end;

		/* In case we have to go down the path and also linearize,
		 * then lets do the pskb_expand_head() work just once here.
		 */
		if (pskb_expand_head(skb,
				     hroom > 0 ? ALIGN(hroom, NET_SKB_PAD) : 0,
				     troom > 0 ? troom + 128 : 0, GFP_ATOMIC))
			goto do_drop;
		if (skb_linearize(skb))
			goto do_drop;
	}

	/* The XDP program wants to see the packet starting at the MAC
	 * header.
	 */
	mac_len = skb->data - skb_mac_header(skb);
	hlen = skb_headlen(skb) + mac_len;
	xdp->data = skb->data - mac_len;
	xdp->data_meta = xdp->data;
	xdp->data_end = xdp->data + hlen;
	xdp->data_hard_start = skb->data - skb_headroom(skb);
	orig_data_end = xdp->data_end;
	orig_data = xdp->data;
	eth = (struct ethhdr *)xdp->data;
	orig_bcast = is_multicast_ether_addr_64bits(eth->h_dest);
	orig_eth_type = eth->h_proto;

	rxqueue = netif_get_rxqueue(skb);
	xdp->rxq = &rxqueue->xdp_rxq;

	act = bpf_prog_run_xdp(xdp_prog, xdp);

	/* check if bpf_xdp_adjust_head was used */
	off = xdp->data - orig_data;
	if (off) {
		if (off > 0)
			__skb_pull(skb, off);
		else if (off < 0)
			__skb_push(skb, -off);

		skb->mac_header += off;
		skb_reset_network_header(skb);
	}

	/* check if bpf_xdp_adjust_tail was used. it can only "shrink"
	 * pckt.
	 */
	off = orig_data_end - xdp->data_end;
	if (off != 0) {
		skb_set_tail_pointer(skb, xdp->data_end - xdp->data);
		skb->len -= off;

	}

	/* check if XDP changed eth hdr such SKB needs update */
	eth = (struct ethhdr *)xdp->data;
	if ((orig_eth_type != eth->h_proto) ||
	    (orig_bcast != is_multicast_ether_addr_64bits(eth->h_dest))) {
		__skb_push(skb, ETH_HLEN);
		skb->protocol = eth_type_trans(skb, skb->dev);
	}

	switch (act) {
	case XDP_REDIRECT:
	case XDP_TX:
		__skb_push(skb, mac_len);
		break;
	case XDP_PASS:
		metalen = xdp->data - xdp->data_meta;
		if (metalen)
			skb_metadata_set(skb, metalen);
		break;
	default:
		bpf_warn_invalid_xdp_action(act);
		/* fall through */
	case XDP_ABORTED:
		trace_xdp_exception(skb->dev, xdp_prog, act);
		/* fall through */
	case XDP_DROP:
	do_drop:
		kfree_skb(skb);
		break;
	}

	return act;
}

/* When doing generic XDP we have to bypass the qdisc layer and the
 * network taps in order to match in-driver-XDP behavior.
 */
void generic_xdp_tx(struct sk_buff *skb, struct bpf_prog *xdp_prog)
{
	struct net_device *dev = skb->dev;
	struct netdev_queue *txq;
	bool free_skb = true;
	int cpu, rc;

	txq = netdev_core_pick_tx(dev, skb, NULL);
	cpu = smp_processor_id();
	HARD_TX_LOCK(dev, txq, cpu);
	if (!netif_xmit_stopped(txq)) {
		rc = netdev_start_xmit(skb, dev, txq, 0);
		if (dev_xmit_complete(rc))
			free_skb = false;
	}
	HARD_TX_UNLOCK(dev, txq);
	if (free_skb) {
		trace_xdp_exception(dev, xdp_prog, XDP_TX);
		kfree_skb(skb);
	}
}
EXPORT_SYMBOL_GPL(generic_xdp_tx);

static DEFINE_STATIC_KEY_FALSE(generic_xdp_needed_key);

int do_xdp_generic(struct bpf_prog *xdp_prog, struct sk_buff *skb)
{
	if (xdp_prog) {
		struct xdp_buff xdp;
		u32 act;
		int err;

		act = netif_receive_generic_xdp(skb, &xdp, xdp_prog);
		if (act != XDP_PASS) {
			switch (act) {
			case XDP_REDIRECT:
				err = xdp_do_generic_redirect(skb->dev, skb,
							      &xdp, xdp_prog);
				if (err)
					goto out_redir;
				break;
			case XDP_TX:
				generic_xdp_tx(skb, xdp_prog);
				break;
			}
			return XDP_DROP;
		}
	}
	return XDP_PASS;
out_redir:
	kfree_skb(skb);
	return XDP_DROP;
}
EXPORT_SYMBOL_GPL(do_xdp_generic);

static int netif_rx_internal(struct sk_buff *skb)
{
	int ret;

	net_timestamp_check(netdev_tstamp_prequeue, skb);

	trace_netif_rx(skb);

#ifdef CONFIG_RPS
	if (static_branch_unlikely(&rps_needed)) {
		struct rps_dev_flow voidflow, *rflow = &voidflow;
		int cpu;

		preempt_disable();
		rcu_read_lock();

		cpu = get_rps_cpu(skb->dev, skb, &rflow);
		if (cpu < 0)
			cpu = smp_processor_id();

		ret = enqueue_to_backlog(skb, cpu, &rflow->last_qtail);

		rcu_read_unlock();
		preempt_enable();
	} else
#endif
	{
		unsigned int qtail;

		ret = enqueue_to_backlog(skb, get_cpu(), &qtail);
		put_cpu();
	}
	return ret;
}

/**
 *	netif_rx	-	post buffer to the network code
 *	@skb: buffer to post
 *
 *	This function receives a packet from a device driver and queues it for
 *	the upper (protocol) levels to process.  It always succeeds. The buffer
 *	may be dropped during processing for congestion control or by the
 *	protocol layers.
 *
 *	return values:
 *	NET_RX_SUCCESS	(no congestion)
 *	NET_RX_DROP     (packet was dropped)
 *
 */

int netif_rx(struct sk_buff *skb)
{
	int ret;

	trace_netif_rx_entry(skb);

	ret = netif_rx_internal(skb);
	trace_netif_rx_exit(ret);

	return ret;
}
EXPORT_SYMBOL(netif_rx);

int netif_rx_ni(struct sk_buff *skb)
{
	int err;

	trace_netif_rx_ni_entry(skb);

	preempt_disable();
	err = netif_rx_internal(skb);
	if (local_softirq_pending())
		do_softirq();
	preempt_enable();
	trace_netif_rx_ni_exit(err);

	return err;
}
EXPORT_SYMBOL(netif_rx_ni);

static __latent_entropy void net_tx_action(struct softirq_action *h)
{
	struct softnet_data *sd = this_cpu_ptr(&softnet_data);

	if (sd->completion_queue) {
		struct sk_buff *clist;

		local_irq_disable();
		clist = sd->completion_queue;
		sd->completion_queue = NULL;
		local_irq_enable();

		while (clist) {
			struct sk_buff *skb = clist;

			clist = clist->next;

			WARN_ON(refcount_read(&skb->users));
			if (likely(get_kfree_skb_cb(skb)->reason == SKB_REASON_CONSUMED))
				trace_consume_skb(skb);
			else
				trace_kfree_skb(skb, net_tx_action);

			if (skb->fclone != SKB_FCLONE_UNAVAILABLE)
				__kfree_skb(skb);
			else
				__kfree_skb_defer(skb);
		}

		__kfree_skb_flush();
	}

	if (sd->output_queue) {
		struct Qdisc *head;

		local_irq_disable();
		head = sd->output_queue;
		sd->output_queue = NULL;
		sd->output_queue_tailp = &sd->output_queue;
		local_irq_enable();

		while (head) {
			struct Qdisc *q = head;
			spinlock_t *root_lock = NULL;

			head = head->next_sched;

			if (!(q->flags & TCQ_F_NOLOCK)) {
				root_lock = qdisc_lock(q);
				spin_lock(root_lock);
			}
			/* We need to make sure head->next_sched is read
			 * before clearing __QDISC_STATE_SCHED
			 */
			smp_mb__before_atomic();
			clear_bit(__QDISC_STATE_SCHED, &q->state);
			qdisc_run(q);
			if (root_lock)
				spin_unlock(root_lock);
		}
	}

	xfrm_dev_backlog(sd);
}

#if IS_ENABLED(CONFIG_BRIDGE) && IS_ENABLED(CONFIG_ATM_LANE)
/* This hook is defined here for ATM LANE */
int (*br_fdb_test_addr_hook)(struct net_device *dev,
			     unsigned char *addr) __read_mostly;
EXPORT_SYMBOL_GPL(br_fdb_test_addr_hook);
#endif

static inline struct sk_buff *
sch_handle_ingress(struct sk_buff *skb, struct packet_type **pt_prev, int *ret,
		   struct net_device *orig_dev)
{
#ifdef CONFIG_NET_CLS_ACT
	struct mini_Qdisc *miniq = rcu_dereference_bh(skb->dev->miniq_ingress);
	struct tcf_result cl_res;

	/* If there's at least one ingress present somewhere (so
	 * we get here via enabled static key), remaining devices
	 * that are not configured with an ingress qdisc will bail
	 * out here.
	 */
	if (!miniq)
		return skb;

	if (*pt_prev) {
		*ret = deliver_skb(skb, *pt_prev, orig_dev);
		*pt_prev = NULL;
	}

	qdisc_skb_cb(skb)->pkt_len = skb->len;
	skb->tc_at_ingress = 1;
	mini_qdisc_bstats_cpu_update(miniq, skb);

	switch (tcf_classify(skb, miniq->filter_list, &cl_res, false)) {
	case TC_ACT_OK:
	case TC_ACT_RECLASSIFY:
		skb->tc_index = TC_H_MIN(cl_res.classid);
		break;
	case TC_ACT_SHOT:
		mini_qdisc_qstats_cpu_drop(miniq);
		kfree_skb(skb);
		return NULL;
	case TC_ACT_STOLEN:
	case TC_ACT_QUEUED:
	case TC_ACT_TRAP:
		consume_skb(skb);
		return NULL;
	case TC_ACT_REDIRECT:
		/* skb_mac_header check was done by cls/act_bpf, so
		 * we can safely push the L2 header back before
		 * redirecting to another netdev
		 */
		__skb_push(skb, skb->mac_len);
		skb_do_redirect(skb);
		return NULL;
	case TC_ACT_CONSUMED:
		return NULL;
	default:
		break;
	}
#endif /* CONFIG_NET_CLS_ACT */
	return skb;
}

/**
 *	netdev_is_rx_handler_busy - check if receive handler is registered
 *	@dev: device to check
 *
 *	Check if a receive handler is already registered for a given device.
 *	Return true if there one.
 *
 *	The caller must hold the rtnl_mutex.
 */
bool netdev_is_rx_handler_busy(struct net_device *dev)
{
	ASSERT_RTNL();
	return dev && rtnl_dereference(dev->rx_handler);
}
EXPORT_SYMBOL_GPL(netdev_is_rx_handler_busy);

/**
 *	netdev_rx_handler_register - register receive handler
 *	@dev: device to register a handler for
 *	@rx_handler: receive handler to register
 *	@rx_handler_data: data pointer that is used by rx handler
 *
 *	Register a receive handler for a device. This handler will then be
 *	called from __netif_receive_skb. A negative errno code is returned
 *	on a failure.
 *
 *	The caller must hold the rtnl_mutex.
 *
 *	For a general description of rx_handler, see enum rx_handler_result.
 */
int netdev_rx_handler_register(struct net_device *dev,
			       rx_handler_func_t *rx_handler,
			       void *rx_handler_data)
{
	if (netdev_is_rx_handler_busy(dev))
		return -EBUSY;

	if (dev->priv_flags & IFF_NO_RX_HANDLER)
		return -EINVAL;

	/* Note: rx_handler_data must be set before rx_handler */
	rcu_assign_pointer(dev->rx_handler_data, rx_handler_data);
	rcu_assign_pointer(dev->rx_handler, rx_handler);

	return 0;
}
EXPORT_SYMBOL_GPL(netdev_rx_handler_register);

/**
 *	netdev_rx_handler_unregister - unregister receive handler
 *	@dev: device to unregister a handler from
 *
 *	Unregister a receive handler from a device.
 *
 *	The caller must hold the rtnl_mutex.
 */
void netdev_rx_handler_unregister(struct net_device *dev)
{

	ASSERT_RTNL();
	RCU_INIT_POINTER(dev->rx_handler, NULL);
	/* a reader seeing a non NULL rx_handler in a rcu_read_lock()
	 * section has a guarantee to see a non NULL rx_handler_data
	 * as well.
	 */
	synchronize_net();
	RCU_INIT_POINTER(dev->rx_handler_data, NULL);
}
EXPORT_SYMBOL_GPL(netdev_rx_handler_unregister);

/*
 * Limit the use of PFMEMALLOC reserves to those protocols that implement
 * the special handling of PFMEMALLOC skbs.
 */
static bool skb_pfmemalloc_protocol(struct sk_buff *skb)
{
	switch (skb->protocol) {
	case htons(ETH_P_ARP):
	case htons(ETH_P_IP):
	case htons(ETH_P_IPV6):
	case htons(ETH_P_8021Q):
	case htons(ETH_P_8021AD):
		return true;
	default:
		return false;
	}
}

static inline int nf_ingress(struct sk_buff *skb, struct packet_type **pt_prev,
			     int *ret, struct net_device *orig_dev)
{
	if (nf_hook_ingress_active(skb)) {
		int ingress_retval;

		if (*pt_prev) {
			*ret = deliver_skb(skb, *pt_prev, orig_dev);
			*pt_prev = NULL;
		}

		rcu_read_lock();
		ingress_retval = nf_hook_ingress(skb);
		rcu_read_unlock();
		return ingress_retval;
	}
	return 0;
}

static int __netif_receive_skb_core(struct sk_buff *skb, bool pfmemalloc,
				    struct packet_type **ppt_prev)
{
	struct packet_type *ptype, *pt_prev;
	rx_handler_func_t *rx_handler;
	struct net_device *orig_dev;
	bool deliver_exact = false;
	int ret = NET_RX_DROP;
	__be16 type;

	net_timestamp_check(!netdev_tstamp_prequeue, skb);

	trace_netif_receive_skb(skb);

	orig_dev = skb->dev;

	skb_reset_network_header(skb);
	if (!skb_transport_header_was_set(skb))
		skb_reset_transport_header(skb);
	skb_reset_mac_len(skb);

	pt_prev = NULL;

another_round:
	skb->skb_iif = skb->dev->ifindex;

	__this_cpu_inc(softnet_data.processed);

	if (static_branch_unlikely(&generic_xdp_needed_key)) {
		int ret2;

		preempt_disable();
		ret2 = do_xdp_generic(rcu_dereference(skb->dev->xdp_prog), skb);
		preempt_enable();

		if (ret2 != XDP_PASS)
			return NET_RX_DROP;
		skb_reset_mac_len(skb);
	}

	if (skb->protocol == cpu_to_be16(ETH_P_8021Q) ||
	    skb->protocol == cpu_to_be16(ETH_P_8021AD)) {
		skb = skb_vlan_untag(skb);
		if (unlikely(!skb))
			goto out;
	}

	if (skb_skip_tc_classify(skb))
		goto skip_classify;

	if (pfmemalloc)
		goto skip_taps;

	list_for_each_entry_rcu(ptype, &ptype_all, list) {
		if (pt_prev)
			ret = deliver_skb(skb, pt_prev, orig_dev);
		pt_prev = ptype;
	}

	list_for_each_entry_rcu(ptype, &skb->dev->ptype_all, list) {
		if (pt_prev)
			ret = deliver_skb(skb, pt_prev, orig_dev);
		pt_prev = ptype;
	}

skip_taps:
#ifdef CONFIG_NET_INGRESS
	if (static_branch_unlikely(&ingress_needed_key)) {
		skb = sch_handle_ingress(skb, &pt_prev, &ret, orig_dev);
		if (!skb)
			goto out;

		if (nf_ingress(skb, &pt_prev, &ret, orig_dev) < 0)
			goto out;
	}
#endif
	skb_reset_redirect(skb);
skip_classify:
	if (pfmemalloc && !skb_pfmemalloc_protocol(skb))
		goto drop;

	if (skb_vlan_tag_present(skb)) {
		if (pt_prev) {
			ret = deliver_skb(skb, pt_prev, orig_dev);
			pt_prev = NULL;
		}
		if (vlan_do_receive(&skb))
			goto another_round;
		else if (unlikely(!skb))
			goto out;
	}

	rx_handler = rcu_dereference(skb->dev->rx_handler);
	if (rx_handler) {
		if (pt_prev) {
			ret = deliver_skb(skb, pt_prev, orig_dev);
			pt_prev = NULL;
		}
		switch (rx_handler(&skb)) {
		case RX_HANDLER_CONSUMED:
			ret = NET_RX_SUCCESS;
			goto out;
		case RX_HANDLER_ANOTHER:
			goto another_round;
		case RX_HANDLER_EXACT:
			deliver_exact = true;
		case RX_HANDLER_PASS:
			break;
		default:
			BUG();
		}
	}

	if (unlikely(skb_vlan_tag_present(skb))) {
check_vlan_id:
		if (skb_vlan_tag_get_id(skb)) {
			/* Vlan id is non 0 and vlan_do_receive() above couldn't
			 * find vlan device.
			 */
			skb->pkt_type = PACKET_OTHERHOST;
		} else if (skb->protocol == cpu_to_be16(ETH_P_8021Q) ||
			   skb->protocol == cpu_to_be16(ETH_P_8021AD)) {
			/* Outer header is 802.1P with vlan 0, inner header is
			 * 802.1Q or 802.1AD and vlan_do_receive() above could
			 * not find vlan dev for vlan id 0.
			 */
			__vlan_hwaccel_clear_tag(skb);
			skb = skb_vlan_untag(skb);
			if (unlikely(!skb))
				goto out;
			if (vlan_do_receive(&skb))
				/* After stripping off 802.1P header with vlan 0
				 * vlan dev is found for inner header.
				 */
				goto another_round;
			else if (unlikely(!skb))
				goto out;
			else
				/* We have stripped outer 802.1P vlan 0 header.
				 * But could not find vlan dev.
				 * check again for vlan id to set OTHERHOST.
				 */
				goto check_vlan_id;
		}
		/* Note: we might in the future use prio bits
		 * and set skb->priority like in vlan_do_receive()
		 * For the time being, just ignore Priority Code Point
		 */
		__vlan_hwaccel_clear_tag(skb);
	}

	type = skb->protocol;

	/* deliver only exact match when indicated */
	if (likely(!deliver_exact)) {
		deliver_ptype_list_skb(skb, &pt_prev, orig_dev, type,
				       &ptype_base[ntohs(type) &
						   PTYPE_HASH_MASK]);
	}

	deliver_ptype_list_skb(skb, &pt_prev, orig_dev, type,
			       &orig_dev->ptype_specific);

	if (unlikely(skb->dev != orig_dev)) {
		deliver_ptype_list_skb(skb, &pt_prev, orig_dev, type,
				       &skb->dev->ptype_specific);
	}

	if (pt_prev) {
		if (unlikely(skb_orphan_frags_rx(skb, GFP_ATOMIC)))
			goto drop;
		*ppt_prev = pt_prev;
	} else {
drop:
		if (!deliver_exact)
			atomic_long_inc(&skb->dev->rx_dropped);
		else
			atomic_long_inc(&skb->dev->rx_nohandler);
		kfree_skb(skb);
		/* Jamal, now you will not able to escape explaining
		 * me how you were going to use this. :-)
		 */
		ret = NET_RX_DROP;
	}

out:
	return ret;
}

static int __netif_receive_skb_one_core(struct sk_buff *skb, bool pfmemalloc)
{
	struct net_device *orig_dev = skb->dev;
	struct packet_type *pt_prev = NULL;
	int ret;

	ret = __netif_receive_skb_core(skb, pfmemalloc, &pt_prev);
	if (pt_prev)
		ret = INDIRECT_CALL_INET(pt_prev->func, ipv6_rcv, ip_rcv, skb,
					 skb->dev, pt_prev, orig_dev);
	return ret;
}

/**
 *	netif_receive_skb_core - special purpose version of netif_receive_skb
 *	@skb: buffer to process
 *
 *	More direct receive version of netif_receive_skb().  It should
 *	only be used by callers that have a need to skip RPS and Generic XDP.
 *	Caller must also take care of handling if ``(page_is_)pfmemalloc``.
 *
 *	This function may only be called from softirq context and interrupts
 *	should be enabled.
 *
 *	Return values (usually ignored):
 *	NET_RX_SUCCESS: no congestion
 *	NET_RX_DROP: packet was dropped
 */
int netif_receive_skb_core(struct sk_buff *skb)
{
	int ret;

	rcu_read_lock();
	ret = __netif_receive_skb_one_core(skb, false);
	rcu_read_unlock();

	return ret;
}
EXPORT_SYMBOL(netif_receive_skb_core);

static inline void __netif_receive_skb_list_ptype(struct list_head *head,
						  struct packet_type *pt_prev,
						  struct net_device *orig_dev)
{
	struct sk_buff *skb, *next;

	if (!pt_prev)
		return;
	if (list_empty(head))
		return;
	if (pt_prev->list_func != NULL)
		INDIRECT_CALL_INET(pt_prev->list_func, ipv6_list_rcv,
				   ip_list_rcv, head, pt_prev, orig_dev);
	else
		list_for_each_entry_safe(skb, next, head, list) {
			skb_list_del_init(skb);
			pt_prev->func(skb, skb->dev, pt_prev, orig_dev);
		}
}

static void __netif_receive_skb_list_core(struct list_head *head, bool pfmemalloc)
{
	/* Fast-path assumptions:
	 * - There is no RX handler.
	 * - Only one packet_type matches.
	 * If either of these fails, we will end up doing some per-packet
	 * processing in-line, then handling the 'last ptype' for the whole
	 * sublist.  This can't cause out-of-order delivery to any single ptype,
	 * because the 'last ptype' must be constant across the sublist, and all
	 * other ptypes are handled per-packet.
	 */
	/* Current (common) ptype of sublist */
	struct packet_type *pt_curr = NULL;
	/* Current (common) orig_dev of sublist */
	struct net_device *od_curr = NULL;
	struct list_head sublist;
	struct sk_buff *skb, *next;

	INIT_LIST_HEAD(&sublist);
	list_for_each_entry_safe(skb, next, head, list) {
		struct net_device *orig_dev = skb->dev;
		struct packet_type *pt_prev = NULL;

		skb_list_del_init(skb);
		__netif_receive_skb_core(skb, pfmemalloc, &pt_prev);
		if (!pt_prev)
			continue;
		if (pt_curr != pt_prev || od_curr != orig_dev) {
			/* dispatch old sublist */
			__netif_receive_skb_list_ptype(&sublist, pt_curr, od_curr);
			/* start new sublist */
			INIT_LIST_HEAD(&sublist);
			pt_curr = pt_prev;
			od_curr = orig_dev;
		}
		list_add_tail(&skb->list, &sublist);
	}

	/* dispatch final sublist */
	__netif_receive_skb_list_ptype(&sublist, pt_curr, od_curr);
}

static int __netif_receive_skb(struct sk_buff *skb)
{
	int ret;

	if (sk_memalloc_socks() && skb_pfmemalloc(skb)) {
		unsigned int noreclaim_flag;

		/*
		 * PFMEMALLOC skbs are special, they should
		 * - be delivered to SOCK_MEMALLOC sockets only
		 * - stay away from userspace
		 * - have bounded memory usage
		 *
		 * Use PF_MEMALLOC as this saves us from propagating the allocation
		 * context down to all allocation sites.
		 */
		noreclaim_flag = memalloc_noreclaim_save();
		ret = __netif_receive_skb_one_core(skb, true);
		memalloc_noreclaim_restore(noreclaim_flag);
	} else
		ret = __netif_receive_skb_one_core(skb, false);

	return ret;
}

static void __netif_receive_skb_list(struct list_head *head)
{
	unsigned long noreclaim_flag = 0;
	struct sk_buff *skb, *next;
	bool pfmemalloc = false; /* Is current sublist PF_MEMALLOC? */

	list_for_each_entry_safe(skb, next, head, list) {
		if ((sk_memalloc_socks() && skb_pfmemalloc(skb)) != pfmemalloc) {
			struct list_head sublist;

			/* Handle the previous sublist */
			list_cut_before(&sublist, head, &skb->list);
			if (!list_empty(&sublist))
				__netif_receive_skb_list_core(&sublist, pfmemalloc);
			pfmemalloc = !pfmemalloc;
			/* See comments in __netif_receive_skb */
			if (pfmemalloc)
				noreclaim_flag = memalloc_noreclaim_save();
			else
				memalloc_noreclaim_restore(noreclaim_flag);
		}
	}
	/* Handle the remaining sublist */
	if (!list_empty(head))
		__netif_receive_skb_list_core(head, pfmemalloc);
	/* Restore pflags */
	if (pfmemalloc)
		memalloc_noreclaim_restore(noreclaim_flag);
}

static int generic_xdp_install(struct net_device *dev, struct netdev_bpf *xdp)
{
	struct bpf_prog *old = rtnl_dereference(dev->xdp_prog);
	struct bpf_prog *new = xdp->prog;
	int ret = 0;

	switch (xdp->command) {
	case XDP_SETUP_PROG:
		rcu_assign_pointer(dev->xdp_prog, new);
		if (old)
			bpf_prog_put(old);

		if (old && !new) {
			static_branch_dec(&generic_xdp_needed_key);
		} else if (new && !old) {
			static_branch_inc(&generic_xdp_needed_key);
			dev_disable_lro(dev);
			dev_disable_gro_hw(dev);
		}
		break;

	case XDP_QUERY_PROG:
		xdp->prog_id = old ? old->aux->id : 0;
		break;

	default:
		ret = -EINVAL;
		break;
	}

	return ret;
}

static int netif_receive_skb_internal(struct sk_buff *skb)
{
	int ret;

	net_timestamp_check(netdev_tstamp_prequeue, skb);

	if (skb_defer_rx_timestamp(skb))
		return NET_RX_SUCCESS;

	rcu_read_lock();
#ifdef CONFIG_RPS
	if (static_branch_unlikely(&rps_needed)) {
		struct rps_dev_flow voidflow, *rflow = &voidflow;
		int cpu = get_rps_cpu(skb->dev, skb, &rflow);

		if (cpu >= 0) {
			ret = enqueue_to_backlog(skb, cpu, &rflow->last_qtail);
			rcu_read_unlock();
			return ret;
		}
	}
#endif
	ret = __netif_receive_skb(skb);
	rcu_read_unlock();
	return ret;
}

static void netif_receive_skb_list_internal(struct list_head *head)
{
	struct sk_buff *skb, *next;
	struct list_head sublist;

	INIT_LIST_HEAD(&sublist);
	list_for_each_entry_safe(skb, next, head, list) {
		net_timestamp_check(netdev_tstamp_prequeue, skb);
		skb_list_del_init(skb);
		if (!skb_defer_rx_timestamp(skb))
			list_add_tail(&skb->list, &sublist);
	}
	list_splice_init(&sublist, head);

	rcu_read_lock();
#ifdef CONFIG_RPS
	if (static_branch_unlikely(&rps_needed)) {
		list_for_each_entry_safe(skb, next, head, list) {
			struct rps_dev_flow voidflow, *rflow = &voidflow;
			int cpu = get_rps_cpu(skb->dev, skb, &rflow);

			if (cpu >= 0) {
				/* Will be handled, remove from list */
				skb_list_del_init(skb);
				enqueue_to_backlog(skb, cpu, &rflow->last_qtail);
			}
		}
	}
#endif
	__netif_receive_skb_list(head);
	rcu_read_unlock();
}

/**
 *	netif_receive_skb - process receive buffer from network
 *	@skb: buffer to process
 *
 *	netif_receive_skb() is the main receive data processing function.
 *	It always succeeds. The buffer may be dropped during processing
 *	for congestion control or by the protocol layers.
 *
 *	This function may only be called from softirq context and interrupts
 *	should be enabled.
 *
 *	Return values (usually ignored):
 *	NET_RX_SUCCESS: no congestion
 *	NET_RX_DROP: packet was dropped
 */
int netif_receive_skb(struct sk_buff *skb)
{
	int ret;

	trace_netif_receive_skb_entry(skb);

	ret = netif_receive_skb_internal(skb);
	trace_netif_receive_skb_exit(ret);

	return ret;
}
EXPORT_SYMBOL(netif_receive_skb);

/**
 *	netif_receive_skb_list - process many receive buffers from network
 *	@head: list of skbs to process.
 *
 *	Since return value of netif_receive_skb() is normally ignored, and
 *	wouldn't be meaningful for a list, this function returns void.
 *
 *	This function may only be called from softirq context and interrupts
 *	should be enabled.
 */
void netif_receive_skb_list(struct list_head *head)
{
	struct sk_buff *skb;

	if (list_empty(head))
		return;
	if (trace_netif_receive_skb_list_entry_enabled()) {
		list_for_each_entry(skb, head, list)
			trace_netif_receive_skb_list_entry(skb);
	}
	netif_receive_skb_list_internal(head);
	trace_netif_receive_skb_list_exit(0);
}
EXPORT_SYMBOL(netif_receive_skb_list);

DEFINE_PER_CPU(struct work_struct, flush_works);

/* Network device is going away, flush any packets still pending */
static void flush_backlog(struct work_struct *work)
{
	struct sk_buff *skb, *tmp;
	struct softnet_data *sd;

	local_bh_disable();
	sd = this_cpu_ptr(&softnet_data);

	local_irq_disable();
	rps_lock(sd);
	skb_queue_walk_safe(&sd->input_pkt_queue, skb, tmp) {
		if (skb->dev->reg_state == NETREG_UNREGISTERING) {
			__skb_unlink(skb, &sd->input_pkt_queue);
			kfree_skb(skb);
			input_queue_head_incr(sd);
		}
	}
	rps_unlock(sd);
	local_irq_enable();

	skb_queue_walk_safe(&sd->process_queue, skb, tmp) {
		if (skb->dev->reg_state == NETREG_UNREGISTERING) {
			__skb_unlink(skb, &sd->process_queue);
			kfree_skb(skb);
			input_queue_head_incr(sd);
		}
	}
	local_bh_enable();
}

static void flush_all_backlogs(void)
{
	unsigned int cpu;

	get_online_cpus();

	for_each_online_cpu(cpu)
		queue_work_on(cpu, system_highpri_wq,
			      per_cpu_ptr(&flush_works, cpu));

	for_each_online_cpu(cpu)
		flush_work(per_cpu_ptr(&flush_works, cpu));

	put_online_cpus();
}

/* Pass the currently batched GRO_NORMAL SKBs up to the stack. */
static void gro_normal_list(struct napi_struct *napi)
{
	if (!napi->rx_count)
		return;
	netif_receive_skb_list_internal(&napi->rx_list);
	INIT_LIST_HEAD(&napi->rx_list);
	napi->rx_count = 0;
}

/* Queue one GRO_NORMAL SKB up for list processing. If batch size exceeded,
 * pass the whole batch up to the stack.
 */
static void gro_normal_one(struct napi_struct *napi, struct sk_buff *skb)
{
	list_add_tail(&skb->list, &napi->rx_list);
	if (++napi->rx_count >= gro_normal_batch)
		gro_normal_list(napi);
}

INDIRECT_CALLABLE_DECLARE(int inet_gro_complete(struct sk_buff *, int));
INDIRECT_CALLABLE_DECLARE(int ipv6_gro_complete(struct sk_buff *, int));
static int napi_gro_complete(struct napi_struct *napi, struct sk_buff *skb)
{
	struct packet_offload *ptype;
	__be16 type = skb->protocol;
	struct list_head *head = &offload_base;
	int err = -ENOENT;

	BUILD_BUG_ON(sizeof(struct napi_gro_cb) > sizeof(skb->cb));

	if (NAPI_GRO_CB(skb)->count == 1) {
		skb_shinfo(skb)->gso_size = 0;
		goto out;
	}

	rcu_read_lock();
	list_for_each_entry_rcu(ptype, head, list) {
		if (ptype->type != type || !ptype->callbacks.gro_complete)
			continue;

		err = INDIRECT_CALL_INET(ptype->callbacks.gro_complete,
					 ipv6_gro_complete, inet_gro_complete,
					 skb, 0);
		break;
	}
	rcu_read_unlock();

	if (err) {
		WARN_ON(&ptype->list == head);
		kfree_skb(skb);
		return NET_RX_SUCCESS;
	}

out:
	gro_normal_one(napi, skb);
	return NET_RX_SUCCESS;
}

static void __napi_gro_flush_chain(struct napi_struct *napi, u32 index,
				   bool flush_old)
{
	struct list_head *head = &napi->gro_hash[index].list;
	struct sk_buff *skb, *p;

	list_for_each_entry_safe_reverse(skb, p, head, list) {
		if (flush_old && NAPI_GRO_CB(skb)->age == jiffies)
			return;
		skb_list_del_init(skb);
		napi_gro_complete(napi, skb);
		napi->gro_hash[index].count--;
	}

	if (!napi->gro_hash[index].count)
		__clear_bit(index, &napi->gro_bitmask);
}

/* napi->gro_hash[].list contains packets ordered by age.
 * youngest packets at the head of it.
 * Complete skbs in reverse order to reduce latencies.
 */
void napi_gro_flush(struct napi_struct *napi, bool flush_old)
{
	unsigned long bitmask = napi->gro_bitmask;
	unsigned int i, base = ~0U;

	while ((i = ffs(bitmask)) != 0) {
		bitmask >>= i;
		base += i;
		__napi_gro_flush_chain(napi, base, flush_old);
	}
}
EXPORT_SYMBOL(napi_gro_flush);

static struct list_head *gro_list_prepare(struct napi_struct *napi,
					  struct sk_buff *skb)
{
	unsigned int maclen = skb->dev->hard_header_len;
	u32 hash = skb_get_hash_raw(skb);
	struct list_head *head;
	struct sk_buff *p;

	head = &napi->gro_hash[hash & (GRO_HASH_BUCKETS - 1)].list;
	list_for_each_entry(p, head, list) {
		unsigned long diffs;

		NAPI_GRO_CB(p)->flush = 0;

		if (hash != skb_get_hash_raw(p)) {
			NAPI_GRO_CB(p)->same_flow = 0;
			continue;
		}

		diffs = (unsigned long)p->dev ^ (unsigned long)skb->dev;
		diffs |= skb_vlan_tag_present(p) ^ skb_vlan_tag_present(skb);
		if (skb_vlan_tag_present(p))
			diffs |= skb_vlan_tag_get(p) ^ skb_vlan_tag_get(skb);
		diffs |= skb_metadata_dst_cmp(p, skb);
		diffs |= skb_metadata_differs(p, skb);
		if (maclen == ETH_HLEN)
			diffs |= compare_ether_header(skb_mac_header(p),
						      skb_mac_header(skb));
		else if (!diffs)
			diffs = memcmp(skb_mac_header(p),
				       skb_mac_header(skb),
				       maclen);
		NAPI_GRO_CB(p)->same_flow = !diffs;
	}

	return head;
}

static void skb_gro_reset_offset(struct sk_buff *skb)
{
	const struct skb_shared_info *pinfo = skb_shinfo(skb);
	const skb_frag_t *frag0 = &pinfo->frags[0];

	NAPI_GRO_CB(skb)->data_offset = 0;
	NAPI_GRO_CB(skb)->frag0 = NULL;
	NAPI_GRO_CB(skb)->frag0_len = 0;

	if (!skb_headlen(skb) && pinfo->nr_frags &&
	    !PageHighMem(skb_frag_page(frag0))) {
		NAPI_GRO_CB(skb)->frag0 = skb_frag_address(frag0);
		NAPI_GRO_CB(skb)->frag0_len = min_t(unsigned int,
						    skb_frag_size(frag0),
						    skb->end - skb->tail);
	}
}

static void gro_pull_from_frag0(struct sk_buff *skb, int grow)
{
	struct skb_shared_info *pinfo = skb_shinfo(skb);

	BUG_ON(skb->end - skb->tail < grow);

	memcpy(skb_tail_pointer(skb), NAPI_GRO_CB(skb)->frag0, grow);

	skb->data_len -= grow;
	skb->tail += grow;

	skb_frag_off_add(&pinfo->frags[0], grow);
	skb_frag_size_sub(&pinfo->frags[0], grow);

	if (unlikely(!skb_frag_size(&pinfo->frags[0]))) {
		skb_frag_unref(skb, 0);
		memmove(pinfo->frags, pinfo->frags + 1,
			--pinfo->nr_frags * sizeof(pinfo->frags[0]));
	}
}

static void gro_flush_oldest(struct napi_struct *napi, struct list_head *head)
{
	struct sk_buff *oldest;

	oldest = list_last_entry(head, struct sk_buff, list);

	/* We are called with head length >= MAX_GRO_SKBS, so this is
	 * impossible.
	 */
	if (WARN_ON_ONCE(!oldest))
		return;

	/* Do not adjust napi->gro_hash[].count, caller is adding a new
	 * SKB to the chain.
	 */
	skb_list_del_init(oldest);
	napi_gro_complete(napi, oldest);
}

INDIRECT_CALLABLE_DECLARE(struct sk_buff *inet_gro_receive(struct list_head *,
							   struct sk_buff *));
INDIRECT_CALLABLE_DECLARE(struct sk_buff *ipv6_gro_receive(struct list_head *,
							   struct sk_buff *));
static enum gro_result dev_gro_receive(struct napi_struct *napi, struct sk_buff *skb)
{
	u32 hash = skb_get_hash_raw(skb) & (GRO_HASH_BUCKETS - 1);
	struct list_head *head = &offload_base;
	struct packet_offload *ptype;
	__be16 type = skb->protocol;
	struct list_head *gro_head;
	struct sk_buff *pp = NULL;
	enum gro_result ret;
	int same_flow;
	int grow;

	if (netif_elide_gro(skb->dev))
		goto normal;

	gro_head = gro_list_prepare(napi, skb);

	rcu_read_lock();
	list_for_each_entry_rcu(ptype, head, list) {
		if (ptype->type != type || !ptype->callbacks.gro_receive)
			continue;

		skb_set_network_header(skb, skb_gro_offset(skb));
		skb_reset_mac_len(skb);
		NAPI_GRO_CB(skb)->same_flow = 0;
		NAPI_GRO_CB(skb)->flush = skb_is_gso(skb) || skb_has_frag_list(skb);
		NAPI_GRO_CB(skb)->free = 0;
		NAPI_GRO_CB(skb)->encap_mark = 0;
		NAPI_GRO_CB(skb)->recursion_counter = 0;
		NAPI_GRO_CB(skb)->is_fou = 0;
		NAPI_GRO_CB(skb)->is_atomic = 1;
		NAPI_GRO_CB(skb)->gro_remcsum_start = 0;

		/* Setup for GRO checksum validation */
		switch (skb->ip_summed) {
		case CHECKSUM_COMPLETE:
			NAPI_GRO_CB(skb)->csum = skb->csum;
			NAPI_GRO_CB(skb)->csum_valid = 1;
			NAPI_GRO_CB(skb)->csum_cnt = 0;
			break;
		case CHECKSUM_UNNECESSARY:
			NAPI_GRO_CB(skb)->csum_cnt = skb->csum_level + 1;
			NAPI_GRO_CB(skb)->csum_valid = 0;
			break;
		default:
			NAPI_GRO_CB(skb)->csum_cnt = 0;
			NAPI_GRO_CB(skb)->csum_valid = 0;
		}

		pp = INDIRECT_CALL_INET(ptype->callbacks.gro_receive,
					ipv6_gro_receive, inet_gro_receive,
					gro_head, skb);
		break;
	}
	rcu_read_unlock();

	if (&ptype->list == head)
		goto normal;

	if (PTR_ERR(pp) == -EINPROGRESS) {
		ret = GRO_CONSUMED;
		goto ok;
	}

	same_flow = NAPI_GRO_CB(skb)->same_flow;
	ret = NAPI_GRO_CB(skb)->free ? GRO_MERGED_FREE : GRO_MERGED;

	if (pp) {
		skb_list_del_init(pp);
		napi_gro_complete(napi, pp);
		napi->gro_hash[hash].count--;
	}

	if (same_flow)
		goto ok;

	if (NAPI_GRO_CB(skb)->flush)
		goto normal;

	if (unlikely(napi->gro_hash[hash].count >= MAX_GRO_SKBS)) {
		gro_flush_oldest(napi, gro_head);
	} else {
		napi->gro_hash[hash].count++;
	}
	NAPI_GRO_CB(skb)->count = 1;
	NAPI_GRO_CB(skb)->age = jiffies;
	NAPI_GRO_CB(skb)->last = skb;
	skb_shinfo(skb)->gso_size = skb_gro_len(skb);
	list_add(&skb->list, gro_head);
	ret = GRO_HELD;

pull:
	grow = skb_gro_offset(skb) - skb_headlen(skb);
	if (grow > 0)
		gro_pull_from_frag0(skb, grow);
ok:
	if (napi->gro_hash[hash].count) {
		if (!test_bit(hash, &napi->gro_bitmask))
			__set_bit(hash, &napi->gro_bitmask);
	} else if (test_bit(hash, &napi->gro_bitmask)) {
		__clear_bit(hash, &napi->gro_bitmask);
	}

	return ret;

normal:
	ret = GRO_NORMAL;
	goto pull;
}

struct packet_offload *gro_find_receive_by_type(__be16 type)
{
	struct list_head *offload_head = &offload_base;
	struct packet_offload *ptype;

	list_for_each_entry_rcu(ptype, offload_head, list) {
		if (ptype->type != type || !ptype->callbacks.gro_receive)
			continue;
		return ptype;
	}
	return NULL;
}
EXPORT_SYMBOL(gro_find_receive_by_type);

struct packet_offload *gro_find_complete_by_type(__be16 type)
{
	struct list_head *offload_head = &offload_base;
	struct packet_offload *ptype;

	list_for_each_entry_rcu(ptype, offload_head, list) {
		if (ptype->type != type || !ptype->callbacks.gro_complete)
			continue;
		return ptype;
	}
	return NULL;
}
EXPORT_SYMBOL(gro_find_complete_by_type);

static void napi_skb_free_stolen_head(struct sk_buff *skb)
{
	skb_dst_drop(skb);
	skb_ext_put(skb);
	kmem_cache_free(skbuff_head_cache, skb);
}

static gro_result_t napi_skb_finish(struct napi_struct *napi,
				    struct sk_buff *skb,
				    gro_result_t ret)
{
	switch (ret) {
	case GRO_NORMAL:
		gro_normal_one(napi, skb);
		break;

	case GRO_DROP:
		kfree_skb(skb);
		break;

	case GRO_MERGED_FREE:
		if (NAPI_GRO_CB(skb)->free == NAPI_GRO_FREE_STOLEN_HEAD)
			napi_skb_free_stolen_head(skb);
		else
			__kfree_skb(skb);
		break;

	case GRO_HELD:
	case GRO_MERGED:
	case GRO_CONSUMED:
		break;
	}

	return ret;
}

gro_result_t napi_gro_receive(struct napi_struct *napi, struct sk_buff *skb)
{
	gro_result_t ret;

	skb_mark_napi_id(skb, napi);
	trace_napi_gro_receive_entry(skb);

	skb_gro_reset_offset(skb);

	ret = napi_skb_finish(napi, skb, dev_gro_receive(napi, skb));
	trace_napi_gro_receive_exit(ret);

	return ret;
}
EXPORT_SYMBOL(napi_gro_receive);

static void napi_reuse_skb(struct napi_struct *napi, struct sk_buff *skb)
{
	if (unlikely(skb->pfmemalloc)) {
		consume_skb(skb);
		return;
	}
	__skb_pull(skb, skb_headlen(skb));
	/* restore the reserve we had after netdev_alloc_skb_ip_align() */
	skb_reserve(skb, NET_SKB_PAD + NET_IP_ALIGN - skb_headroom(skb));
	__vlan_hwaccel_clear_tag(skb);
	skb->dev = napi->dev;
	skb->skb_iif = 0;

	/* eth_type_trans() assumes pkt_type is PACKET_HOST */
	skb->pkt_type = PACKET_HOST;

	skb->encapsulation = 0;
	skb_shinfo(skb)->gso_type = 0;
	skb->truesize = SKB_TRUESIZE(skb_end_offset(skb));
	skb_ext_reset(skb);

	napi->skb = skb;
}

struct sk_buff *napi_get_frags(struct napi_struct *napi)
{
	struct sk_buff *skb = napi->skb;

	if (!skb) {
		skb = napi_alloc_skb(napi, GRO_MAX_HEAD);
		if (skb) {
			napi->skb = skb;
			skb_mark_napi_id(skb, napi);
		}
	}
	return skb;
}
EXPORT_SYMBOL(napi_get_frags);

static gro_result_t napi_frags_finish(struct napi_struct *napi,
				      struct sk_buff *skb,
				      gro_result_t ret)
{
	switch (ret) {
	case GRO_NORMAL:
	case GRO_HELD:
		__skb_push(skb, ETH_HLEN);
		skb->protocol = eth_type_trans(skb, skb->dev);
		if (ret == GRO_NORMAL)
			gro_normal_one(napi, skb);
		break;

	case GRO_DROP:
		napi_reuse_skb(napi, skb);
		break;

	case GRO_MERGED_FREE:
		if (NAPI_GRO_CB(skb)->free == NAPI_GRO_FREE_STOLEN_HEAD)
			napi_skb_free_stolen_head(skb);
		else
			napi_reuse_skb(napi, skb);
		break;

	case GRO_MERGED:
	case GRO_CONSUMED:
		break;
	}

	return ret;
}

/* Upper GRO stack assumes network header starts at gro_offset=0
 * Drivers could call both napi_gro_frags() and napi_gro_receive()
 * We copy ethernet header into skb->data to have a common layout.
 */
static struct sk_buff *napi_frags_skb(struct napi_struct *napi)
{
	struct sk_buff *skb = napi->skb;
	const struct ethhdr *eth;
	unsigned int hlen = sizeof(*eth);

	napi->skb = NULL;

	skb_reset_mac_header(skb);
	skb_gro_reset_offset(skb);

	if (unlikely(skb_gro_header_hard(skb, hlen))) {
		eth = skb_gro_header_slow(skb, hlen, 0);
		if (unlikely(!eth)) {
			net_warn_ratelimited("%s: dropping impossible skb from %s\n",
					     __func__, napi->dev->name);
			napi_reuse_skb(napi, skb);
			return NULL;
		}
	} else {
		eth = (const struct ethhdr *)skb->data;
		gro_pull_from_frag0(skb, hlen);
		NAPI_GRO_CB(skb)->frag0 += hlen;
		NAPI_GRO_CB(skb)->frag0_len -= hlen;
	}
	__skb_pull(skb, hlen);

	/*
	 * This works because the only protocols we care about don't require
	 * special handling.
	 * We'll fix it up properly in napi_frags_finish()
	 */
	skb->protocol = eth->h_proto;

	return skb;
}

gro_result_t napi_gro_frags(struct napi_struct *napi)
{
	gro_result_t ret;
	struct sk_buff *skb = napi_frags_skb(napi);

	if (!skb)
		return GRO_DROP;

	trace_napi_gro_frags_entry(skb);

	ret = napi_frags_finish(napi, skb, dev_gro_receive(napi, skb));
	trace_napi_gro_frags_exit(ret);

	return ret;
}
EXPORT_SYMBOL(napi_gro_frags);

/* Compute the checksum from gro_offset and return the folded value
 * after adding in any pseudo checksum.
 */
__sum16 __skb_gro_checksum_complete(struct sk_buff *skb)
{
	__wsum wsum;
	__sum16 sum;

	wsum = skb_checksum(skb, skb_gro_offset(skb), skb_gro_len(skb), 0);

	/* NAPI_GRO_CB(skb)->csum holds pseudo checksum */
	sum = csum_fold(csum_add(NAPI_GRO_CB(skb)->csum, wsum));
	/* See comments in __skb_checksum_complete(). */
	if (likely(!sum)) {
		if (unlikely(skb->ip_summed == CHECKSUM_COMPLETE) &&
		    !skb->csum_complete_sw)
			netdev_rx_csum_fault(skb->dev, skb);
	}

	NAPI_GRO_CB(skb)->csum = wsum;
	NAPI_GRO_CB(skb)->csum_valid = 1;

	return sum;
}
EXPORT_SYMBOL(__skb_gro_checksum_complete);

static void net_rps_send_ipi(struct softnet_data *remsd)
{
#ifdef CONFIG_RPS
	while (remsd) {
		struct softnet_data *next = remsd->rps_ipi_next;

		if (cpu_online(remsd->cpu))
			smp_call_function_single_async(remsd->cpu, &remsd->csd);
		remsd = next;
	}
#endif
}

/*
 * net_rps_action_and_irq_enable sends any pending IPI's for rps.
 * Note: called with local irq disabled, but exits with local irq enabled.
 */
static void net_rps_action_and_irq_enable(struct softnet_data *sd)
{
#ifdef CONFIG_RPS
	struct softnet_data *remsd = sd->rps_ipi_list;

	if (remsd) {
		sd->rps_ipi_list = NULL;

		local_irq_enable();

		/* Send pending IPI's to kick RPS processing on remote cpus. */
		net_rps_send_ipi(remsd);
	} else
#endif
		local_irq_enable();
}

static bool sd_has_rps_ipi_waiting(struct softnet_data *sd)
{
#ifdef CONFIG_RPS
	return sd->rps_ipi_list != NULL;
#else
	return false;
#endif
}

static int process_backlog(struct napi_struct *napi, int quota)
{
	struct softnet_data *sd = container_of(napi, struct softnet_data, backlog);
	bool again = true;
	int work = 0;

	/* Check if we have pending ipi, its better to send them now,
	 * not waiting net_rx_action() end.
	 */
	if (sd_has_rps_ipi_waiting(sd)) {
		local_irq_disable();
		net_rps_action_and_irq_enable(sd);
	}

	napi->weight = dev_rx_weight;
	while (again) {
		struct sk_buff *skb;

		while ((skb = __skb_dequeue(&sd->process_queue))) {
			rcu_read_lock();
			__netif_receive_skb(skb);
			rcu_read_unlock();
			input_queue_head_incr(sd);
			if (++work >= quota)
				return work;

		}

		local_irq_disable();
		rps_lock(sd);
		if (skb_queue_empty(&sd->input_pkt_queue)) {
			/*
			 * Inline a custom version of __napi_complete().
			 * only current cpu owns and manipulates this napi,
			 * and NAPI_STATE_SCHED is the only possible flag set
			 * on backlog.
			 * We can use a plain write instead of clear_bit(),
			 * and we dont need an smp_mb() memory barrier.
			 */
			napi->state = 0;
			again = false;
		} else {
			skb_queue_splice_tail_init(&sd->input_pkt_queue,
						   &sd->process_queue);
		}
		rps_unlock(sd);
		local_irq_enable();
	}

	return work;
}

/**
 * __napi_schedule - schedule for receive
 * @n: entry to schedule
 *
 * The entry's receive function will be scheduled to run.
 * Consider using __napi_schedule_irqoff() if hard irqs are masked.
 */
void __napi_schedule(struct napi_struct *n)
{
	unsigned long flags;

	local_irq_save(flags);
	____napi_schedule(this_cpu_ptr(&softnet_data), n);
	local_irq_restore(flags);
}
EXPORT_SYMBOL(__napi_schedule);

/**
 *	napi_schedule_prep - check if napi can be scheduled
 *	@n: napi context
 *
 * Test if NAPI routine is already running, and if not mark
 * it as running.  This is used as a condition variable
 * insure only one NAPI poll instance runs.  We also make
 * sure there is no pending NAPI disable.
 */
bool napi_schedule_prep(struct napi_struct *n)
{
	unsigned long val, new;

	do {
		val = READ_ONCE(n->state);
		if (unlikely(val & NAPIF_STATE_DISABLE))
			return false;
		new = val | NAPIF_STATE_SCHED;

		/* Sets STATE_MISSED bit if STATE_SCHED was already set
		 * This was suggested by Alexander Duyck, as compiler
		 * emits better code than :
		 * if (val & NAPIF_STATE_SCHED)
		 *     new |= NAPIF_STATE_MISSED;
		 */
		new |= (val & NAPIF_STATE_SCHED) / NAPIF_STATE_SCHED *
						   NAPIF_STATE_MISSED;
	} while (cmpxchg(&n->state, val, new) != val);

	return !(val & NAPIF_STATE_SCHED);
}
EXPORT_SYMBOL(napi_schedule_prep);

/**
 * __napi_schedule_irqoff - schedule for receive
 * @n: entry to schedule
 *
 * Variant of __napi_schedule() assuming hard irqs are masked
 */
void __napi_schedule_irqoff(struct napi_struct *n)
{
	____napi_schedule(this_cpu_ptr(&softnet_data), n);
}
EXPORT_SYMBOL(__napi_schedule_irqoff);

bool napi_complete_done(struct napi_struct *n, int work_done)
{
	unsigned long flags, val, new;

	/*
	 * 1) Don't let napi dequeue from the cpu poll list
	 *    just in case its running on a different cpu.
	 * 2) If we are busy polling, do nothing here, we have
	 *    the guarantee we will be called later.
	 */
	if (unlikely(n->state & (NAPIF_STATE_NPSVC |
				 NAPIF_STATE_IN_BUSY_POLL)))
		return false;

	if (n->gro_bitmask) {
		unsigned long timeout = 0;

		if (work_done)
			timeout = n->dev->gro_flush_timeout;

		/* When the NAPI instance uses a timeout and keeps postponing
		 * it, we need to bound somehow the time packets are kept in
		 * the GRO layer
		 */
		napi_gro_flush(n, !!timeout);
		if (timeout)
			hrtimer_start(&n->timer, ns_to_ktime(timeout),
				      HRTIMER_MODE_REL_PINNED);
	}

	gro_normal_list(n);

	if (unlikely(!list_empty(&n->poll_list))) {
		/* If n->poll_list is not empty, we need to mask irqs */
		local_irq_save(flags);
		list_del_init(&n->poll_list);
		local_irq_restore(flags);
	}

	do {
		val = READ_ONCE(n->state);

		WARN_ON_ONCE(!(val & NAPIF_STATE_SCHED));

		new = val & ~(NAPIF_STATE_MISSED | NAPIF_STATE_SCHED);

		/* If STATE_MISSED was set, leave STATE_SCHED set,
		 * because we will call napi->poll() one more time.
		 * This C code was suggested by Alexander Duyck to help gcc.
		 */
		new |= (val & NAPIF_STATE_MISSED) / NAPIF_STATE_MISSED *
						    NAPIF_STATE_SCHED;
	} while (cmpxchg(&n->state, val, new) != val);

	if (unlikely(val & NAPIF_STATE_MISSED)) {
		__napi_schedule(n);
		return false;
	}

	return true;
}
EXPORT_SYMBOL(napi_complete_done);

/* must be called under rcu_read_lock(), as we dont take a reference */
static struct napi_struct *napi_by_id(unsigned int napi_id)
{
	unsigned int hash = napi_id % HASH_SIZE(napi_hash);
	struct napi_struct *napi;

	hlist_for_each_entry_rcu(napi, &napi_hash[hash], napi_hash_node)
		if (napi->napi_id == napi_id)
			return napi;

	return NULL;
}

#if defined(CONFIG_NET_RX_BUSY_POLL)

#define BUSY_POLL_BUDGET 8

static void busy_poll_stop(struct napi_struct *napi, void *have_poll_lock)
{
	int rc;

	/* Busy polling means there is a high chance device driver hard irq
	 * could not grab NAPI_STATE_SCHED, and that NAPI_STATE_MISSED was
	 * set in napi_schedule_prep().
	 * Since we are about to call napi->poll() once more, we can safely
	 * clear NAPI_STATE_MISSED.
	 *
	 * Note: x86 could use a single "lock and ..." instruction
	 * to perform these two clear_bit()
	 */
	clear_bit(NAPI_STATE_MISSED, &napi->state);
	clear_bit(NAPI_STATE_IN_BUSY_POLL, &napi->state);

	local_bh_disable();

	/* All we really want here is to re-enable device interrupts.
	 * Ideally, a new ndo_busy_poll_stop() could avoid another round.
	 */
	rc = napi->poll(napi, BUSY_POLL_BUDGET);
	/* We can't gro_normal_list() here, because napi->poll() might have
	 * rearmed the napi (napi_complete_done()) in which case it could
	 * already be running on another CPU.
	 */
	trace_napi_poll(napi, rc, BUSY_POLL_BUDGET);
	netpoll_poll_unlock(have_poll_lock);
	if (rc == BUSY_POLL_BUDGET) {
		/* As the whole budget was spent, we still own the napi so can
		 * safely handle the rx_list.
		 */
		gro_normal_list(napi);
		__napi_schedule(napi);
	}
	local_bh_enable();
}

void napi_busy_loop(unsigned int napi_id,
		    bool (*loop_end)(void *, unsigned long),
		    void *loop_end_arg)
{
	unsigned long start_time = loop_end ? busy_loop_current_time() : 0;
	int (*napi_poll)(struct napi_struct *napi, int budget);
	void *have_poll_lock = NULL;
	struct napi_struct *napi;

restart:
	napi_poll = NULL;

	rcu_read_lock();

	napi = napi_by_id(napi_id);
	if (!napi)
		goto out;

	preempt_disable();
	for (;;) {
		int work = 0;

		local_bh_disable();
		if (!napi_poll) {
			unsigned long val = READ_ONCE(napi->state);

			/* If multiple threads are competing for this napi,
			 * we avoid dirtying napi->state as much as we can.
			 */
			if (val & (NAPIF_STATE_DISABLE | NAPIF_STATE_SCHED |
				   NAPIF_STATE_IN_BUSY_POLL))
				goto count;
			if (cmpxchg(&napi->state, val,
				    val | NAPIF_STATE_IN_BUSY_POLL |
					  NAPIF_STATE_SCHED) != val)
				goto count;
			have_poll_lock = netpoll_poll_lock(napi);
			napi_poll = napi->poll;
		}
		work = napi_poll(napi, BUSY_POLL_BUDGET);
		trace_napi_poll(napi, work, BUSY_POLL_BUDGET);
		gro_normal_list(napi);
count:
		if (work > 0)
			__NET_ADD_STATS(dev_net(napi->dev),
					LINUX_MIB_BUSYPOLLRXPACKETS, work);
		local_bh_enable();

		if (!loop_end || loop_end(loop_end_arg, start_time))
			break;

		if (unlikely(need_resched())) {
			if (napi_poll)
				busy_poll_stop(napi, have_poll_lock);
			preempt_enable();
			rcu_read_unlock();
			cond_resched();
			if (loop_end(loop_end_arg, start_time))
				return;
			goto restart;
		}
		cpu_relax();
	}
	if (napi_poll)
		busy_poll_stop(napi, have_poll_lock);
	preempt_enable();
out:
	rcu_read_unlock();
}
EXPORT_SYMBOL(napi_busy_loop);

#endif /* CONFIG_NET_RX_BUSY_POLL */

static void napi_hash_add(struct napi_struct *napi)
{
	if (test_bit(NAPI_STATE_NO_BUSY_POLL, &napi->state) ||
	    test_and_set_bit(NAPI_STATE_HASHED, &napi->state))
		return;

	spin_lock(&napi_hash_lock);

	/* 0..NR_CPUS range is reserved for sender_cpu use */
	do {
		if (unlikely(++napi_gen_id < MIN_NAPI_ID))
			napi_gen_id = MIN_NAPI_ID;
	} while (napi_by_id(napi_gen_id));
	napi->napi_id = napi_gen_id;

	hlist_add_head_rcu(&napi->napi_hash_node,
			   &napi_hash[napi->napi_id % HASH_SIZE(napi_hash)]);

	spin_unlock(&napi_hash_lock);
}

/* Warning : caller is responsible to make sure rcu grace period
 * is respected before freeing memory containing @napi
 */
bool napi_hash_del(struct napi_struct *napi)
{
	bool rcu_sync_needed = false;

	spin_lock(&napi_hash_lock);

	if (test_and_clear_bit(NAPI_STATE_HASHED, &napi->state)) {
		rcu_sync_needed = true;
		hlist_del_rcu(&napi->napi_hash_node);
	}
	spin_unlock(&napi_hash_lock);
	return rcu_sync_needed;
}
EXPORT_SYMBOL_GPL(napi_hash_del);

static enum hrtimer_restart napi_watchdog(struct hrtimer *timer)
{
	struct napi_struct *napi;

	napi = container_of(timer, struct napi_struct, timer);

	/* Note : we use a relaxed variant of napi_schedule_prep() not setting
	 * NAPI_STATE_MISSED, since we do not react to a device IRQ.
	 */
	if (napi->gro_bitmask && !napi_disable_pending(napi) &&
	    !test_and_set_bit(NAPI_STATE_SCHED, &napi->state))
		__napi_schedule_irqoff(napi);

	return HRTIMER_NORESTART;
}

static void init_gro_hash(struct napi_struct *napi)
{
	int i;

	for (i = 0; i < GRO_HASH_BUCKETS; i++) {
		INIT_LIST_HEAD(&napi->gro_hash[i].list);
		napi->gro_hash[i].count = 0;
	}
	napi->gro_bitmask = 0;
}

void netif_napi_add(struct net_device *dev, struct napi_struct *napi,
		    int (*poll)(struct napi_struct *, int), int weight)
{
	INIT_LIST_HEAD(&napi->poll_list);
	hrtimer_init(&napi->timer, CLOCK_MONOTONIC, HRTIMER_MODE_REL_PINNED);
	napi->timer.function = napi_watchdog;
	init_gro_hash(napi);
	napi->skb = NULL;
	INIT_LIST_HEAD(&napi->rx_list);
	napi->rx_count = 0;
	napi->poll = poll;
	if (weight > NAPI_POLL_WEIGHT)
		netdev_err_once(dev, "%s() called with weight %d\n", __func__,
				weight);
	napi->weight = weight;
	list_add(&napi->dev_list, &dev->napi_list);
	napi->dev = dev;
#ifdef CONFIG_NETPOLL
	napi->poll_owner = -1;
#endif
	set_bit(NAPI_STATE_SCHED, &napi->state);
	napi_hash_add(napi);
}
EXPORT_SYMBOL(netif_napi_add);

void napi_disable(struct napi_struct *n)
{
	might_sleep();
	set_bit(NAPI_STATE_DISABLE, &n->state);

	while (test_and_set_bit(NAPI_STATE_SCHED, &n->state))
		msleep(1);
	while (test_and_set_bit(NAPI_STATE_NPSVC, &n->state))
		msleep(1);

	hrtimer_cancel(&n->timer);

	clear_bit(NAPI_STATE_DISABLE, &n->state);
}
EXPORT_SYMBOL(napi_disable);

static void flush_gro_hash(struct napi_struct *napi)
{
	int i;

	for (i = 0; i < GRO_HASH_BUCKETS; i++) {
		struct sk_buff *skb, *n;

		list_for_each_entry_safe(skb, n, &napi->gro_hash[i].list, list)
			kfree_skb(skb);
		napi->gro_hash[i].count = 0;
	}
}

/* Must be called in process context */
void netif_napi_del(struct napi_struct *napi)
{
	might_sleep();
	if (napi_hash_del(napi))
		synchronize_net();
	list_del_init(&napi->dev_list);
	napi_free_frags(napi);

	flush_gro_hash(napi);
	napi->gro_bitmask = 0;
}
EXPORT_SYMBOL(netif_napi_del);

static int napi_poll(struct napi_struct *n, struct list_head *repoll)
{
	void *have;
	int work, weight;

	list_del_init(&n->poll_list);

	have = netpoll_poll_lock(n);

	weight = n->weight;

	/* This NAPI_STATE_SCHED test is for avoiding a race
	 * with netpoll's poll_napi().  Only the entity which
	 * obtains the lock and sees NAPI_STATE_SCHED set will
	 * actually make the ->poll() call.  Therefore we avoid
	 * accidentally calling ->poll() when NAPI is not scheduled.
	 */
	work = 0;
	if (test_bit(NAPI_STATE_SCHED, &n->state)) {
		work = n->poll(n, weight);
		trace_napi_poll(n, work, weight);
	}

	WARN_ON_ONCE(work > weight);

	if (likely(work < weight))
		goto out_unlock;

	/* Drivers must not modify the NAPI state if they
	 * consume the entire weight.  In such cases this code
	 * still "owns" the NAPI instance and therefore can
	 * move the instance around on the list at-will.
	 */
	if (unlikely(napi_disable_pending(n))) {
		napi_complete(n);
		goto out_unlock;
	}

	if (n->gro_bitmask) {
		/* flush too old packets
		 * If HZ < 1000, flush all packets.
		 */
		napi_gro_flush(n, HZ >= 1000);
	}

	gro_normal_list(n);

	/* Some drivers may have called napi_schedule
	 * prior to exhausting their budget.
	 */
	if (unlikely(!list_empty(&n->poll_list))) {
		pr_warn_once("%s: Budget exhausted after napi rescheduled\n",
			     n->dev ? n->dev->name : "backlog");
		goto out_unlock;
	}

	list_add_tail(&n->poll_list, repoll);

out_unlock:
	netpoll_poll_unlock(have);

	return work;
}

static __latent_entropy void net_rx_action(struct softirq_action *h)
{
	struct softnet_data *sd = this_cpu_ptr(&softnet_data);
	unsigned long time_limit = jiffies +
		usecs_to_jiffies(netdev_budget_usecs);
	int budget = netdev_budget;
	LIST_HEAD(list);
	LIST_HEAD(repoll);

	local_irq_disable();
	list_splice_init(&sd->poll_list, &list);
	local_irq_enable();

	for (;;) {
		struct napi_struct *n;

		if (list_empty(&list)) {
			if (!sd_has_rps_ipi_waiting(sd) && list_empty(&repoll))
				goto out;
			break;
		}

		n = list_first_entry(&list, struct napi_struct, poll_list);
		budget -= napi_poll(n, &repoll);

		/* If softirq window is exhausted then punt.
		 * Allow this to run for 2 jiffies since which will allow
		 * an average latency of 1.5/HZ.
		 */
		if (unlikely(budget <= 0 ||
			     time_after_eq(jiffies, time_limit))) {
			sd->time_squeeze++;
			break;
		}
	}

	local_irq_disable();

	list_splice_tail_init(&sd->poll_list, &list);
	list_splice_tail(&repoll, &list);
	list_splice(&list, &sd->poll_list);
	if (!list_empty(&sd->poll_list))
		__raise_softirq_irqoff(NET_RX_SOFTIRQ);

	net_rps_action_and_irq_enable(sd);
out:
	__kfree_skb_flush();
}

struct netdev_adjacent {
	struct net_device *dev;

	/* upper master flag, there can only be one master device per list */
	bool master;

	/* lookup ignore flag */
	bool ignore;

	/* counter for the number of times this device was added to us */
	u16 ref_nr;

	/* private field for the users */
	void *private;

	struct list_head list;
	struct rcu_head rcu;
};

static struct netdev_adjacent *__netdev_find_adj(struct net_device *adj_dev,
						 struct list_head *adj_list)
{
	struct netdev_adjacent *adj;

	list_for_each_entry(adj, adj_list, list) {
		if (adj->dev == adj_dev)
			return adj;
	}
	return NULL;
}

static int ____netdev_has_upper_dev(struct net_device *upper_dev, void *data)
{
	struct net_device *dev = data;

	return upper_dev == dev;
}

/**
 * netdev_has_upper_dev - Check if device is linked to an upper device
 * @dev: device
 * @upper_dev: upper device to check
 *
 * Find out if a device is linked to specified upper device and return true
 * in case it is. Note that this checks only immediate upper device,
 * not through a complete stack of devices. The caller must hold the RTNL lock.
 */
bool netdev_has_upper_dev(struct net_device *dev,
			  struct net_device *upper_dev)
{
	ASSERT_RTNL();

	return netdev_walk_all_upper_dev_rcu(dev, ____netdev_has_upper_dev,
					     upper_dev);
}
EXPORT_SYMBOL(netdev_has_upper_dev);

/**
 * netdev_has_upper_dev_all - Check if device is linked to an upper device
 * @dev: device
 * @upper_dev: upper device to check
 *
 * Find out if a device is linked to specified upper device and return true
 * in case it is. Note that this checks the entire upper device chain.
 * The caller must hold rcu lock.
 */

bool netdev_has_upper_dev_all_rcu(struct net_device *dev,
				  struct net_device *upper_dev)
{
	return !!netdev_walk_all_upper_dev_rcu(dev, ____netdev_has_upper_dev,
					       upper_dev);
}
EXPORT_SYMBOL(netdev_has_upper_dev_all_rcu);

/**
 * netdev_has_any_upper_dev - Check if device is linked to some device
 * @dev: device
 *
 * Find out if a device is linked to an upper device and return true in case
 * it is. The caller must hold the RTNL lock.
 */
bool netdev_has_any_upper_dev(struct net_device *dev)
{
	ASSERT_RTNL();

	return !list_empty(&dev->adj_list.upper);
}
EXPORT_SYMBOL(netdev_has_any_upper_dev);

/**
 * netdev_master_upper_dev_get - Get master upper device
 * @dev: device
 *
 * Find a master upper device and return pointer to it or NULL in case
 * it's not there. The caller must hold the RTNL lock.
 */
struct net_device *netdev_master_upper_dev_get(struct net_device *dev)
{
	struct netdev_adjacent *upper;

	ASSERT_RTNL();

	if (list_empty(&dev->adj_list.upper))
		return NULL;

	upper = list_first_entry(&dev->adj_list.upper,
				 struct netdev_adjacent, list);
	if (likely(upper->master))
		return upper->dev;
	return NULL;
}
EXPORT_SYMBOL(netdev_master_upper_dev_get);

static struct net_device *__netdev_master_upper_dev_get(struct net_device *dev)
{
	struct netdev_adjacent *upper;

	ASSERT_RTNL();

	if (list_empty(&dev->adj_list.upper))
		return NULL;

	upper = list_first_entry(&dev->adj_list.upper,
				 struct netdev_adjacent, list);
	if (likely(upper->master) && !upper->ignore)
		return upper->dev;
	return NULL;
}

/**
 * netdev_has_any_lower_dev - Check if device is linked to some device
 * @dev: device
 *
 * Find out if a device is linked to a lower device and return true in case
 * it is. The caller must hold the RTNL lock.
 */
static bool netdev_has_any_lower_dev(struct net_device *dev)
{
	ASSERT_RTNL();

	return !list_empty(&dev->adj_list.lower);
}

void *netdev_adjacent_get_private(struct list_head *adj_list)
{
	struct netdev_adjacent *adj;

	adj = list_entry(adj_list, struct netdev_adjacent, list);

	return adj->private;
}
EXPORT_SYMBOL(netdev_adjacent_get_private);

/**
 * netdev_upper_get_next_dev_rcu - Get the next dev from upper list
 * @dev: device
 * @iter: list_head ** of the current position
 *
 * Gets the next device from the dev's upper list, starting from iter
 * position. The caller must hold RCU read lock.
 */
struct net_device *netdev_upper_get_next_dev_rcu(struct net_device *dev,
						 struct list_head **iter)
{
	struct netdev_adjacent *upper;

	WARN_ON_ONCE(!rcu_read_lock_held() && !lockdep_rtnl_is_held());

	upper = list_entry_rcu((*iter)->next, struct netdev_adjacent, list);

	if (&upper->list == &dev->adj_list.upper)
		return NULL;

	*iter = &upper->list;

	return upper->dev;
}
EXPORT_SYMBOL(netdev_upper_get_next_dev_rcu);

static struct net_device *__netdev_next_upper_dev(struct net_device *dev,
						  struct list_head **iter,
						  bool *ignore)
{
	struct netdev_adjacent *upper;

	upper = list_entry((*iter)->next, struct netdev_adjacent, list);

	if (&upper->list == &dev->adj_list.upper)
		return NULL;

	*iter = &upper->list;
	*ignore = upper->ignore;

	return upper->dev;
}

static struct net_device *netdev_next_upper_dev_rcu(struct net_device *dev,
						    struct list_head **iter)
{
	struct netdev_adjacent *upper;

	WARN_ON_ONCE(!rcu_read_lock_held() && !lockdep_rtnl_is_held());

	upper = list_entry_rcu((*iter)->next, struct netdev_adjacent, list);

	if (&upper->list == &dev->adj_list.upper)
		return NULL;

	*iter = &upper->list;

	return upper->dev;
}

static int __netdev_walk_all_upper_dev(struct net_device *dev,
				       int (*fn)(struct net_device *dev,
						 void *data),
				       void *data)
{
	struct net_device *udev, *next, *now, *dev_stack[MAX_NEST_DEV + 1];
	struct list_head *niter, *iter, *iter_stack[MAX_NEST_DEV + 1];
	int ret, cur = 0;
	bool ignore;

	now = dev;
	iter = &dev->adj_list.upper;

	while (1) {
		if (now != dev) {
			ret = fn(now, data);
			if (ret)
				return ret;
		}

		next = NULL;
		while (1) {
			udev = __netdev_next_upper_dev(now, &iter, &ignore);
			if (!udev)
				break;
			if (ignore)
				continue;

			next = udev;
			niter = &udev->adj_list.upper;
			dev_stack[cur] = now;
			iter_stack[cur++] = iter;
			break;
		}

		if (!next) {
			if (!cur)
				return 0;
			next = dev_stack[--cur];
			niter = iter_stack[cur];
		}

		now = next;
		iter = niter;
	}

	return 0;
}

int netdev_walk_all_upper_dev_rcu(struct net_device *dev,
				  int (*fn)(struct net_device *dev,
					    void *data),
				  void *data)
{
	struct net_device *udev, *next, *now, *dev_stack[MAX_NEST_DEV + 1];
	struct list_head *niter, *iter, *iter_stack[MAX_NEST_DEV + 1];
	int ret, cur = 0;

	now = dev;
	iter = &dev->adj_list.upper;

	while (1) {
		if (now != dev) {
			ret = fn(now, data);
			if (ret)
				return ret;
		}

		next = NULL;
		while (1) {
			udev = netdev_next_upper_dev_rcu(now, &iter);
			if (!udev)
				break;

			next = udev;
			niter = &udev->adj_list.upper;
			dev_stack[cur] = now;
			iter_stack[cur++] = iter;
			break;
		}

		if (!next) {
			if (!cur)
				return 0;
			next = dev_stack[--cur];
			niter = iter_stack[cur];
		}

		now = next;
		iter = niter;
	}

	return 0;
}
EXPORT_SYMBOL_GPL(netdev_walk_all_upper_dev_rcu);

static bool __netdev_has_upper_dev(struct net_device *dev,
				   struct net_device *upper_dev)
{
	ASSERT_RTNL();

	return __netdev_walk_all_upper_dev(dev, ____netdev_has_upper_dev,
					   upper_dev);
}

/**
 * netdev_lower_get_next_private - Get the next ->private from the
 *				   lower neighbour list
 * @dev: device
 * @iter: list_head ** of the current position
 *
 * Gets the next netdev_adjacent->private from the dev's lower neighbour
 * list, starting from iter position. The caller must hold either hold the
 * RTNL lock or its own locking that guarantees that the neighbour lower
 * list will remain unchanged.
 */
void *netdev_lower_get_next_private(struct net_device *dev,
				    struct list_head **iter)
{
	struct netdev_adjacent *lower;

	lower = list_entry(*iter, struct netdev_adjacent, list);

	if (&lower->list == &dev->adj_list.lower)
		return NULL;

	*iter = lower->list.next;

	return lower->private;
}
EXPORT_SYMBOL(netdev_lower_get_next_private);

/**
 * netdev_lower_get_next_private_rcu - Get the next ->private from the
 *				       lower neighbour list, RCU
 *				       variant
 * @dev: device
 * @iter: list_head ** of the current position
 *
 * Gets the next netdev_adjacent->private from the dev's lower neighbour
 * list, starting from iter position. The caller must hold RCU read lock.
 */
void *netdev_lower_get_next_private_rcu(struct net_device *dev,
					struct list_head **iter)
{
	struct netdev_adjacent *lower;

	WARN_ON_ONCE(!rcu_read_lock_held());

	lower = list_entry_rcu((*iter)->next, struct netdev_adjacent, list);

	if (&lower->list == &dev->adj_list.lower)
		return NULL;

	*iter = &lower->list;

	return lower->private;
}
EXPORT_SYMBOL(netdev_lower_get_next_private_rcu);

/**
 * netdev_lower_get_next - Get the next device from the lower neighbour
 *                         list
 * @dev: device
 * @iter: list_head ** of the current position
 *
 * Gets the next netdev_adjacent from the dev's lower neighbour
 * list, starting from iter position. The caller must hold RTNL lock or
 * its own locking that guarantees that the neighbour lower
 * list will remain unchanged.
 */
void *netdev_lower_get_next(struct net_device *dev, struct list_head **iter)
{
	struct netdev_adjacent *lower;

	lower = list_entry(*iter, struct netdev_adjacent, list);

	if (&lower->list == &dev->adj_list.lower)
		return NULL;

	*iter = lower->list.next;

	return lower->dev;
}
EXPORT_SYMBOL(netdev_lower_get_next);

static struct net_device *netdev_next_lower_dev(struct net_device *dev,
						struct list_head **iter)
{
	struct netdev_adjacent *lower;

	lower = list_entry((*iter)->next, struct netdev_adjacent, list);

	if (&lower->list == &dev->adj_list.lower)
		return NULL;

	*iter = &lower->list;

	return lower->dev;
}

static struct net_device *__netdev_next_lower_dev(struct net_device *dev,
						  struct list_head **iter,
						  bool *ignore)
{
	struct netdev_adjacent *lower;

	lower = list_entry((*iter)->next, struct netdev_adjacent, list);

	if (&lower->list == &dev->adj_list.lower)
		return NULL;

	*iter = &lower->list;
	*ignore = lower->ignore;

	return lower->dev;
}

int netdev_walk_all_lower_dev(struct net_device *dev,
			      int (*fn)(struct net_device *dev,
					void *data),
			      void *data)
{
	struct net_device *ldev, *next, *now, *dev_stack[MAX_NEST_DEV + 1];
	struct list_head *niter, *iter, *iter_stack[MAX_NEST_DEV + 1];
	int ret, cur = 0;

	now = dev;
	iter = &dev->adj_list.lower;

	while (1) {
		if (now != dev) {
			ret = fn(now, data);
			if (ret)
				return ret;
		}

		next = NULL;
		while (1) {
			ldev = netdev_next_lower_dev(now, &iter);
			if (!ldev)
				break;

			next = ldev;
			niter = &ldev->adj_list.lower;
			dev_stack[cur] = now;
			iter_stack[cur++] = iter;
			break;
		}

		if (!next) {
			if (!cur)
				return 0;
			next = dev_stack[--cur];
			niter = iter_stack[cur];
		}

		now = next;
		iter = niter;
	}

	return 0;
}
EXPORT_SYMBOL_GPL(netdev_walk_all_lower_dev);

static int __netdev_walk_all_lower_dev(struct net_device *dev,
				       int (*fn)(struct net_device *dev,
						 void *data),
				       void *data)
{
	struct net_device *ldev, *next, *now, *dev_stack[MAX_NEST_DEV + 1];
	struct list_head *niter, *iter, *iter_stack[MAX_NEST_DEV + 1];
	int ret, cur = 0;
	bool ignore;

	now = dev;
	iter = &dev->adj_list.lower;

	while (1) {
		if (now != dev) {
			ret = fn(now, data);
			if (ret)
				return ret;
		}

		next = NULL;
		while (1) {
			ldev = __netdev_next_lower_dev(now, &iter, &ignore);
			if (!ldev)
				break;
			if (ignore)
				continue;

			next = ldev;
			niter = &ldev->adj_list.lower;
			dev_stack[cur] = now;
			iter_stack[cur++] = iter;
			break;
		}

		if (!next) {
			if (!cur)
				return 0;
			next = dev_stack[--cur];
			niter = iter_stack[cur];
		}

		now = next;
		iter = niter;
	}

	return 0;
}

struct net_device *netdev_next_lower_dev_rcu(struct net_device *dev,
					     struct list_head **iter)
{
	struct netdev_adjacent *lower;

	lower = list_entry_rcu((*iter)->next, struct netdev_adjacent, list);
	if (&lower->list == &dev->adj_list.lower)
		return NULL;

	*iter = &lower->list;

	return lower->dev;
}
EXPORT_SYMBOL(netdev_next_lower_dev_rcu);

static u8 __netdev_upper_depth(struct net_device *dev)
{
	struct net_device *udev;
	struct list_head *iter;
	u8 max_depth = 0;
	bool ignore;

	for (iter = &dev->adj_list.upper,
	     udev = __netdev_next_upper_dev(dev, &iter, &ignore);
	     udev;
	     udev = __netdev_next_upper_dev(dev, &iter, &ignore)) {
		if (ignore)
			continue;
		if (max_depth < udev->upper_level)
			max_depth = udev->upper_level;
	}

	return max_depth;
}

static u8 __netdev_lower_depth(struct net_device *dev)
{
	struct net_device *ldev;
	struct list_head *iter;
	u8 max_depth = 0;
	bool ignore;

	for (iter = &dev->adj_list.lower,
	     ldev = __netdev_next_lower_dev(dev, &iter, &ignore);
	     ldev;
	     ldev = __netdev_next_lower_dev(dev, &iter, &ignore)) {
		if (ignore)
			continue;
		if (max_depth < ldev->lower_level)
			max_depth = ldev->lower_level;
	}

	return max_depth;
}

static int __netdev_update_upper_level(struct net_device *dev, void *data)
{
	dev->upper_level = __netdev_upper_depth(dev) + 1;
	return 0;
}

static int __netdev_update_lower_level(struct net_device *dev, void *data)
{
	dev->lower_level = __netdev_lower_depth(dev) + 1;
	return 0;
}

int netdev_walk_all_lower_dev_rcu(struct net_device *dev,
				  int (*fn)(struct net_device *dev,
					    void *data),
				  void *data)
{
	struct net_device *ldev, *next, *now, *dev_stack[MAX_NEST_DEV + 1];
	struct list_head *niter, *iter, *iter_stack[MAX_NEST_DEV + 1];
	int ret, cur = 0;

	now = dev;
	iter = &dev->adj_list.lower;

	while (1) {
		if (now != dev) {
			ret = fn(now, data);
			if (ret)
				return ret;
		}

		next = NULL;
		while (1) {
			ldev = netdev_next_lower_dev_rcu(now, &iter);
			if (!ldev)
				break;

			next = ldev;
			niter = &ldev->adj_list.lower;
			dev_stack[cur] = now;
			iter_stack[cur++] = iter;
			break;
		}

		if (!next) {
			if (!cur)
				return 0;
			next = dev_stack[--cur];
			niter = iter_stack[cur];
		}

		now = next;
		iter = niter;
	}

	return 0;
}
EXPORT_SYMBOL_GPL(netdev_walk_all_lower_dev_rcu);

/**
 * netdev_lower_get_first_private_rcu - Get the first ->private from the
 *				       lower neighbour list, RCU
 *				       variant
 * @dev: device
 *
 * Gets the first netdev_adjacent->private from the dev's lower neighbour
 * list. The caller must hold RCU read lock.
 */
void *netdev_lower_get_first_private_rcu(struct net_device *dev)
{
	struct netdev_adjacent *lower;

	lower = list_first_or_null_rcu(&dev->adj_list.lower,
			struct netdev_adjacent, list);
	if (lower)
		return lower->private;
	return NULL;
}
EXPORT_SYMBOL(netdev_lower_get_first_private_rcu);

/**
 * netdev_master_upper_dev_get_rcu - Get master upper device
 * @dev: device
 *
 * Find a master upper device and return pointer to it or NULL in case
 * it's not there. The caller must hold the RCU read lock.
 */
struct net_device *netdev_master_upper_dev_get_rcu(struct net_device *dev)
{
	struct netdev_adjacent *upper;

	upper = list_first_or_null_rcu(&dev->adj_list.upper,
				       struct netdev_adjacent, list);
	if (upper && likely(upper->master))
		return upper->dev;
	return NULL;
}
EXPORT_SYMBOL(netdev_master_upper_dev_get_rcu);

static int netdev_adjacent_sysfs_add(struct net_device *dev,
			      struct net_device *adj_dev,
			      struct list_head *dev_list)
{
	char linkname[IFNAMSIZ+7];

	sprintf(linkname, dev_list == &dev->adj_list.upper ?
		"upper_%s" : "lower_%s", adj_dev->name);
	return sysfs_create_link(&(dev->dev.kobj), &(adj_dev->dev.kobj),
				 linkname);
}
static void netdev_adjacent_sysfs_del(struct net_device *dev,
			       char *name,
			       struct list_head *dev_list)
{
	char linkname[IFNAMSIZ+7];

	sprintf(linkname, dev_list == &dev->adj_list.upper ?
		"upper_%s" : "lower_%s", name);
	sysfs_remove_link(&(dev->dev.kobj), linkname);
}

static inline bool netdev_adjacent_is_neigh_list(struct net_device *dev,
						 struct net_device *adj_dev,
						 struct list_head *dev_list)
{
	return (dev_list == &dev->adj_list.upper ||
		dev_list == &dev->adj_list.lower) &&
		net_eq(dev_net(dev), dev_net(adj_dev));
}

static int __netdev_adjacent_dev_insert(struct net_device *dev,
					struct net_device *adj_dev,
					struct list_head *dev_list,
					void *private, bool master)
{
	struct netdev_adjacent *adj;
	int ret;

	adj = __netdev_find_adj(adj_dev, dev_list);

	if (adj) {
		adj->ref_nr += 1;
		pr_debug("Insert adjacency: dev %s adj_dev %s adj->ref_nr %d\n",
			 dev->name, adj_dev->name, adj->ref_nr);

		return 0;
	}

	adj = kmalloc(sizeof(*adj), GFP_KERNEL);
	if (!adj)
		return -ENOMEM;

	adj->dev = adj_dev;
	adj->master = master;
	adj->ref_nr = 1;
	adj->private = private;
	adj->ignore = false;
	dev_hold(adj_dev);

	pr_debug("Insert adjacency: dev %s adj_dev %s adj->ref_nr %d; dev_hold on %s\n",
		 dev->name, adj_dev->name, adj->ref_nr, adj_dev->name);

	if (netdev_adjacent_is_neigh_list(dev, adj_dev, dev_list)) {
		ret = netdev_adjacent_sysfs_add(dev, adj_dev, dev_list);
		if (ret)
			goto free_adj;
	}

	/* Ensure that master link is always the first item in list. */
	if (master) {
		ret = sysfs_create_link(&(dev->dev.kobj),
					&(adj_dev->dev.kobj), "master");
		if (ret)
			goto remove_symlinks;

		list_add_rcu(&adj->list, dev_list);
	} else {
		list_add_tail_rcu(&adj->list, dev_list);
	}

	return 0;

remove_symlinks:
	if (netdev_adjacent_is_neigh_list(dev, adj_dev, dev_list))
		netdev_adjacent_sysfs_del(dev, adj_dev->name, dev_list);
free_adj:
	kfree(adj);
	dev_put(adj_dev);

	return ret;
}

static void __netdev_adjacent_dev_remove(struct net_device *dev,
					 struct net_device *adj_dev,
					 u16 ref_nr,
					 struct list_head *dev_list)
{
	struct netdev_adjacent *adj;

	pr_debug("Remove adjacency: dev %s adj_dev %s ref_nr %d\n",
		 dev->name, adj_dev->name, ref_nr);

	adj = __netdev_find_adj(adj_dev, dev_list);

	if (!adj) {
		pr_err("Adjacency does not exist for device %s from %s\n",
		       dev->name, adj_dev->name);
		WARN_ON(1);
		return;
	}

	if (adj->ref_nr > ref_nr) {
		pr_debug("adjacency: %s to %s ref_nr - %d = %d\n",
			 dev->name, adj_dev->name, ref_nr,
			 adj->ref_nr - ref_nr);
		adj->ref_nr -= ref_nr;
		return;
	}

	if (adj->master)
		sysfs_remove_link(&(dev->dev.kobj), "master");

	if (netdev_adjacent_is_neigh_list(dev, adj_dev, dev_list))
		netdev_adjacent_sysfs_del(dev, adj_dev->name, dev_list);

	list_del_rcu(&adj->list);
	pr_debug("adjacency: dev_put for %s, because link removed from %s to %s\n",
		 adj_dev->name, dev->name, adj_dev->name);
	dev_put(adj_dev);
	kfree_rcu(adj, rcu);
}

static int __netdev_adjacent_dev_link_lists(struct net_device *dev,
					    struct net_device *upper_dev,
					    struct list_head *up_list,
					    struct list_head *down_list,
					    void *private, bool master)
{
	int ret;

	ret = __netdev_adjacent_dev_insert(dev, upper_dev, up_list,
					   private, master);
	if (ret)
		return ret;

	ret = __netdev_adjacent_dev_insert(upper_dev, dev, down_list,
					   private, false);
	if (ret) {
		__netdev_adjacent_dev_remove(dev, upper_dev, 1, up_list);
		return ret;
	}

	return 0;
}

static void __netdev_adjacent_dev_unlink_lists(struct net_device *dev,
					       struct net_device *upper_dev,
					       u16 ref_nr,
					       struct list_head *up_list,
					       struct list_head *down_list)
{
	__netdev_adjacent_dev_remove(dev, upper_dev, ref_nr, up_list);
	__netdev_adjacent_dev_remove(upper_dev, dev, ref_nr, down_list);
}

static int __netdev_adjacent_dev_link_neighbour(struct net_device *dev,
						struct net_device *upper_dev,
						void *private, bool master)
{
	return __netdev_adjacent_dev_link_lists(dev, upper_dev,
						&dev->adj_list.upper,
						&upper_dev->adj_list.lower,
						private, master);
}

static void __netdev_adjacent_dev_unlink_neighbour(struct net_device *dev,
						   struct net_device *upper_dev)
{
	__netdev_adjacent_dev_unlink_lists(dev, upper_dev, 1,
					   &dev->adj_list.upper,
					   &upper_dev->adj_list.lower);
}

static int __netdev_upper_dev_link(struct net_device *dev,
				   struct net_device *upper_dev, bool master,
				   void *upper_priv, void *upper_info,
				   struct netlink_ext_ack *extack)
{
	struct netdev_notifier_changeupper_info changeupper_info = {
		.info = {
			.dev = dev,
			.extack = extack,
		},
		.upper_dev = upper_dev,
		.master = master,
		.linking = true,
		.upper_info = upper_info,
	};
	struct net_device *master_dev;
	int ret = 0;

	ASSERT_RTNL();

	if (dev == upper_dev)
		return -EBUSY;

	/* To prevent loops, check if dev is not upper device to upper_dev. */
	if (__netdev_has_upper_dev(upper_dev, dev))
		return -EBUSY;

	if ((dev->lower_level + upper_dev->upper_level) > MAX_NEST_DEV)
		return -EMLINK;

	if (!master) {
		if (__netdev_has_upper_dev(dev, upper_dev))
			return -EEXIST;
	} else {
		master_dev = __netdev_master_upper_dev_get(dev);
		if (master_dev)
			return master_dev == upper_dev ? -EEXIST : -EBUSY;
	}

	ret = call_netdevice_notifiers_info(NETDEV_PRECHANGEUPPER,
					    &changeupper_info.info);
	ret = notifier_to_errno(ret);
	if (ret)
		return ret;

	ret = __netdev_adjacent_dev_link_neighbour(dev, upper_dev, upper_priv,
						   master);
	if (ret)
		return ret;

	ret = call_netdevice_notifiers_info(NETDEV_CHANGEUPPER,
					    &changeupper_info.info);
	ret = notifier_to_errno(ret);
	if (ret)
		goto rollback;

	__netdev_update_upper_level(dev, NULL);
	__netdev_walk_all_lower_dev(dev, __netdev_update_upper_level, NULL);

	__netdev_update_lower_level(upper_dev, NULL);
	__netdev_walk_all_upper_dev(upper_dev, __netdev_update_lower_level,
				    NULL);

	return 0;

rollback:
	__netdev_adjacent_dev_unlink_neighbour(dev, upper_dev);

	return ret;
}

/**
 * netdev_upper_dev_link - Add a link to the upper device
 * @dev: device
 * @upper_dev: new upper device
 * @extack: netlink extended ack
 *
 * Adds a link to device which is upper to this one. The caller must hold
 * the RTNL lock. On a failure a negative errno code is returned.
 * On success the reference counts are adjusted and the function
 * returns zero.
 */
int netdev_upper_dev_link(struct net_device *dev,
			  struct net_device *upper_dev,
			  struct netlink_ext_ack *extack)
{
	return __netdev_upper_dev_link(dev, upper_dev, false,
				       NULL, NULL, extack);
}
EXPORT_SYMBOL(netdev_upper_dev_link);

/**
 * netdev_master_upper_dev_link - Add a master link to the upper device
 * @dev: device
 * @upper_dev: new upper device
 * @upper_priv: upper device private
 * @upper_info: upper info to be passed down via notifier
 * @extack: netlink extended ack
 *
 * Adds a link to device which is upper to this one. In this case, only
 * one master upper device can be linked, although other non-master devices
 * might be linked as well. The caller must hold the RTNL lock.
 * On a failure a negative errno code is returned. On success the reference
 * counts are adjusted and the function returns zero.
 */
int netdev_master_upper_dev_link(struct net_device *dev,
				 struct net_device *upper_dev,
				 void *upper_priv, void *upper_info,
				 struct netlink_ext_ack *extack)
{
	return __netdev_upper_dev_link(dev, upper_dev, true,
				       upper_priv, upper_info, extack);
}
EXPORT_SYMBOL(netdev_master_upper_dev_link);

/**
 * netdev_upper_dev_unlink - Removes a link to upper device
 * @dev: device
 * @upper_dev: new upper device
 *
 * Removes a link to device which is upper to this one. The caller must hold
 * the RTNL lock.
 */
void netdev_upper_dev_unlink(struct net_device *dev,
			     struct net_device *upper_dev)
{
	struct netdev_notifier_changeupper_info changeupper_info = {
		.info = {
			.dev = dev,
		},
		.upper_dev = upper_dev,
		.linking = false,
	};

	ASSERT_RTNL();

	changeupper_info.master = netdev_master_upper_dev_get(dev) == upper_dev;

	call_netdevice_notifiers_info(NETDEV_PRECHANGEUPPER,
				      &changeupper_info.info);

	__netdev_adjacent_dev_unlink_neighbour(dev, upper_dev);

	call_netdevice_notifiers_info(NETDEV_CHANGEUPPER,
				      &changeupper_info.info);

	__netdev_update_upper_level(dev, NULL);
	__netdev_walk_all_lower_dev(dev, __netdev_update_upper_level, NULL);

	__netdev_update_lower_level(upper_dev, NULL);
	__netdev_walk_all_upper_dev(upper_dev, __netdev_update_lower_level,
				    NULL);
}
EXPORT_SYMBOL(netdev_upper_dev_unlink);

static void __netdev_adjacent_dev_set(struct net_device *upper_dev,
				      struct net_device *lower_dev,
				      bool val)
{
	struct netdev_adjacent *adj;

	adj = __netdev_find_adj(lower_dev, &upper_dev->adj_list.lower);
	if (adj)
		adj->ignore = val;

	adj = __netdev_find_adj(upper_dev, &lower_dev->adj_list.upper);
	if (adj)
		adj->ignore = val;
}

static void netdev_adjacent_dev_disable(struct net_device *upper_dev,
					struct net_device *lower_dev)
{
	__netdev_adjacent_dev_set(upper_dev, lower_dev, true);
}

static void netdev_adjacent_dev_enable(struct net_device *upper_dev,
				       struct net_device *lower_dev)
{
	__netdev_adjacent_dev_set(upper_dev, lower_dev, false);
}

int netdev_adjacent_change_prepare(struct net_device *old_dev,
				   struct net_device *new_dev,
				   struct net_device *dev,
				   struct netlink_ext_ack *extack)
{
	int err;

	if (!new_dev)
		return 0;

	if (old_dev && new_dev != old_dev)
		netdev_adjacent_dev_disable(dev, old_dev);

	err = netdev_upper_dev_link(new_dev, dev, extack);
	if (err) {
		if (old_dev && new_dev != old_dev)
			netdev_adjacent_dev_enable(dev, old_dev);
		return err;
	}

	return 0;
}
EXPORT_SYMBOL(netdev_adjacent_change_prepare);

void netdev_adjacent_change_commit(struct net_device *old_dev,
				   struct net_device *new_dev,
				   struct net_device *dev)
{
	if (!new_dev || !old_dev)
		return;

	if (new_dev == old_dev)
		return;

	netdev_adjacent_dev_enable(dev, old_dev);
	netdev_upper_dev_unlink(old_dev, dev);
}
EXPORT_SYMBOL(netdev_adjacent_change_commit);

void netdev_adjacent_change_abort(struct net_device *old_dev,
				  struct net_device *new_dev,
				  struct net_device *dev)
{
	if (!new_dev)
		return;

	if (old_dev && new_dev != old_dev)
		netdev_adjacent_dev_enable(dev, old_dev);

	netdev_upper_dev_unlink(new_dev, dev);
}
EXPORT_SYMBOL(netdev_adjacent_change_abort);

/**
 * netdev_bonding_info_change - Dispatch event about slave change
 * @dev: device
 * @bonding_info: info to dispatch
 *
 * Send NETDEV_BONDING_INFO to netdev notifiers with info.
 * The caller must hold the RTNL lock.
 */
void netdev_bonding_info_change(struct net_device *dev,
				struct netdev_bonding_info *bonding_info)
{
	struct netdev_notifier_bonding_info info = {
		.info.dev = dev,
	};

	memcpy(&info.bonding_info, bonding_info,
	       sizeof(struct netdev_bonding_info));
	call_netdevice_notifiers_info(NETDEV_BONDING_INFO,
				      &info.info);
}
EXPORT_SYMBOL(netdev_bonding_info_change);

static void netdev_adjacent_add_links(struct net_device *dev)
{
	struct netdev_adjacent *iter;

	struct net *net = dev_net(dev);

	list_for_each_entry(iter, &dev->adj_list.upper, list) {
		if (!net_eq(net, dev_net(iter->dev)))
			continue;
		netdev_adjacent_sysfs_add(iter->dev, dev,
					  &iter->dev->adj_list.lower);
		netdev_adjacent_sysfs_add(dev, iter->dev,
					  &dev->adj_list.upper);
	}

	list_for_each_entry(iter, &dev->adj_list.lower, list) {
		if (!net_eq(net, dev_net(iter->dev)))
			continue;
		netdev_adjacent_sysfs_add(iter->dev, dev,
					  &iter->dev->adj_list.upper);
		netdev_adjacent_sysfs_add(dev, iter->dev,
					  &dev->adj_list.lower);
	}
}

static void netdev_adjacent_del_links(struct net_device *dev)
{
	struct netdev_adjacent *iter;

	struct net *net = dev_net(dev);

	list_for_each_entry(iter, &dev->adj_list.upper, list) {
		if (!net_eq(net, dev_net(iter->dev)))
			continue;
		netdev_adjacent_sysfs_del(iter->dev, dev->name,
					  &iter->dev->adj_list.lower);
		netdev_adjacent_sysfs_del(dev, iter->dev->name,
					  &dev->adj_list.upper);
	}

	list_for_each_entry(iter, &dev->adj_list.lower, list) {
		if (!net_eq(net, dev_net(iter->dev)))
			continue;
		netdev_adjacent_sysfs_del(iter->dev, dev->name,
					  &iter->dev->adj_list.upper);
		netdev_adjacent_sysfs_del(dev, iter->dev->name,
					  &dev->adj_list.lower);
	}
}

void netdev_adjacent_rename_links(struct net_device *dev, char *oldname)
{
	struct netdev_adjacent *iter;

	struct net *net = dev_net(dev);

	list_for_each_entry(iter, &dev->adj_list.upper, list) {
		if (!net_eq(net, dev_net(iter->dev)))
			continue;
		netdev_adjacent_sysfs_del(iter->dev, oldname,
					  &iter->dev->adj_list.lower);
		netdev_adjacent_sysfs_add(iter->dev, dev,
					  &iter->dev->adj_list.lower);
	}

	list_for_each_entry(iter, &dev->adj_list.lower, list) {
		if (!net_eq(net, dev_net(iter->dev)))
			continue;
		netdev_adjacent_sysfs_del(iter->dev, oldname,
					  &iter->dev->adj_list.upper);
		netdev_adjacent_sysfs_add(iter->dev, dev,
					  &iter->dev->adj_list.upper);
	}
}

void *netdev_lower_dev_get_private(struct net_device *dev,
				   struct net_device *lower_dev)
{
	struct netdev_adjacent *lower;

	if (!lower_dev)
		return NULL;
	lower = __netdev_find_adj(lower_dev, &dev->adj_list.lower);
	if (!lower)
		return NULL;

	return lower->private;
}
EXPORT_SYMBOL(netdev_lower_dev_get_private);


/**
 * netdev_lower_change - Dispatch event about lower device state change
 * @lower_dev: device
 * @lower_state_info: state to dispatch
 *
 * Send NETDEV_CHANGELOWERSTATE to netdev notifiers with info.
 * The caller must hold the RTNL lock.
 */
void netdev_lower_state_changed(struct net_device *lower_dev,
				void *lower_state_info)
{
	struct netdev_notifier_changelowerstate_info changelowerstate_info = {
		.info.dev = lower_dev,
	};

	ASSERT_RTNL();
	changelowerstate_info.lower_state_info = lower_state_info;
	call_netdevice_notifiers_info(NETDEV_CHANGELOWERSTATE,
				      &changelowerstate_info.info);
}
EXPORT_SYMBOL(netdev_lower_state_changed);

static void dev_change_rx_flags(struct net_device *dev, int flags)
{
	const struct net_device_ops *ops = dev->netdev_ops;

	if (ops->ndo_change_rx_flags)
		ops->ndo_change_rx_flags(dev, flags);
}

static int __dev_set_promiscuity(struct net_device *dev, int inc, bool notify)
{
	unsigned int old_flags = dev->flags;
	kuid_t uid;
	kgid_t gid;

	ASSERT_RTNL();

	dev->flags |= IFF_PROMISC;
	dev->promiscuity += inc;
	if (dev->promiscuity == 0) {
		/*
		 * Avoid overflow.
		 * If inc causes overflow, untouch promisc and return error.
		 */
		if (inc < 0)
			dev->flags &= ~IFF_PROMISC;
		else {
			dev->promiscuity -= inc;
			pr_warn("%s: promiscuity touches roof, set promiscuity failed. promiscuity feature of device might be broken.\n",
				dev->name);
			return -EOVERFLOW;
		}
	}
	if (dev->flags != old_flags) {
		pr_info("device %s %s promiscuous mode\n",
			dev->name,
			dev->flags & IFF_PROMISC ? "entered" : "left");
		if (audit_enabled) {
			current_uid_gid(&uid, &gid);
			audit_log(audit_context(), GFP_ATOMIC,
				  AUDIT_ANOM_PROMISCUOUS,
				  "dev=%s prom=%d old_prom=%d auid=%u uid=%u gid=%u ses=%u",
				  dev->name, (dev->flags & IFF_PROMISC),
				  (old_flags & IFF_PROMISC),
				  from_kuid(&init_user_ns, audit_get_loginuid(current)),
				  from_kuid(&init_user_ns, uid),
				  from_kgid(&init_user_ns, gid),
				  audit_get_sessionid(current));
		}

		dev_change_rx_flags(dev, IFF_PROMISC);
	}
	if (notify)
		__dev_notify_flags(dev, old_flags, IFF_PROMISC);
	return 0;
}

/**
 *	dev_set_promiscuity	- update promiscuity count on a device
 *	@dev: device
 *	@inc: modifier
 *
 *	Add or remove promiscuity from a device. While the count in the device
 *	remains above zero the interface remains promiscuous. Once it hits zero
 *	the device reverts back to normal filtering operation. A negative inc
 *	value is used to drop promiscuity on the device.
 *	Return 0 if successful or a negative errno code on error.
 */
int dev_set_promiscuity(struct net_device *dev, int inc)
{
	unsigned int old_flags = dev->flags;
	int err;

	err = __dev_set_promiscuity(dev, inc, true);
	if (err < 0)
		return err;
	if (dev->flags != old_flags)
		dev_set_rx_mode(dev);
	return err;
}
EXPORT_SYMBOL(dev_set_promiscuity);

static int __dev_set_allmulti(struct net_device *dev, int inc, bool notify)
{
	unsigned int old_flags = dev->flags, old_gflags = dev->gflags;

	ASSERT_RTNL();

	dev->flags |= IFF_ALLMULTI;
	dev->allmulti += inc;
	if (dev->allmulti == 0) {
		/*
		 * Avoid overflow.
		 * If inc causes overflow, untouch allmulti and return error.
		 */
		if (inc < 0)
			dev->flags &= ~IFF_ALLMULTI;
		else {
			dev->allmulti -= inc;
			pr_warn("%s: allmulti touches roof, set allmulti failed. allmulti feature of device might be broken.\n",
				dev->name);
			return -EOVERFLOW;
		}
	}
	if (dev->flags ^ old_flags) {
		dev_change_rx_flags(dev, IFF_ALLMULTI);
		dev_set_rx_mode(dev);
		if (notify)
			__dev_notify_flags(dev, old_flags,
					   dev->gflags ^ old_gflags);
	}
	return 0;
}

/**
 *	dev_set_allmulti	- update allmulti count on a device
 *	@dev: device
 *	@inc: modifier
 *
 *	Add or remove reception of all multicast frames to a device. While the
 *	count in the device remains above zero the interface remains listening
 *	to all interfaces. Once it hits zero the device reverts back to normal
 *	filtering operation. A negative @inc value is used to drop the counter
 *	when releasing a resource needing all multicasts.
 *	Return 0 if successful or a negative errno code on error.
 */

int dev_set_allmulti(struct net_device *dev, int inc)
{
	return __dev_set_allmulti(dev, inc, true);
}
EXPORT_SYMBOL(dev_set_allmulti);

/*
 *	Upload unicast and multicast address lists to device and
 *	configure RX filtering. When the device doesn't support unicast
 *	filtering it is put in promiscuous mode while unicast addresses
 *	are present.
 */
void __dev_set_rx_mode(struct net_device *dev)
{
	const struct net_device_ops *ops = dev->netdev_ops;

	/* dev_open will call this function so the list will stay sane. */
	if (!(dev->flags&IFF_UP))
		return;

	if (!netif_device_present(dev))
		return;

	if (!(dev->priv_flags & IFF_UNICAST_FLT)) {
		/* Unicast addresses changes may only happen under the rtnl,
		 * therefore calling __dev_set_promiscuity here is safe.
		 */
		if (!netdev_uc_empty(dev) && !dev->uc_promisc) {
			__dev_set_promiscuity(dev, 1, false);
			dev->uc_promisc = true;
		} else if (netdev_uc_empty(dev) && dev->uc_promisc) {
			__dev_set_promiscuity(dev, -1, false);
			dev->uc_promisc = false;
		}
	}

	if (ops->ndo_set_rx_mode)
		ops->ndo_set_rx_mode(dev);
}

void dev_set_rx_mode(struct net_device *dev)
{
	netif_addr_lock_bh(dev);
	__dev_set_rx_mode(dev);
	netif_addr_unlock_bh(dev);
}

/**
 *	dev_get_flags - get flags reported to userspace
 *	@dev: device
 *
 *	Get the combination of flag bits exported through APIs to userspace.
 */
unsigned int dev_get_flags(const struct net_device *dev)
{
	unsigned int flags;

	flags = (dev->flags & ~(IFF_PROMISC |
				IFF_ALLMULTI |
				IFF_RUNNING |
				IFF_LOWER_UP |
				IFF_DORMANT)) |
		(dev->gflags & (IFF_PROMISC |
				IFF_ALLMULTI));

	if (netif_running(dev)) {
		if (netif_oper_up(dev))
			flags |= IFF_RUNNING;
		if (netif_carrier_ok(dev))
			flags |= IFF_LOWER_UP;
		if (netif_dormant(dev))
			flags |= IFF_DORMANT;
	}

	return flags;
}
EXPORT_SYMBOL(dev_get_flags);

int __dev_change_flags(struct net_device *dev, unsigned int flags,
		       struct netlink_ext_ack *extack)
{
	unsigned int old_flags = dev->flags;
	int ret;

	ASSERT_RTNL();

	/*
	 *	Set the flags on our device.
	 */

	dev->flags = (flags & (IFF_DEBUG | IFF_NOTRAILERS | IFF_NOARP |
			       IFF_DYNAMIC | IFF_MULTICAST | IFF_PORTSEL |
			       IFF_AUTOMEDIA)) |
		     (dev->flags & (IFF_UP | IFF_VOLATILE | IFF_PROMISC |
				    IFF_ALLMULTI));

	/*
	 *	Load in the correct multicast list now the flags have changed.
	 */

	if ((old_flags ^ flags) & IFF_MULTICAST)
		dev_change_rx_flags(dev, IFF_MULTICAST);

	dev_set_rx_mode(dev);

	/*
	 *	Have we downed the interface. We handle IFF_UP ourselves
	 *	according to user attempts to set it, rather than blindly
	 *	setting it.
	 */

	ret = 0;
	if ((old_flags ^ flags) & IFF_UP) {
		if (old_flags & IFF_UP)
			__dev_close(dev);
		else
			ret = __dev_open(dev, extack);
	}

	if ((flags ^ dev->gflags) & IFF_PROMISC) {
		int inc = (flags & IFF_PROMISC) ? 1 : -1;
		unsigned int old_flags = dev->flags;

		dev->gflags ^= IFF_PROMISC;

		if (__dev_set_promiscuity(dev, inc, false) >= 0)
			if (dev->flags != old_flags)
				dev_set_rx_mode(dev);
	}

	/* NOTE: order of synchronization of IFF_PROMISC and IFF_ALLMULTI
	 * is important. Some (broken) drivers set IFF_PROMISC, when
	 * IFF_ALLMULTI is requested not asking us and not reporting.
	 */
	if ((flags ^ dev->gflags) & IFF_ALLMULTI) {
		int inc = (flags & IFF_ALLMULTI) ? 1 : -1;

		dev->gflags ^= IFF_ALLMULTI;
		__dev_set_allmulti(dev, inc, false);
	}

	return ret;
}

void __dev_notify_flags(struct net_device *dev, unsigned int old_flags,
			unsigned int gchanges)
{
	unsigned int changes = dev->flags ^ old_flags;

	if (gchanges)
		rtmsg_ifinfo(RTM_NEWLINK, dev, gchanges, GFP_ATOMIC);

	if (changes & IFF_UP) {
		if (dev->flags & IFF_UP)
			call_netdevice_notifiers(NETDEV_UP, dev);
		else
			call_netdevice_notifiers(NETDEV_DOWN, dev);
	}

	if (dev->flags & IFF_UP &&
	    (changes & ~(IFF_UP | IFF_PROMISC | IFF_ALLMULTI | IFF_VOLATILE))) {
		struct netdev_notifier_change_info change_info = {
			.info = {
				.dev = dev,
			},
			.flags_changed = changes,
		};

		call_netdevice_notifiers_info(NETDEV_CHANGE, &change_info.info);
	}
}

/**
 *	dev_change_flags - change device settings
 *	@dev: device
 *	@flags: device state flags
 *	@extack: netlink extended ack
 *
 *	Change settings on device based state flags. The flags are
 *	in the userspace exported format.
 */
int dev_change_flags(struct net_device *dev, unsigned int flags,
		     struct netlink_ext_ack *extack)
{
	int ret;
	unsigned int changes, old_flags = dev->flags, old_gflags = dev->gflags;

	ret = __dev_change_flags(dev, flags, extack);
	if (ret < 0)
		return ret;

	changes = (old_flags ^ dev->flags) | (old_gflags ^ dev->gflags);
	__dev_notify_flags(dev, old_flags, changes);
	return ret;
}
EXPORT_SYMBOL(dev_change_flags);

int __dev_set_mtu(struct net_device *dev, int new_mtu)
{
	const struct net_device_ops *ops = dev->netdev_ops;

	if (ops->ndo_change_mtu)
		return ops->ndo_change_mtu(dev, new_mtu);

	/* Pairs with all the lockless reads of dev->mtu in the stack */
	WRITE_ONCE(dev->mtu, new_mtu);
	return 0;
}
EXPORT_SYMBOL(__dev_set_mtu);

int dev_validate_mtu(struct net_device *dev, int new_mtu,
		     struct netlink_ext_ack *extack)
{
	/* MTU must be positive, and in range */
	if (new_mtu < 0 || new_mtu < dev->min_mtu) {
		NL_SET_ERR_MSG(extack, "mtu less than device minimum");
		return -EINVAL;
	}

	if (dev->max_mtu > 0 && new_mtu > dev->max_mtu) {
		NL_SET_ERR_MSG(extack, "mtu greater than device maximum");
		return -EINVAL;
	}
	return 0;
}

/**
 *	dev_set_mtu_ext - Change maximum transfer unit
 *	@dev: device
 *	@new_mtu: new transfer unit
 *	@extack: netlink extended ack
 *
 *	Change the maximum transfer size of the network device.
 */
int dev_set_mtu_ext(struct net_device *dev, int new_mtu,
		    struct netlink_ext_ack *extack)
{
	int err, orig_mtu;

	if (new_mtu == dev->mtu)
		return 0;

	err = dev_validate_mtu(dev, new_mtu, extack);
	if (err)
		return err;

	if (!netif_device_present(dev))
		return -ENODEV;

	err = call_netdevice_notifiers(NETDEV_PRECHANGEMTU, dev);
	err = notifier_to_errno(err);
	if (err)
		return err;

	orig_mtu = dev->mtu;
	err = __dev_set_mtu(dev, new_mtu);

	if (!err) {
		err = call_netdevice_notifiers_mtu(NETDEV_CHANGEMTU, dev,
						   orig_mtu);
		err = notifier_to_errno(err);
		if (err) {
			/* setting mtu back and notifying everyone again,
			 * so that they have a chance to revert changes.
			 */
			__dev_set_mtu(dev, orig_mtu);
			call_netdevice_notifiers_mtu(NETDEV_CHANGEMTU, dev,
						     new_mtu);
		}
	}
	return err;
}

int dev_set_mtu(struct net_device *dev, int new_mtu)
{
	struct netlink_ext_ack extack;
	int err;

	memset(&extack, 0, sizeof(extack));
	err = dev_set_mtu_ext(dev, new_mtu, &extack);
	if (err && extack._msg)
		net_err_ratelimited("%s: %s\n", dev->name, extack._msg);
	return err;
}
EXPORT_SYMBOL(dev_set_mtu);

/**
 *	dev_change_tx_queue_len - Change TX queue length of a netdevice
 *	@dev: device
 *	@new_len: new tx queue length
 */
int dev_change_tx_queue_len(struct net_device *dev, unsigned long new_len)
{
	unsigned int orig_len = dev->tx_queue_len;
	int res;

	if (new_len != (unsigned int)new_len)
		return -ERANGE;

	if (new_len != orig_len) {
		dev->tx_queue_len = new_len;
		res = call_netdevice_notifiers(NETDEV_CHANGE_TX_QUEUE_LEN, dev);
		res = notifier_to_errno(res);
		if (res)
			goto err_rollback;
		res = dev_qdisc_change_tx_queue_len(dev);
		if (res)
			goto err_rollback;
	}

	return 0;

err_rollback:
	netdev_err(dev, "refused to change device tx_queue_len\n");
	dev->tx_queue_len = orig_len;
	return res;
}

/**
 *	dev_set_group - Change group this device belongs to
 *	@dev: device
 *	@new_group: group this device should belong to
 */
void dev_set_group(struct net_device *dev, int new_group)
{
	dev->group = new_group;
}
EXPORT_SYMBOL(dev_set_group);

/**
 *	dev_pre_changeaddr_notify - Call NETDEV_PRE_CHANGEADDR.
 *	@dev: device
 *	@addr: new address
 *	@extack: netlink extended ack
 */
int dev_pre_changeaddr_notify(struct net_device *dev, const char *addr,
			      struct netlink_ext_ack *extack)
{
	struct netdev_notifier_pre_changeaddr_info info = {
		.info.dev = dev,
		.info.extack = extack,
		.dev_addr = addr,
	};
	int rc;

	rc = call_netdevice_notifiers_info(NETDEV_PRE_CHANGEADDR, &info.info);
	return notifier_to_errno(rc);
}
EXPORT_SYMBOL(dev_pre_changeaddr_notify);

/**
 *	dev_set_mac_address - Change Media Access Control Address
 *	@dev: device
 *	@sa: new address
 *	@extack: netlink extended ack
 *
 *	Change the hardware (MAC) address of the device
 */
int dev_set_mac_address(struct net_device *dev, struct sockaddr *sa,
			struct netlink_ext_ack *extack)
{
	const struct net_device_ops *ops = dev->netdev_ops;
	int err;

	if (!ops->ndo_set_mac_address)
		return -EOPNOTSUPP;
	if (sa->sa_family != dev->type)
		return -EINVAL;
	if (!netif_device_present(dev))
		return -ENODEV;
	err = dev_pre_changeaddr_notify(dev, sa->sa_data, extack);
	if (err)
		return err;
	err = ops->ndo_set_mac_address(dev, sa);
	if (err)
		return err;
	dev->addr_assign_type = NET_ADDR_SET;
	call_netdevice_notifiers(NETDEV_CHANGEADDR, dev);
	add_device_randomness(dev->dev_addr, dev->addr_len);
	return 0;
}
EXPORT_SYMBOL(dev_set_mac_address);

/**
 *	dev_change_carrier - Change device carrier
 *	@dev: device
 *	@new_carrier: new value
 *
 *	Change device carrier
 */
int dev_change_carrier(struct net_device *dev, bool new_carrier)
{
	const struct net_device_ops *ops = dev->netdev_ops;

	if (!ops->ndo_change_carrier)
		return -EOPNOTSUPP;
	if (!netif_device_present(dev))
		return -ENODEV;
	return ops->ndo_change_carrier(dev, new_carrier);
}
EXPORT_SYMBOL(dev_change_carrier);

/**
 *	dev_get_phys_port_id - Get device physical port ID
 *	@dev: device
 *	@ppid: port ID
 *
 *	Get device physical port ID
 */
int dev_get_phys_port_id(struct net_device *dev,
			 struct netdev_phys_item_id *ppid)
{
	const struct net_device_ops *ops = dev->netdev_ops;

	if (!ops->ndo_get_phys_port_id)
		return -EOPNOTSUPP;
	return ops->ndo_get_phys_port_id(dev, ppid);
}
EXPORT_SYMBOL(dev_get_phys_port_id);

/**
 *	dev_get_phys_port_name - Get device physical port name
 *	@dev: device
 *	@name: port name
 *	@len: limit of bytes to copy to name
 *
 *	Get device physical port name
 */
int dev_get_phys_port_name(struct net_device *dev,
			   char *name, size_t len)
{
	const struct net_device_ops *ops = dev->netdev_ops;
	int err;

	if (ops->ndo_get_phys_port_name) {
		err = ops->ndo_get_phys_port_name(dev, name, len);
		if (err != -EOPNOTSUPP)
			return err;
	}
	return devlink_compat_phys_port_name_get(dev, name, len);
}
EXPORT_SYMBOL(dev_get_phys_port_name);

/**
 *	dev_get_port_parent_id - Get the device's port parent identifier
 *	@dev: network device
 *	@ppid: pointer to a storage for the port's parent identifier
 *	@recurse: allow/disallow recursion to lower devices
 *
 *	Get the devices's port parent identifier
 */
int dev_get_port_parent_id(struct net_device *dev,
			   struct netdev_phys_item_id *ppid,
			   bool recurse)
{
	const struct net_device_ops *ops = dev->netdev_ops;
	struct netdev_phys_item_id first = { };
	struct net_device *lower_dev;
	struct list_head *iter;
	int err;

	if (ops->ndo_get_port_parent_id) {
		err = ops->ndo_get_port_parent_id(dev, ppid);
		if (err != -EOPNOTSUPP)
			return err;
	}

	err = devlink_compat_switch_id_get(dev, ppid);
	if (!err || err != -EOPNOTSUPP)
		return err;

	if (!recurse)
		return -EOPNOTSUPP;

	netdev_for_each_lower_dev(dev, lower_dev, iter) {
		err = dev_get_port_parent_id(lower_dev, ppid, recurse);
		if (err)
			break;
		if (!first.id_len)
			first = *ppid;
		else if (memcmp(&first, ppid, sizeof(*ppid)))
			return -ENODATA;
	}

	return err;
}
EXPORT_SYMBOL(dev_get_port_parent_id);

/**
 *	netdev_port_same_parent_id - Indicate if two network devices have
 *	the same port parent identifier
 *	@a: first network device
 *	@b: second network device
 */
bool netdev_port_same_parent_id(struct net_device *a, struct net_device *b)
{
	struct netdev_phys_item_id a_id = { };
	struct netdev_phys_item_id b_id = { };

	if (dev_get_port_parent_id(a, &a_id, true) ||
	    dev_get_port_parent_id(b, &b_id, true))
		return false;

	return netdev_phys_item_id_same(&a_id, &b_id);
}
EXPORT_SYMBOL(netdev_port_same_parent_id);

/**
 *	dev_change_proto_down - update protocol port state information
 *	@dev: device
 *	@proto_down: new value
 *
 *	This info can be used by switch drivers to set the phys state of the
 *	port.
 */
int dev_change_proto_down(struct net_device *dev, bool proto_down)
{
	const struct net_device_ops *ops = dev->netdev_ops;

	if (!ops->ndo_change_proto_down)
		return -EOPNOTSUPP;
	if (!netif_device_present(dev))
		return -ENODEV;
	return ops->ndo_change_proto_down(dev, proto_down);
}
EXPORT_SYMBOL(dev_change_proto_down);

/**
 *	dev_change_proto_down_generic - generic implementation for
 * 	ndo_change_proto_down that sets carrier according to
 * 	proto_down.
 *
 *	@dev: device
 *	@proto_down: new value
 */
int dev_change_proto_down_generic(struct net_device *dev, bool proto_down)
{
	if (proto_down)
		netif_carrier_off(dev);
	else
		netif_carrier_on(dev);
	dev->proto_down = proto_down;
	return 0;
}
EXPORT_SYMBOL(dev_change_proto_down_generic);

u32 __dev_xdp_query(struct net_device *dev, bpf_op_t bpf_op,
		    enum bpf_netdev_command cmd)
{
	struct netdev_bpf xdp;

	if (!bpf_op)
		return 0;

	memset(&xdp, 0, sizeof(xdp));
	xdp.command = cmd;

	/* Query must always succeed. */
	WARN_ON(bpf_op(dev, &xdp) < 0 && cmd == XDP_QUERY_PROG);

	return xdp.prog_id;
}

static int dev_xdp_install(struct net_device *dev, bpf_op_t bpf_op,
			   struct netlink_ext_ack *extack, u32 flags,
			   struct bpf_prog *prog)
{
	bool non_hw = !(flags & XDP_FLAGS_HW_MODE);
	struct bpf_prog *prev_prog = NULL;
	struct netdev_bpf xdp;
	int err;

	if (non_hw) {
		prev_prog = bpf_prog_by_id(__dev_xdp_query(dev, bpf_op,
							   XDP_QUERY_PROG));
		if (IS_ERR(prev_prog))
			prev_prog = NULL;
	}

	memset(&xdp, 0, sizeof(xdp));
	if (flags & XDP_FLAGS_HW_MODE)
		xdp.command = XDP_SETUP_PROG_HW;
	else
		xdp.command = XDP_SETUP_PROG;
	xdp.extack = extack;
	xdp.flags = flags;
	xdp.prog = prog;

	err = bpf_op(dev, &xdp);
	if (!err && non_hw)
		bpf_prog_change_xdp(prev_prog, prog);

	if (prev_prog)
		bpf_prog_put(prev_prog);

	return err;
}

static void dev_xdp_uninstall(struct net_device *dev)
{
	struct netdev_bpf xdp;
	bpf_op_t ndo_bpf;

	/* Remove generic XDP */
	WARN_ON(dev_xdp_install(dev, generic_xdp_install, NULL, 0, NULL));

	/* Remove from the driver */
	ndo_bpf = dev->netdev_ops->ndo_bpf;
	if (!ndo_bpf)
		return;

	memset(&xdp, 0, sizeof(xdp));
	xdp.command = XDP_QUERY_PROG;
	WARN_ON(ndo_bpf(dev, &xdp));
	if (xdp.prog_id)
		WARN_ON(dev_xdp_install(dev, ndo_bpf, NULL, xdp.prog_flags,
					NULL));

	/* Remove HW offload */
	memset(&xdp, 0, sizeof(xdp));
	xdp.command = XDP_QUERY_PROG_HW;
	if (!ndo_bpf(dev, &xdp) && xdp.prog_id)
		WARN_ON(dev_xdp_install(dev, ndo_bpf, NULL, xdp.prog_flags,
					NULL));
}

/**
 *	dev_change_xdp_fd - set or clear a bpf program for a device rx path
 *	@dev: device
 *	@extack: netlink extended ack
 *	@fd: new program fd or negative value to clear
 *	@flags: xdp-related flags
 *
 *	Set or clear a bpf program for a device
 */
int dev_change_xdp_fd(struct net_device *dev, struct netlink_ext_ack *extack,
		      int fd, u32 flags)
{
	const struct net_device_ops *ops = dev->netdev_ops;
	enum bpf_netdev_command query;
	struct bpf_prog *prog = NULL;
	bpf_op_t bpf_op, bpf_chk;
	bool offload;
	int err;

	ASSERT_RTNL();

	offload = flags & XDP_FLAGS_HW_MODE;
	query = offload ? XDP_QUERY_PROG_HW : XDP_QUERY_PROG;

	bpf_op = bpf_chk = ops->ndo_bpf;
	if (!bpf_op && (flags & (XDP_FLAGS_DRV_MODE | XDP_FLAGS_HW_MODE))) {
		NL_SET_ERR_MSG(extack, "underlying driver does not support XDP in native mode");
		return -EOPNOTSUPP;
	}
	if (!bpf_op || (flags & XDP_FLAGS_SKB_MODE))
		bpf_op = generic_xdp_install;
	if (bpf_op == bpf_chk)
		bpf_chk = generic_xdp_install;

	if (fd >= 0) {
		u32 prog_id;

		if (!offload && __dev_xdp_query(dev, bpf_chk, XDP_QUERY_PROG)) {
			NL_SET_ERR_MSG(extack, "native and generic XDP can't be active at the same time");
			return -EEXIST;
		}

		prog_id = __dev_xdp_query(dev, bpf_op, query);
		if ((flags & XDP_FLAGS_UPDATE_IF_NOEXIST) && prog_id) {
			NL_SET_ERR_MSG(extack, "XDP program already attached");
			return -EBUSY;
		}

		prog = bpf_prog_get_type_dev(fd, BPF_PROG_TYPE_XDP,
					     bpf_op == ops->ndo_bpf);
		if (IS_ERR(prog))
			return PTR_ERR(prog);

		if (!offload && bpf_prog_is_dev_bound(prog->aux)) {
			NL_SET_ERR_MSG(extack, "using device-bound program without HW_MODE flag is not supported");
			bpf_prog_put(prog);
			return -EINVAL;
		}

		/* prog->aux->id may be 0 for orphaned device-bound progs */
		if (prog->aux->id && prog->aux->id == prog_id) {
			bpf_prog_put(prog);
			return 0;
		}
	} else {
		if (!__dev_xdp_query(dev, bpf_op, query))
			return 0;
	}

	err = dev_xdp_install(dev, bpf_op, extack, flags, prog);
	if (err < 0 && prog)
		bpf_prog_put(prog);

	return err;
}

/**
 *	dev_new_index	-	allocate an ifindex
 *	@net: the applicable net namespace
 *
 *	Returns a suitable unique value for a new device interface
 *	number.  The caller must hold the rtnl semaphore or the
 *	dev_base_lock to be sure it remains unique.
 */
static int dev_new_index(struct net *net)
{
	int ifindex = net->ifindex;

	for (;;) {
		if (++ifindex <= 0)
			ifindex = 1;
		if (!__dev_get_by_index(net, ifindex))
			return net->ifindex = ifindex;
	}
}

/* Delayed registration/unregisteration */
static LIST_HEAD(net_todo_list);
DECLARE_WAIT_QUEUE_HEAD(netdev_unregistering_wq);

static void net_set_todo(struct net_device *dev)
{
	list_add_tail(&dev->todo_list, &net_todo_list);
	dev_net(dev)->dev_unreg_count++;
}

static void rollback_registered_many(struct list_head *head)
{
	struct net_device *dev, *tmp;
	LIST_HEAD(close_head);

	BUG_ON(dev_boot_phase);
	ASSERT_RTNL();

	list_for_each_entry_safe(dev, tmp, head, unreg_list) {
		/* Some devices call without registering
		 * for initialization unwind. Remove those
		 * devices and proceed with the remaining.
		 */
		if (dev->reg_state == NETREG_UNINITIALIZED) {
			pr_debug("unregister_netdevice: device %s/%p never was registered\n",
				 dev->name, dev);

			WARN_ON(1);
			list_del(&dev->unreg_list);
			continue;
		}
		dev->dismantle = true;
		BUG_ON(dev->reg_state != NETREG_REGISTERED);
	}

	/* If device is running, close it first. */
	list_for_each_entry(dev, head, unreg_list)
		list_add_tail(&dev->close_list, &close_head);
	dev_close_many(&close_head, true);

	list_for_each_entry(dev, head, unreg_list) {
		/* And unlink it from device chain. */
		unlist_netdevice(dev);

		dev->reg_state = NETREG_UNREGISTERING;
	}
	flush_all_backlogs();

	synchronize_net();

	list_for_each_entry(dev, head, unreg_list) {
		struct sk_buff *skb = NULL;

		/* Shutdown queueing discipline. */
		dev_shutdown(dev);

		dev_xdp_uninstall(dev);

		/* Notify protocols, that we are about to destroy
		 * this device. They should clean all the things.
		 */
		call_netdevice_notifiers(NETDEV_UNREGISTER, dev);

		if (!dev->rtnl_link_ops ||
		    dev->rtnl_link_state == RTNL_LINK_INITIALIZED)
			skb = rtmsg_ifinfo_build_skb(RTM_DELLINK, dev, ~0U, 0,
						     GFP_KERNEL, NULL, 0);

		/*
		 *	Flush the unicast and multicast chains
		 */
		dev_uc_flush(dev);
		dev_mc_flush(dev);

		netdev_name_node_alt_flush(dev);
		netdev_name_node_free(dev->name_node);

		if (dev->netdev_ops->ndo_uninit)
			dev->netdev_ops->ndo_uninit(dev);

		if (skb)
			rtmsg_ifinfo_send(skb, dev, GFP_KERNEL);

		/* Notifier chain MUST detach us all upper devices. */
		WARN_ON(netdev_has_any_upper_dev(dev));
		WARN_ON(netdev_has_any_lower_dev(dev));

		/* Remove entries from kobject tree */
		netdev_unregister_kobject(dev);
#ifdef CONFIG_XPS
		/* Remove XPS queueing entries */
		netif_reset_xps_queues_gt(dev, 0);
#endif
	}

	synchronize_net();

	list_for_each_entry(dev, head, unreg_list)
		dev_put(dev);
}

static void rollback_registered(struct net_device *dev)
{
	LIST_HEAD(single);

	list_add(&dev->unreg_list, &single);
	rollback_registered_many(&single);
	list_del(&single);
}

static netdev_features_t netdev_sync_upper_features(struct net_device *lower,
	struct net_device *upper, netdev_features_t features)
{
	netdev_features_t upper_disables = NETIF_F_UPPER_DISABLES;
	netdev_features_t feature;
	int feature_bit;

	for_each_netdev_feature(upper_disables, feature_bit) {
		feature = __NETIF_F_BIT(feature_bit);
		if (!(upper->wanted_features & feature)
		    && (features & feature)) {
			netdev_dbg(lower, "Dropping feature %pNF, upper dev %s has it off.\n",
				   &feature, upper->name);
			features &= ~feature;
		}
	}

	return features;
}

static void netdev_sync_lower_features(struct net_device *upper,
	struct net_device *lower, netdev_features_t features)
{
	netdev_features_t upper_disables = NETIF_F_UPPER_DISABLES;
	netdev_features_t feature;
	int feature_bit;

	for_each_netdev_feature(upper_disables, feature_bit) {
		feature = __NETIF_F_BIT(feature_bit);
		if (!(features & feature) && (lower->features & feature)) {
			netdev_dbg(upper, "Disabling feature %pNF on lower dev %s.\n",
				   &feature, lower->name);
			lower->wanted_features &= ~feature;
			netdev_update_features(lower);

			if (unlikely(lower->features & feature))
				netdev_WARN(upper, "failed to disable %pNF on %s!\n",
					    &feature, lower->name);
		}
	}
}

static netdev_features_t netdev_fix_features(struct net_device *dev,
	netdev_features_t features)
{
	/* Fix illegal checksum combinations */
	if ((features & NETIF_F_HW_CSUM) &&
	    (features & (NETIF_F_IP_CSUM|NETIF_F_IPV6_CSUM))) {
		netdev_warn(dev, "mixed HW and IP checksum settings.\n");
		features &= ~(NETIF_F_IP_CSUM|NETIF_F_IPV6_CSUM);
	}

	/* TSO requires that SG is present as well. */
	if ((features & NETIF_F_ALL_TSO) && !(features & NETIF_F_SG)) {
		netdev_dbg(dev, "Dropping TSO features since no SG feature.\n");
		features &= ~NETIF_F_ALL_TSO;
	}

	if ((features & NETIF_F_TSO) && !(features & NETIF_F_HW_CSUM) &&
					!(features & NETIF_F_IP_CSUM)) {
		netdev_dbg(dev, "Dropping TSO features since no CSUM feature.\n");
		features &= ~NETIF_F_TSO;
		features &= ~NETIF_F_TSO_ECN;
	}

	if ((features & NETIF_F_TSO6) && !(features & NETIF_F_HW_CSUM) &&
					 !(features & NETIF_F_IPV6_CSUM)) {
		netdev_dbg(dev, "Dropping TSO6 features since no CSUM feature.\n");
		features &= ~NETIF_F_TSO6;
	}

	/* TSO with IPv4 ID mangling requires IPv4 TSO be enabled */
	if ((features & NETIF_F_TSO_MANGLEID) && !(features & NETIF_F_TSO))
		features &= ~NETIF_F_TSO_MANGLEID;

	/* TSO ECN requires that TSO is present as well. */
	if ((features & NETIF_F_ALL_TSO) == NETIF_F_TSO_ECN)
		features &= ~NETIF_F_TSO_ECN;

	/* Software GSO depends on SG. */
	if ((features & NETIF_F_GSO) && !(features & NETIF_F_SG)) {
		netdev_dbg(dev, "Dropping NETIF_F_GSO since no SG feature.\n");
		features &= ~NETIF_F_GSO;
	}

	/* GSO partial features require GSO partial be set */
	if ((features & dev->gso_partial_features) &&
	    !(features & NETIF_F_GSO_PARTIAL)) {
		netdev_dbg(dev,
			   "Dropping partially supported GSO features since no GSO partial.\n");
		features &= ~dev->gso_partial_features;
	}

	if (!(features & NETIF_F_RXCSUM)) {
		/* NETIF_F_GRO_HW implies doing RXCSUM since every packet
		 * successfully merged by hardware must also have the
		 * checksum verified by hardware.  If the user does not
		 * want to enable RXCSUM, logically, we should disable GRO_HW.
		 */
		if (features & NETIF_F_GRO_HW) {
			netdev_dbg(dev, "Dropping NETIF_F_GRO_HW since no RXCSUM feature.\n");
			features &= ~NETIF_F_GRO_HW;
		}
	}

	/* LRO/HW-GRO features cannot be combined with RX-FCS */
	if (features & NETIF_F_RXFCS) {
		if (features & NETIF_F_LRO) {
			netdev_dbg(dev, "Dropping LRO feature since RX-FCS is requested.\n");
			features &= ~NETIF_F_LRO;
		}

		if (features & NETIF_F_GRO_HW) {
			netdev_dbg(dev, "Dropping HW-GRO feature since RX-FCS is requested.\n");
			features &= ~NETIF_F_GRO_HW;
		}
	}

	return features;
}

int __netdev_update_features(struct net_device *dev)
{
	struct net_device *upper, *lower;
	netdev_features_t features;
	struct list_head *iter;
	int err = -1;

	ASSERT_RTNL();

	features = netdev_get_wanted_features(dev);

	if (dev->netdev_ops->ndo_fix_features)
		features = dev->netdev_ops->ndo_fix_features(dev, features);

	/* driver might be less strict about feature dependencies */
	features = netdev_fix_features(dev, features);

	/* some features can't be enabled if they're off an an upper device */
	netdev_for_each_upper_dev_rcu(dev, upper, iter)
		features = netdev_sync_upper_features(dev, upper, features);

	if (dev->features == features)
		goto sync_lower;

	netdev_dbg(dev, "Features changed: %pNF -> %pNF\n",
		&dev->features, &features);

	if (dev->netdev_ops->ndo_set_features)
		err = dev->netdev_ops->ndo_set_features(dev, features);
	else
		err = 0;

	if (unlikely(err < 0)) {
		netdev_err(dev,
			"set_features() failed (%d); wanted %pNF, left %pNF\n",
			err, &features, &dev->features);
		/* return non-0 since some features might have changed and
		 * it's better to fire a spurious notification than miss it
		 */
		return -1;
	}

sync_lower:
	/* some features must be disabled on lower devices when disabled
	 * on an upper device (think: bonding master or bridge)
	 */
	netdev_for_each_lower_dev(dev, lower, iter)
		netdev_sync_lower_features(dev, lower, features);

	if (!err) {
		netdev_features_t diff = features ^ dev->features;

		if (diff & NETIF_F_RX_UDP_TUNNEL_PORT) {
			/* udp_tunnel_{get,drop}_rx_info both need
			 * NETIF_F_RX_UDP_TUNNEL_PORT enabled on the
			 * device, or they won't do anything.
			 * Thus we need to update dev->features
			 * *before* calling udp_tunnel_get_rx_info,
			 * but *after* calling udp_tunnel_drop_rx_info.
			 */
			if (features & NETIF_F_RX_UDP_TUNNEL_PORT) {
				dev->features = features;
				udp_tunnel_get_rx_info(dev);
			} else {
				udp_tunnel_drop_rx_info(dev);
			}
		}

		if (diff & NETIF_F_HW_VLAN_CTAG_FILTER) {
			if (features & NETIF_F_HW_VLAN_CTAG_FILTER) {
				dev->features = features;
				err |= vlan_get_rx_ctag_filter_info(dev);
			} else {
				vlan_drop_rx_ctag_filter_info(dev);
			}
		}

		if (diff & NETIF_F_HW_VLAN_STAG_FILTER) {
			if (features & NETIF_F_HW_VLAN_STAG_FILTER) {
				dev->features = features;
				err |= vlan_get_rx_stag_filter_info(dev);
			} else {
				vlan_drop_rx_stag_filter_info(dev);
			}
		}

		dev->features = features;
	}

	return err < 0 ? 0 : 1;
}

/**
 *	netdev_update_features - recalculate device features
 *	@dev: the device to check
 *
 *	Recalculate dev->features set and send notifications if it
 *	has changed. Should be called after driver or hardware dependent
 *	conditions might have changed that influence the features.
 */
void netdev_update_features(struct net_device *dev)
{
	if (__netdev_update_features(dev))
		netdev_features_change(dev);
}
EXPORT_SYMBOL(netdev_update_features);

/**
 *	netdev_change_features - recalculate device features
 *	@dev: the device to check
 *
 *	Recalculate dev->features set and send notifications even
 *	if they have not changed. Should be called instead of
 *	netdev_update_features() if also dev->vlan_features might
 *	have changed to allow the changes to be propagated to stacked
 *	VLAN devices.
 */
void netdev_change_features(struct net_device *dev)
{
	__netdev_update_features(dev);
	netdev_features_change(dev);
}
EXPORT_SYMBOL(netdev_change_features);

/**
 *	netif_stacked_transfer_operstate -	transfer operstate
 *	@rootdev: the root or lower level device to transfer state from
 *	@dev: the device to transfer operstate to
 *
 *	Transfer operational state from root to device. This is normally
 *	called when a stacking relationship exists between the root
 *	device and the device(a leaf device).
 */
void netif_stacked_transfer_operstate(const struct net_device *rootdev,
					struct net_device *dev)
{
	if (rootdev->operstate == IF_OPER_DORMANT)
		netif_dormant_on(dev);
	else
		netif_dormant_off(dev);

	if (netif_carrier_ok(rootdev))
		netif_carrier_on(dev);
	else
		netif_carrier_off(dev);
}
EXPORT_SYMBOL(netif_stacked_transfer_operstate);

static int netif_alloc_rx_queues(struct net_device *dev)
{
	unsigned int i, count = dev->num_rx_queues;
	struct netdev_rx_queue *rx;
	size_t sz = count * sizeof(*rx);
	int err = 0;

	BUG_ON(count < 1);

	rx = kvzalloc(sz, GFP_KERNEL | __GFP_RETRY_MAYFAIL);
	if (!rx)
		return -ENOMEM;

	dev->_rx = rx;

	for (i = 0; i < count; i++) {
		rx[i].dev = dev;

		/* XDP RX-queue setup */
		err = xdp_rxq_info_reg(&rx[i].xdp_rxq, dev, i);
		if (err < 0)
			goto err_rxq_info;
	}
	return 0;

err_rxq_info:
	/* Rollback successful reg's and free other resources */
	while (i--)
		xdp_rxq_info_unreg(&rx[i].xdp_rxq);
	kvfree(dev->_rx);
	dev->_rx = NULL;
	return err;
}

static void netif_free_rx_queues(struct net_device *dev)
{
	unsigned int i, count = dev->num_rx_queues;

	/* netif_alloc_rx_queues alloc failed, resources have been unreg'ed */
	if (!dev->_rx)
		return;

	for (i = 0; i < count; i++)
		xdp_rxq_info_unreg(&dev->_rx[i].xdp_rxq);

	kvfree(dev->_rx);
}

static void netdev_init_one_queue(struct net_device *dev,
				  struct netdev_queue *queue, void *_unused)
{
	/* Initialize queue lock */
	spin_lock_init(&queue->_xmit_lock);
	lockdep_set_class(&queue->_xmit_lock, &dev->qdisc_xmit_lock_key);
	queue->xmit_lock_owner = -1;
	netdev_queue_numa_node_write(queue, NUMA_NO_NODE);
	queue->dev = dev;
#ifdef CONFIG_BQL
	dql_init(&queue->dql, HZ);
#endif
}

static void netif_free_tx_queues(struct net_device *dev)
{
	kvfree(dev->_tx);
}

static int netif_alloc_netdev_queues(struct net_device *dev)
{
	unsigned int count = dev->num_tx_queues;
	struct netdev_queue *tx;
	size_t sz = count * sizeof(*tx);

	if (count < 1 || count > 0xffff)
		return -EINVAL;

	tx = kvzalloc(sz, GFP_KERNEL | __GFP_RETRY_MAYFAIL);
	if (!tx)
		return -ENOMEM;

	dev->_tx = tx;

	netdev_for_each_tx_queue(dev, netdev_init_one_queue, NULL);
	spin_lock_init(&dev->tx_global_lock);

	return 0;
}

void netif_tx_stop_all_queues(struct net_device *dev)
{
	unsigned int i;

	for (i = 0; i < dev->num_tx_queues; i++) {
		struct netdev_queue *txq = netdev_get_tx_queue(dev, i);

		netif_tx_stop_queue(txq);
	}
}
EXPORT_SYMBOL(netif_tx_stop_all_queues);

static void netdev_register_lockdep_key(struct net_device *dev)
{
	lockdep_register_key(&dev->qdisc_tx_busylock_key);
	lockdep_register_key(&dev->qdisc_running_key);
	lockdep_register_key(&dev->qdisc_xmit_lock_key);
	lockdep_register_key(&dev->addr_list_lock_key);
}

static void netdev_unregister_lockdep_key(struct net_device *dev)
{
	lockdep_unregister_key(&dev->qdisc_tx_busylock_key);
	lockdep_unregister_key(&dev->qdisc_running_key);
	lockdep_unregister_key(&dev->qdisc_xmit_lock_key);
	lockdep_unregister_key(&dev->addr_list_lock_key);
}

void netdev_update_lockdep_key(struct net_device *dev)
{
	lockdep_unregister_key(&dev->addr_list_lock_key);
	lockdep_register_key(&dev->addr_list_lock_key);

	lockdep_set_class(&dev->addr_list_lock, &dev->addr_list_lock_key);
}
EXPORT_SYMBOL(netdev_update_lockdep_key);

/**
 *	register_netdevice	- register a network device
 *	@dev: device to register
 *
 *	Take a completed network device structure and add it to the kernel
 *	interfaces. A %NETDEV_REGISTER message is sent to the netdev notifier
 *	chain. 0 is returned on success. A negative errno code is returned
 *	on a failure to set up the device, or if the name is a duplicate.
 *
 *	Callers must hold the rtnl semaphore. You may want
 *	register_netdev() instead of this.
 *
 *	BUGS:
 *	The locking appears insufficient to guarantee two parallel registers
 *	will not get the same name.
 */

int register_netdevice(struct net_device *dev)
{
	int ret;
	struct net *net = dev_net(dev);

	BUILD_BUG_ON(sizeof(netdev_features_t) * BITS_PER_BYTE <
		     NETDEV_FEATURE_COUNT);
	BUG_ON(dev_boot_phase);
	ASSERT_RTNL();

	might_sleep();

	/* When net_device's are persistent, this will be fatal. */
	BUG_ON(dev->reg_state != NETREG_UNINITIALIZED);
	BUG_ON(!net);

	spin_lock_init(&dev->addr_list_lock);
	lockdep_set_class(&dev->addr_list_lock, &dev->addr_list_lock_key);

	ret = dev_get_valid_name(net, dev, dev->name);
	if (ret < 0)
		goto out;

	ret = -ENOMEM;
	dev->name_node = netdev_name_node_head_alloc(dev);
	if (!dev->name_node)
		goto out;

	/* Init, if this function is available */
	if (dev->netdev_ops->ndo_init) {
		ret = dev->netdev_ops->ndo_init(dev);
		if (ret) {
			if (ret > 0)
				ret = -EIO;
			goto err_free_name;
		}
	}

	if (((dev->hw_features | dev->features) &
	     NETIF_F_HW_VLAN_CTAG_FILTER) &&
	    (!dev->netdev_ops->ndo_vlan_rx_add_vid ||
	     !dev->netdev_ops->ndo_vlan_rx_kill_vid)) {
		netdev_WARN(dev, "Buggy VLAN acceleration in driver!\n");
		ret = -EINVAL;
		goto err_uninit;
	}

	ret = -EBUSY;
	if (!dev->ifindex)
		dev->ifindex = dev_new_index(net);
	else if (__dev_get_by_index(net, dev->ifindex))
		goto err_uninit;

	/* Transfer changeable features to wanted_features and enable
	 * software offloads (GSO and GRO).
	 */
	dev->hw_features |= (NETIF_F_SOFT_FEATURES | NETIF_F_SOFT_FEATURES_OFF);
	dev->features |= NETIF_F_SOFT_FEATURES;

	if (dev->netdev_ops->ndo_udp_tunnel_add) {
		dev->features |= NETIF_F_RX_UDP_TUNNEL_PORT;
		dev->hw_features |= NETIF_F_RX_UDP_TUNNEL_PORT;
	}

	dev->wanted_features = dev->features & dev->hw_features;

	if (!(dev->flags & IFF_LOOPBACK))
		dev->hw_features |= NETIF_F_NOCACHE_COPY;

	/* If IPv4 TCP segmentation offload is supported we should also
	 * allow the device to enable segmenting the frame with the option
	 * of ignoring a static IP ID value.  This doesn't enable the
	 * feature itself but allows the user to enable it later.
	 */
	if (dev->hw_features & NETIF_F_TSO)
		dev->hw_features |= NETIF_F_TSO_MANGLEID;
	if (dev->vlan_features & NETIF_F_TSO)
		dev->vlan_features |= NETIF_F_TSO_MANGLEID;
	if (dev->mpls_features & NETIF_F_TSO)
		dev->mpls_features |= NETIF_F_TSO_MANGLEID;
	if (dev->hw_enc_features & NETIF_F_TSO)
		dev->hw_enc_features |= NETIF_F_TSO_MANGLEID;

	/* Make NETIF_F_HIGHDMA inheritable to VLAN devices.
	 */
	dev->vlan_features |= NETIF_F_HIGHDMA;

	/* Make NETIF_F_SG inheritable to tunnel devices.
	 */
	dev->hw_enc_features |= NETIF_F_SG | NETIF_F_GSO_PARTIAL;

	/* Make NETIF_F_SG inheritable to MPLS.
	 */
	dev->mpls_features |= NETIF_F_SG;

	ret = call_netdevice_notifiers(NETDEV_POST_INIT, dev);
	ret = notifier_to_errno(ret);
	if (ret)
		goto err_uninit;

	ret = netdev_register_kobject(dev);
	if (ret) {
		dev->reg_state = NETREG_UNREGISTERED;
		goto err_uninit;
	}
	dev->reg_state = NETREG_REGISTERED;

	__netdev_update_features(dev);

	/*
	 *	Default initial state at registry is that the
	 *	device is present.
	 */

	set_bit(__LINK_STATE_PRESENT, &dev->state);

	linkwatch_init_dev(dev);

	dev_init_scheduler(dev);
	dev_hold(dev);
	list_netdevice(dev);
	add_device_randomness(dev->dev_addr, dev->addr_len);

	/* If the device has permanent device address, driver should
	 * set dev_addr and also addr_assign_type should be set to
	 * NET_ADDR_PERM (default value).
	 */
	if (dev->addr_assign_type == NET_ADDR_PERM)
		memcpy(dev->perm_addr, dev->dev_addr, dev->addr_len);

	/* Notify protocols, that a new device appeared. */
	ret = call_netdevice_notifiers(NETDEV_REGISTER, dev);
	ret = notifier_to_errno(ret);
	if (ret) {
		rollback_registered(dev);
		rcu_barrier();

		dev->reg_state = NETREG_UNREGISTERED;
	}
	/*
	 *	Prevent userspace races by waiting until the network
	 *	device is fully setup before sending notifications.
	 */
	if (!dev->rtnl_link_ops ||
	    dev->rtnl_link_state == RTNL_LINK_INITIALIZED)
		rtmsg_ifinfo(RTM_NEWLINK, dev, ~0U, GFP_KERNEL);

out:
	return ret;

err_uninit:
	if (dev->netdev_ops->ndo_uninit)
		dev->netdev_ops->ndo_uninit(dev);
	if (dev->priv_destructor)
		dev->priv_destructor(dev);
err_free_name:
	netdev_name_node_free(dev->name_node);
	goto out;
}
EXPORT_SYMBOL(register_netdevice);

/**
 *	init_dummy_netdev	- init a dummy network device for NAPI
 *	@dev: device to init
 *
 *	This takes a network device structure and initialize the minimum
 *	amount of fields so it can be used to schedule NAPI polls without
 *	registering a full blown interface. This is to be used by drivers
 *	that need to tie several hardware interfaces to a single NAPI
 *	poll scheduler due to HW limitations.
 */
int init_dummy_netdev(struct net_device *dev)
{
	/* Clear everything. Note we don't initialize spinlocks
	 * are they aren't supposed to be taken by any of the
	 * NAPI code and this dummy netdev is supposed to be
	 * only ever used for NAPI polls
	 */
	memset(dev, 0, sizeof(struct net_device));

	/* make sure we BUG if trying to hit standard
	 * register/unregister code path
	 */
	dev->reg_state = NETREG_DUMMY;

	/* NAPI wants this */
	INIT_LIST_HEAD(&dev->napi_list);

	/* a dummy interface is started by default */
	set_bit(__LINK_STATE_PRESENT, &dev->state);
	set_bit(__LINK_STATE_START, &dev->state);

	/* napi_busy_loop stats accounting wants this */
	dev_net_set(dev, &init_net);

	/* Note : We dont allocate pcpu_refcnt for dummy devices,
	 * because users of this 'device' dont need to change
	 * its refcount.
	 */

	return 0;
}
EXPORT_SYMBOL_GPL(init_dummy_netdev);


/**
 *	register_netdev	- register a network device
 *	@dev: device to register
 *
 *	Take a completed network device structure and add it to the kernel
 *	interfaces. A %NETDEV_REGISTER message is sent to the netdev notifier
 *	chain. 0 is returned on success. A negative errno code is returned
 *	on a failure to set up the device, or if the name is a duplicate.
 *
 *	This is a wrapper around register_netdevice that takes the rtnl semaphore
 *	and expands the device name if you passed a format string to
 *	alloc_netdev.
 */
int register_netdev(struct net_device *dev)
{
	int err;

	if (rtnl_lock_killable())
		return -EINTR;
	err = register_netdevice(dev);
	rtnl_unlock();
	return err;
}
EXPORT_SYMBOL(register_netdev);

int netdev_refcnt_read(const struct net_device *dev)
{
	int i, refcnt = 0;

	for_each_possible_cpu(i)
		refcnt += *per_cpu_ptr(dev->pcpu_refcnt, i);
	return refcnt;
}
EXPORT_SYMBOL(netdev_refcnt_read);

/**
 * netdev_wait_allrefs - wait until all references are gone.
 * @dev: target net_device
 *
 * This is called when unregistering network devices.
 *
 * Any protocol or device that holds a reference should register
 * for netdevice notification, and cleanup and put back the
 * reference if they receive an UNREGISTER event.
 * We can get stuck here if buggy protocols don't correctly
 * call dev_put.
 */
static void netdev_wait_allrefs(struct net_device *dev)
{
	unsigned long rebroadcast_time, warning_time;
	int refcnt;

	linkwatch_forget_dev(dev);

	rebroadcast_time = warning_time = jiffies;
	refcnt = netdev_refcnt_read(dev);

	while (refcnt != 0) {
		if (time_after(jiffies, rebroadcast_time + 1 * HZ)) {
			rtnl_lock();

			/* Rebroadcast unregister notification */
			call_netdevice_notifiers(NETDEV_UNREGISTER, dev);

			__rtnl_unlock();
			rcu_barrier();
			rtnl_lock();

			if (test_bit(__LINK_STATE_LINKWATCH_PENDING,
				     &dev->state)) {
				/* We must not have linkwatch events
				 * pending on unregister. If this
				 * happens, we simply run the queue
				 * unscheduled, resulting in a noop
				 * for this device.
				 */
				linkwatch_run_queue();
			}

			__rtnl_unlock();

			rebroadcast_time = jiffies;
		}

		msleep(250);

		refcnt = netdev_refcnt_read(dev);

		if (refcnt && time_after(jiffies, warning_time + 10 * HZ)) {
			pr_emerg("unregister_netdevice: waiting for %s to become free. Usage count = %d\n",
				 dev->name, refcnt);
			warning_time = jiffies;
		}
	}
}

/* The sequence is:
 *
 *	rtnl_lock();
 *	...
 *	register_netdevice(x1);
 *	register_netdevice(x2);
 *	...
 *	unregister_netdevice(y1);
 *	unregister_netdevice(y2);
 *      ...
 *	rtnl_unlock();
 *	free_netdev(y1);
 *	free_netdev(y2);
 *
 * We are invoked by rtnl_unlock().
 * This allows us to deal with problems:
 * 1) We can delete sysfs objects which invoke hotplug
 *    without deadlocking with linkwatch via keventd.
 * 2) Since we run with the RTNL semaphore not held, we can sleep
 *    safely in order to wait for the netdev refcnt to drop to zero.
 *
 * We must not return until all unregister events added during
 * the interval the lock was held have been completed.
 */
void netdev_run_todo(void)
{
	struct list_head list;

	/* Snapshot list, allow later requests */
	list_replace_init(&net_todo_list, &list);

	__rtnl_unlock();


	/* Wait for rcu callbacks to finish before next phase */
	if (!list_empty(&list))
		rcu_barrier();

	while (!list_empty(&list)) {
		struct net_device *dev
			= list_first_entry(&list, struct net_device, todo_list);
		list_del(&dev->todo_list);

		if (unlikely(dev->reg_state != NETREG_UNREGISTERING)) {
			pr_err("network todo '%s' but state %d\n",
			       dev->name, dev->reg_state);
			dump_stack();
			continue;
		}

		dev->reg_state = NETREG_UNREGISTERED;

		netdev_wait_allrefs(dev);

		/* paranoia */
		BUG_ON(netdev_refcnt_read(dev));
		BUG_ON(!list_empty(&dev->ptype_all));
		BUG_ON(!list_empty(&dev->ptype_specific));
		WARN_ON(rcu_access_pointer(dev->ip_ptr));
		WARN_ON(rcu_access_pointer(dev->ip6_ptr));
#if IS_ENABLED(CONFIG_DECNET)
		WARN_ON(dev->dn_ptr);
#endif
		if (dev->priv_destructor)
			dev->priv_destructor(dev);
		if (dev->needs_free_netdev)
			free_netdev(dev);

		/* Report a network device has been unregistered */
		rtnl_lock();
		dev_net(dev)->dev_unreg_count--;
		__rtnl_unlock();
		wake_up(&netdev_unregistering_wq);

		/* Free network device */
		kobject_put(&dev->dev.kobj);
	}
}

/* Convert net_device_stats to rtnl_link_stats64. rtnl_link_stats64 has
 * all the same fields in the same order as net_device_stats, with only
 * the type differing, but rtnl_link_stats64 may have additional fields
 * at the end for newer counters.
 */
void netdev_stats_to_stats64(struct rtnl_link_stats64 *stats64,
			     const struct net_device_stats *netdev_stats)
{
#if BITS_PER_LONG == 64
	BUILD_BUG_ON(sizeof(*stats64) < sizeof(*netdev_stats));
	memcpy(stats64, netdev_stats, sizeof(*netdev_stats));
	/* zero out counters that only exist in rtnl_link_stats64 */
	memset((char *)stats64 + sizeof(*netdev_stats), 0,
	       sizeof(*stats64) - sizeof(*netdev_stats));
#else
	size_t i, n = sizeof(*netdev_stats) / sizeof(unsigned long);
	const unsigned long *src = (const unsigned long *)netdev_stats;
	u64 *dst = (u64 *)stats64;

	BUILD_BUG_ON(n > sizeof(*stats64) / sizeof(u64));
	for (i = 0; i < n; i++)
		dst[i] = src[i];
	/* zero out counters that only exist in rtnl_link_stats64 */
	memset((char *)stats64 + n * sizeof(u64), 0,
	       sizeof(*stats64) - n * sizeof(u64));
#endif
}
EXPORT_SYMBOL(netdev_stats_to_stats64);

/**
 *	dev_get_stats	- get network device statistics
 *	@dev: device to get statistics from
 *	@storage: place to store stats
 *
 *	Get network statistics from device. Return @storage.
 *	The device driver may provide its own method by setting
 *	dev->netdev_ops->get_stats64 or dev->netdev_ops->get_stats;
 *	otherwise the internal statistics structure is used.
 */
struct rtnl_link_stats64 *dev_get_stats(struct net_device *dev,
					struct rtnl_link_stats64 *storage)
{
	const struct net_device_ops *ops = dev->netdev_ops;

	if (ops->ndo_get_stats64) {
		memset(storage, 0, sizeof(*storage));
		ops->ndo_get_stats64(dev, storage);
	} else if (ops->ndo_get_stats) {
		netdev_stats_to_stats64(storage, ops->ndo_get_stats(dev));
	} else {
		netdev_stats_to_stats64(storage, &dev->stats);
	}
	storage->rx_dropped += (unsigned long)atomic_long_read(&dev->rx_dropped);
	storage->tx_dropped += (unsigned long)atomic_long_read(&dev->tx_dropped);
	storage->rx_nohandler += (unsigned long)atomic_long_read(&dev->rx_nohandler);
	return storage;
}
EXPORT_SYMBOL(dev_get_stats);

struct netdev_queue *dev_ingress_queue_create(struct net_device *dev)
{
	struct netdev_queue *queue = dev_ingress_queue(dev);

#ifdef CONFIG_NET_CLS_ACT
	if (queue)
		return queue;
	queue = kzalloc(sizeof(*queue), GFP_KERNEL);
	if (!queue)
		return NULL;
	netdev_init_one_queue(dev, queue, NULL);
	RCU_INIT_POINTER(queue->qdisc, &noop_qdisc);
	queue->qdisc_sleeping = &noop_qdisc;
	rcu_assign_pointer(dev->ingress_queue, queue);
#endif
	return queue;
}

static const struct ethtool_ops default_ethtool_ops;

void netdev_set_default_ethtool_ops(struct net_device *dev,
				    const struct ethtool_ops *ops)
{
	if (dev->ethtool_ops == &default_ethtool_ops)
		dev->ethtool_ops = ops;
}
EXPORT_SYMBOL_GPL(netdev_set_default_ethtool_ops);

void netdev_freemem(struct net_device *dev)
{
	char *addr = (char *)dev - dev->padded;

	kvfree(addr);
}

/**
 * alloc_netdev_mqs - allocate network device
 * @sizeof_priv: size of private data to allocate space for
 * @name: device name format string
 * @name_assign_type: origin of device name
 * @setup: callback to initialize device
 * @txqs: the number of TX subqueues to allocate
 * @rxqs: the number of RX subqueues to allocate
 *
 * Allocates a struct net_device with private data area for driver use
 * and performs basic initialization.  Also allocates subqueue structs
 * for each queue on the device.
 */
struct net_device *alloc_netdev_mqs(int sizeof_priv, const char *name,
		unsigned char name_assign_type,
		void (*setup)(struct net_device *),
		unsigned int txqs, unsigned int rxqs)
{
	struct net_device *dev;
	unsigned int alloc_size;
	struct net_device *p;

	BUG_ON(strlen(name) >= sizeof(dev->name));

	if (txqs < 1) {
		pr_err("alloc_netdev: Unable to allocate device with zero queues\n");
		return NULL;
	}

	if (rxqs < 1) {
		pr_err("alloc_netdev: Unable to allocate device with zero RX queues\n");
		return NULL;
	}

	alloc_size = sizeof(struct net_device);
	if (sizeof_priv) {
		/* ensure 32-byte alignment of private area */
		alloc_size = ALIGN(alloc_size, NETDEV_ALIGN);
		alloc_size += sizeof_priv;
	}
	/* ensure 32-byte alignment of whole construct */
	alloc_size += NETDEV_ALIGN - 1;

	p = kvzalloc(alloc_size, GFP_KERNEL | __GFP_RETRY_MAYFAIL);
	if (!p)
		return NULL;

	dev = PTR_ALIGN(p, NETDEV_ALIGN);
	dev->padded = (char *)dev - (char *)p;

	dev->pcpu_refcnt = alloc_percpu(int);
	if (!dev->pcpu_refcnt)
		goto free_dev;

	if (dev_addr_init(dev))
		goto free_pcpu;

	dev_mc_init(dev);
	dev_uc_init(dev);

	dev_net_set(dev, &init_net);

	netdev_register_lockdep_key(dev);

	dev->gso_max_size = GSO_MAX_SIZE;
	dev->gso_max_segs = GSO_MAX_SEGS;
	dev->upper_level = 1;
	dev->lower_level = 1;

	INIT_LIST_HEAD(&dev->napi_list);
	INIT_LIST_HEAD(&dev->unreg_list);
	INIT_LIST_HEAD(&dev->close_list);
	INIT_LIST_HEAD(&dev->link_watch_list);
	INIT_LIST_HEAD(&dev->adj_list.upper);
	INIT_LIST_HEAD(&dev->adj_list.lower);
	INIT_LIST_HEAD(&dev->ptype_all);
	INIT_LIST_HEAD(&dev->ptype_specific);
	INIT_LIST_HEAD(&dev->net_notifier_list);
#ifdef CONFIG_NET_SCHED
	hash_init(dev->qdisc_hash);
#endif
	dev->priv_flags = IFF_XMIT_DST_RELEASE | IFF_XMIT_DST_RELEASE_PERM;
	setup(dev);

	if (!dev->tx_queue_len) {
		dev->priv_flags |= IFF_NO_QUEUE;
		dev->tx_queue_len = DEFAULT_TX_QUEUE_LEN;
	}

	dev->num_tx_queues = txqs;
	dev->real_num_tx_queues = txqs;
	if (netif_alloc_netdev_queues(dev))
		goto free_all;

	dev->num_rx_queues = rxqs;
	dev->real_num_rx_queues = rxqs;
	if (netif_alloc_rx_queues(dev))
		goto free_all;

	strcpy(dev->name, name);
	dev->name_assign_type = name_assign_type;
	dev->group = INIT_NETDEV_GROUP;
	if (!dev->ethtool_ops)
		dev->ethtool_ops = &default_ethtool_ops;

	nf_hook_ingress_init(dev);

	return dev;

free_all:
	free_netdev(dev);
	return NULL;

free_pcpu:
	free_percpu(dev->pcpu_refcnt);
free_dev:
	netdev_freemem(dev);
	return NULL;
}
EXPORT_SYMBOL(alloc_netdev_mqs);

/**
 * free_netdev - free network device
 * @dev: device
 *
 * This function does the last stage of destroying an allocated device
 * interface. The reference to the device object is released. If this
 * is the last reference then it will be freed.Must be called in process
 * context.
 */
void free_netdev(struct net_device *dev)
{
	struct napi_struct *p, *n;

	might_sleep();
	netif_free_tx_queues(dev);
	netif_free_rx_queues(dev);

	kfree(rcu_dereference_protected(dev->ingress_queue, 1));

	/* Flush device addresses */
	dev_addr_flush(dev);

	list_for_each_entry_safe(p, n, &dev->napi_list, dev_list)
		netif_napi_del(p);

	free_percpu(dev->pcpu_refcnt);
	dev->pcpu_refcnt = NULL;
	free_percpu(dev->xdp_bulkq);
	dev->xdp_bulkq = NULL;

	netdev_unregister_lockdep_key(dev);

	/*  Compatibility with error handling in drivers */
	if (dev->reg_state == NETREG_UNINITIALIZED) {
		netdev_freemem(dev);
		return;
	}

	BUG_ON(dev->reg_state != NETREG_UNREGISTERED);
	dev->reg_state = NETREG_RELEASED;

	/* will free via device release */
	put_device(&dev->dev);
}
EXPORT_SYMBOL(free_netdev);

/**
 *	synchronize_net -  Synchronize with packet receive processing
 *
 *	Wait for packets currently being received to be done.
 *	Does not block later packets from starting.
 */
void synchronize_net(void)
{
	might_sleep();
	if (rtnl_is_locked())
		synchronize_rcu_expedited();
	else
		synchronize_rcu();
}
EXPORT_SYMBOL(synchronize_net);

/**
 *	unregister_netdevice_queue - remove device from the kernel
 *	@dev: device
 *	@head: list
 *
 *	This function shuts down a device interface and removes it
 *	from the kernel tables.
 *	If head not NULL, device is queued to be unregistered later.
 *
 *	Callers must hold the rtnl semaphore.  You may want
 *	unregister_netdev() instead of this.
 */

void unregister_netdevice_queue(struct net_device *dev, struct list_head *head)
{
	ASSERT_RTNL();

	if (head) {
		list_move_tail(&dev->unreg_list, head);
	} else {
		rollback_registered(dev);
		/* Finish processing unregister after unlock */
		net_set_todo(dev);
	}
}
EXPORT_SYMBOL(unregister_netdevice_queue);

/**
 *	unregister_netdevice_many - unregister many devices
 *	@head: list of devices
 *
 *  Note: As most callers use a stack allocated list_head,
 *  we force a list_del() to make sure stack wont be corrupted later.
 */
void unregister_netdevice_many(struct list_head *head)
{
	struct net_device *dev;

	if (!list_empty(head)) {
		rollback_registered_many(head);
		list_for_each_entry(dev, head, unreg_list)
			net_set_todo(dev);
		list_del(head);
	}
}
EXPORT_SYMBOL(unregister_netdevice_many);

/**
 *	unregister_netdev - remove device from the kernel
 *	@dev: device
 *
 *	This function shuts down a device interface and removes it
 *	from the kernel tables.
 *
 *	This is just a wrapper for unregister_netdevice that takes
 *	the rtnl semaphore.  In general you want to use this and not
 *	unregister_netdevice.
 */
void unregister_netdev(struct net_device *dev)
{
	rtnl_lock();
	unregister_netdevice(dev);
	rtnl_unlock();
}
EXPORT_SYMBOL(unregister_netdev);

/**
 *	dev_change_net_namespace - move device to different nethost namespace
 *	@dev: device
 *	@net: network namespace
 *	@pat: If not NULL name pattern to try if the current device name
 *	      is already taken in the destination network namespace.
 *
 *	This function shuts down a device interface and moves it
 *	to a new network namespace. On success 0 is returned, on
 *	a failure a netagive errno code is returned.
 *
 *	Callers must hold the rtnl semaphore.
 */

int dev_change_net_namespace(struct net_device *dev, struct net *net, const char *pat)
{
	int err, new_nsid, new_ifindex;

	ASSERT_RTNL();

	/* Don't allow namespace local devices to be moved. */
	err = -EINVAL;
	if (dev->features & NETIF_F_NETNS_LOCAL)
		goto out;

	/* Ensure the device has been registrered */
	if (dev->reg_state != NETREG_REGISTERED)
		goto out;

	/* Get out if there is nothing todo */
	err = 0;
	if (net_eq(dev_net(dev), net))
		goto out;

	/* Pick the destination device name, and ensure
	 * we can use it in the destination network namespace.
	 */
	err = -EEXIST;
	if (__dev_get_by_name(net, dev->name)) {
		/* We get here if we can't use the current device name */
		if (!pat)
			goto out;
		err = dev_get_valid_name(net, dev, pat);
		if (err < 0)
			goto out;
	}

	/*
	 * And now a mini version of register_netdevice unregister_netdevice.
	 */

	/* If device is running close it first. */
	dev_close(dev);

	/* And unlink it from device chain */
	unlist_netdevice(dev);

	synchronize_net();

	/* Shutdown queueing discipline. */
	dev_shutdown(dev);

	/* Notify protocols, that we are about to destroy
	 * this device. They should clean all the things.
	 *
	 * Note that dev->reg_state stays at NETREG_REGISTERED.
	 * This is wanted because this way 8021q and macvlan know
	 * the device is just moving and can keep their slaves up.
	 */
	call_netdevice_notifiers(NETDEV_UNREGISTER, dev);
	rcu_barrier();

	new_nsid = peernet2id_alloc(dev_net(dev), net, GFP_KERNEL);
	/* If there is an ifindex conflict assign a new one */
	if (__dev_get_by_index(net, dev->ifindex))
		new_ifindex = dev_new_index(net);
	else
		new_ifindex = dev->ifindex;

	rtmsg_ifinfo_newnet(RTM_DELLINK, dev, ~0U, GFP_KERNEL, &new_nsid,
			    new_ifindex);

	/*
	 *	Flush the unicast and multicast chains
	 */
	dev_uc_flush(dev);
	dev_mc_flush(dev);

	/* Send a netdev-removed uevent to the old namespace */
	kobject_uevent(&dev->dev.kobj, KOBJ_REMOVE);
	netdev_adjacent_del_links(dev);

	/* Move per-net netdevice notifiers that are following the netdevice */
	move_netdevice_notifiers_dev_net(dev, net);

	/* Actually switch the network namespace */
	dev_net_set(dev, net);
	dev->ifindex = new_ifindex;

	/* Send a netdev-add uevent to the new namespace */
	kobject_uevent(&dev->dev.kobj, KOBJ_ADD);
	netdev_adjacent_add_links(dev);

	/* Fixup kobjects */
	err = device_rename(&dev->dev, dev->name);
	WARN_ON(err);

	/* Add the device back in the hashes */
	list_netdevice(dev);

	/* Notify protocols, that a new device appeared. */
	call_netdevice_notifiers(NETDEV_REGISTER, dev);

	/*
	 *	Prevent userspace races by waiting until the network
	 *	device is fully setup before sending notifications.
	 */
	rtmsg_ifinfo(RTM_NEWLINK, dev, ~0U, GFP_KERNEL);

	synchronize_net();
	err = 0;
out:
	return err;
}
EXPORT_SYMBOL_GPL(dev_change_net_namespace);

static int dev_cpu_dead(unsigned int oldcpu)
{
	struct sk_buff **list_skb;
	struct sk_buff *skb;
	unsigned int cpu;
	struct softnet_data *sd, *oldsd, *remsd = NULL;

	local_irq_disable();
	cpu = smp_processor_id();
	sd = &per_cpu(softnet_data, cpu);
	oldsd = &per_cpu(softnet_data, oldcpu);

	/* Find end of our completion_queue. */
	list_skb = &sd->completion_queue;
	while (*list_skb)
		list_skb = &(*list_skb)->next;
	/* Append completion queue from offline CPU. */
	*list_skb = oldsd->completion_queue;
	oldsd->completion_queue = NULL;

	/* Append output queue from offline CPU. */
	if (oldsd->output_queue) {
		*sd->output_queue_tailp = oldsd->output_queue;
		sd->output_queue_tailp = oldsd->output_queue_tailp;
		oldsd->output_queue = NULL;
		oldsd->output_queue_tailp = &oldsd->output_queue;
	}
	/* Append NAPI poll list from offline CPU, with one exception :
	 * process_backlog() must be called by cpu owning percpu backlog.
	 * We properly handle process_queue & input_pkt_queue later.
	 */
	while (!list_empty(&oldsd->poll_list)) {
		struct napi_struct *napi = list_first_entry(&oldsd->poll_list,
							    struct napi_struct,
							    poll_list);

		list_del_init(&napi->poll_list);
		if (napi->poll == process_backlog)
			napi->state = 0;
		else
			____napi_schedule(sd, napi);
	}

	raise_softirq_irqoff(NET_TX_SOFTIRQ);
	local_irq_enable();

#ifdef CONFIG_RPS
	remsd = oldsd->rps_ipi_list;
	oldsd->rps_ipi_list = NULL;
#endif
	/* send out pending IPI's on offline CPU */
	net_rps_send_ipi(remsd);

	/* Process offline CPU's input_pkt_queue */
	while ((skb = __skb_dequeue(&oldsd->process_queue))) {
		netif_rx_ni(skb);
		input_queue_head_incr(oldsd);
	}
	while ((skb = skb_dequeue(&oldsd->input_pkt_queue))) {
		netif_rx_ni(skb);
		input_queue_head_incr(oldsd);
	}

	return 0;
}

/**
 *	netdev_increment_features - increment feature set by one
 *	@all: current feature set
 *	@one: new feature set
 *	@mask: mask feature set
 *
 *	Computes a new feature set after adding a device with feature set
 *	@one to the master device with current feature set @all.  Will not
 *	enable anything that is off in @mask. Returns the new feature set.
 */
netdev_features_t netdev_increment_features(netdev_features_t all,
	netdev_features_t one, netdev_features_t mask)
{
	if (mask & NETIF_F_HW_CSUM)
		mask |= NETIF_F_CSUM_MASK;
	mask |= NETIF_F_VLAN_CHALLENGED;

	all |= one & (NETIF_F_ONE_FOR_ALL | NETIF_F_CSUM_MASK) & mask;
	all &= one | ~NETIF_F_ALL_FOR_ALL;

	/* If one device supports hw checksumming, set for all. */
	if (all & NETIF_F_HW_CSUM)
		all &= ~(NETIF_F_CSUM_MASK & ~NETIF_F_HW_CSUM);

	return all;
}
EXPORT_SYMBOL(netdev_increment_features);

static struct hlist_head * __net_init netdev_create_hash(void)
{
	int i;
	struct hlist_head *hash;

	hash = kmalloc_array(NETDEV_HASHENTRIES, sizeof(*hash), GFP_KERNEL);
	if (hash != NULL)
		for (i = 0; i < NETDEV_HASHENTRIES; i++)
			INIT_HLIST_HEAD(&hash[i]);

	return hash;
}

/* Initialize per network namespace state */
static int __net_init netdev_init(struct net *net)
{
	BUILD_BUG_ON(GRO_HASH_BUCKETS >
		     8 * sizeof_field(struct napi_struct, gro_bitmask));

	if (net != &init_net)
		INIT_LIST_HEAD(&net->dev_base_head);

	net->dev_name_head = netdev_create_hash();
	if (net->dev_name_head == NULL)
		goto err_name;

	net->dev_index_head = netdev_create_hash();
	if (net->dev_index_head == NULL)
		goto err_idx;

	RAW_INIT_NOTIFIER_HEAD(&net->netdev_chain);

	return 0;

err_idx:
	kfree(net->dev_name_head);
err_name:
	return -ENOMEM;
}

/**
 *	netdev_drivername - network driver for the device
 *	@dev: network device
 *
 *	Determine network driver for device.
 */
const char *netdev_drivername(const struct net_device *dev)
{
	const struct device_driver *driver;
	const struct device *parent;
	const char *empty = "";

	parent = dev->dev.parent;
	if (!parent)
		return empty;

	driver = parent->driver;
	if (driver && driver->name)
		return driver->name;
	return empty;
}

static void __netdev_printk(const char *level, const struct net_device *dev,
			    struct va_format *vaf)
{
	if (dev && dev->dev.parent) {
		dev_printk_emit(level[1] - '0',
				dev->dev.parent,
				"%s %s %s%s: %pV",
				dev_driver_string(dev->dev.parent),
				dev_name(dev->dev.parent),
				netdev_name(dev), netdev_reg_state(dev),
				vaf);
	} else if (dev) {
		printk("%s%s%s: %pV",
		       level, netdev_name(dev), netdev_reg_state(dev), vaf);
	} else {
		printk("%s(NULL net_device): %pV", level, vaf);
	}
}

void netdev_printk(const char *level, const struct net_device *dev,
		   const char *format, ...)
{
	struct va_format vaf;
	va_list args;

	va_start(args, format);

	vaf.fmt = format;
	vaf.va = &args;

	__netdev_printk(level, dev, &vaf);

	va_end(args);
}
EXPORT_SYMBOL(netdev_printk);

#define define_netdev_printk_level(func, level)			\
void func(const struct net_device *dev, const char *fmt, ...)	\
{								\
	struct va_format vaf;					\
	va_list args;						\
								\
	va_start(args, fmt);					\
								\
	vaf.fmt = fmt;						\
	vaf.va = &args;						\
								\
	__netdev_printk(level, dev, &vaf);			\
								\
	va_end(args);						\
}								\
EXPORT_SYMBOL(func);

define_netdev_printk_level(netdev_emerg, KERN_EMERG);
define_netdev_printk_level(netdev_alert, KERN_ALERT);
define_netdev_printk_level(netdev_crit, KERN_CRIT);
define_netdev_printk_level(netdev_err, KERN_ERR);
define_netdev_printk_level(netdev_warn, KERN_WARNING);
define_netdev_printk_level(netdev_notice, KERN_NOTICE);
define_netdev_printk_level(netdev_info, KERN_INFO);

static void __net_exit netdev_exit(struct net *net)
{
	kfree(net->dev_name_head);
	kfree(net->dev_index_head);
	if (net != &init_net)
		WARN_ON_ONCE(!list_empty(&net->dev_base_head));
}

static struct pernet_operations __net_initdata netdev_net_ops = {
	.init = netdev_init,
	.exit = netdev_exit,
};

static void __net_exit default_device_exit(struct net *net)
{
	struct net_device *dev, *aux;
	/*
	 * Push all migratable network devices back to the
	 * initial network namespace
	 */
	rtnl_lock();
	for_each_netdev_safe(net, dev, aux) {
		int err;
		char fb_name[IFNAMSIZ];

		/* Ignore unmoveable devices (i.e. loopback) */
		if (dev->features & NETIF_F_NETNS_LOCAL)
			continue;

		/* Leave virtual devices for the generic cleanup */
		if (dev->rtnl_link_ops)
			continue;

		/* Push remaining network devices to init_net */
		snprintf(fb_name, IFNAMSIZ, "dev%d", dev->ifindex);
		if (__dev_get_by_name(&init_net, fb_name))
			snprintf(fb_name, IFNAMSIZ, "dev%%d");
		err = dev_change_net_namespace(dev, &init_net, fb_name);
		if (err) {
			pr_emerg("%s: failed to move %s to init_net: %d\n",
				 __func__, dev->name, err);
			BUG();
		}
	}
	rtnl_unlock();
}

static void __net_exit rtnl_lock_unregistering(struct list_head *net_list)
{
	/* Return with the rtnl_lock held when there are no network
	 * devices unregistering in any network namespace in net_list.
	 */
	struct net *net;
	bool unregistering;
	DEFINE_WAIT_FUNC(wait, woken_wake_function);

	add_wait_queue(&netdev_unregistering_wq, &wait);
	for (;;) {
		unregistering = false;
		rtnl_lock();
		list_for_each_entry(net, net_list, exit_list) {
			if (net->dev_unreg_count > 0) {
				unregistering = true;
				break;
			}
		}
		if (!unregistering)
			break;
		__rtnl_unlock();

		wait_woken(&wait, TASK_UNINTERRUPTIBLE, MAX_SCHEDULE_TIMEOUT);
	}
	remove_wait_queue(&netdev_unregistering_wq, &wait);
}

static void __net_exit default_device_exit_batch(struct list_head *net_list)
{
	/* At exit all network devices most be removed from a network
	 * namespace.  Do this in the reverse order of registration.
	 * Do this across as many network namespaces as possible to
	 * improve batching efficiency.
	 */
	struct net_device *dev;
	struct net *net;
	LIST_HEAD(dev_kill_list);

	/* To prevent network device cleanup code from dereferencing
	 * loopback devices or network devices that have been freed
	 * wait here for all pending unregistrations to complete,
	 * before unregistring the loopback device and allowing the
	 * network namespace be freed.
	 *
	 * The netdev todo list containing all network devices
	 * unregistrations that happen in default_device_exit_batch
	 * will run in the rtnl_unlock() at the end of
	 * default_device_exit_batch.
	 */
	rtnl_lock_unregistering(net_list);
	list_for_each_entry(net, net_list, exit_list) {
		for_each_netdev_reverse(net, dev) {
			if (dev->rtnl_link_ops && dev->rtnl_link_ops->dellink)
				dev->rtnl_link_ops->dellink(dev, &dev_kill_list);
			else
				unregister_netdevice_queue(dev, &dev_kill_list);
		}
	}
	unregister_netdevice_many(&dev_kill_list);
	rtnl_unlock();
}

static struct pernet_operations __net_initdata default_device_ops = {
	.exit = default_device_exit,
	.exit_batch = default_device_exit_batch,
};

/*
 *	Initialize the DEV module. At boot time this walks the device list and
 *	unhooks any devices that fail to initialise (normally hardware not
 *	present) and leaves us with a valid list of present and active devices.
 *
 */

/*
 *       This is called single threaded during boot, so no need
 *       to take the rtnl semaphore.
 */
static int __init net_dev_init(void)
{
	int i, rc = -ENOMEM;

	BUG_ON(!dev_boot_phase);

	if (dev_proc_init())
		goto out;

	if (netdev_kobject_init())
		goto out;

	INIT_LIST_HEAD(&ptype_all);
	for (i = 0; i < PTYPE_HASH_SIZE; i++)
		INIT_LIST_HEAD(&ptype_base[i]);

	INIT_LIST_HEAD(&offload_base);

	if (register_pernet_subsys(&netdev_net_ops))
		goto out;

	/*
	 *	Initialise the packet receive queues.
	 */

	for_each_possible_cpu(i) {
		struct work_struct *flush = per_cpu_ptr(&flush_works, i);
		struct softnet_data *sd = &per_cpu(softnet_data, i);

		INIT_WORK(flush, flush_backlog);

		skb_queue_head_init(&sd->input_pkt_queue);
		skb_queue_head_init(&sd->process_queue);
#ifdef CONFIG_XFRM_OFFLOAD
		skb_queue_head_init(&sd->xfrm_backlog);
#endif
		INIT_LIST_HEAD(&sd->poll_list);
		sd->output_queue_tailp = &sd->output_queue;
#ifdef CONFIG_RPS
		sd->csd.func = rps_trigger_softirq;
		sd->csd.info = sd;
		sd->cpu = i;
#endif

		init_gro_hash(&sd->backlog);
		sd->backlog.poll = process_backlog;
		sd->backlog.weight = weight_p;
	}

	dev_boot_phase = 0;

	/* The loopback device is special if any other network devices
	 * is present in a network namespace the loopback device must
	 * be present. Since we now dynamically allocate and free the
	 * loopback device ensure this invariant is maintained by
	 * keeping the loopback device as the first device on the
	 * list of network devices.  Ensuring the loopback devices
	 * is the first device that appears and the last network device
	 * that disappears.
	 */
	if (register_pernet_device(&loopback_net_ops))
		goto out;

	if (register_pernet_device(&default_device_ops))
		goto out;

	open_softirq(NET_TX_SOFTIRQ, net_tx_action);
	open_softirq(NET_RX_SOFTIRQ, net_rx_action);

	rc = cpuhp_setup_state_nocalls(CPUHP_NET_DEV_DEAD, "net/dev:dead",
				       NULL, dev_cpu_dead);
	WARN_ON(rc < 0);
	rc = 0;
out:
	return rc;
}

subsys_initcall(net_dev_init);<|MERGE_RESOLUTION|>--- conflicted
+++ resolved
@@ -4516,11 +4516,7 @@
 	/* Reinjected packets coming from act_mirred or similar should
 	 * not get XDP generic processing.
 	 */
-<<<<<<< HEAD
-	if (skb_is_tc_redirected(skb))
-=======
 	if (skb_is_redirected(skb))
->>>>>>> 7111951b
 		return XDP_PASS;
 
 	/* XDP packets must be linear and must have sufficient headroom
