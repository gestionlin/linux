/*
 *  SMB1 (CIFS) version specific operations
 *
 *  Copyright (c) 2012, Jeff Layton <jlayton@redhat.com>
 *
 *  This library is free software; you can redistribute it and/or modify
 *  it under the terms of the GNU General Public License v2 as published
 *  by the Free Software Foundation.
 *
 *  This library is distributed in the hope that it will be useful,
 *  but WITHOUT ANY WARRANTY; without even the implied warranty of
 *  MERCHANTABILITY or FITNESS FOR A PARTICULAR PURPOSE.  See
 *  the GNU Lesser General Public License for more details.
 *
 *  You should have received a copy of the GNU Lesser General Public License
 *  along with this library; if not, write to the Free Software
 *  Foundation, Inc., 59 Temple Place, Suite 330, Boston, MA 02111-1307 USA
 */

#include <linux/pagemap.h>
#include <linux/vfs.h>
#include "cifsglob.h"
#include "cifsproto.h"
#include "cifs_debug.h"
#include "cifspdu.h"

/*
 * An NT cancel request header looks just like the original request except:
 *
 * The Command is SMB_COM_NT_CANCEL
 * The WordCount is zeroed out
 * The ByteCount is zeroed out
 *
 * This function mangles an existing request buffer into a
 * SMB_COM_NT_CANCEL request and then sends it.
 */
static int
send_nt_cancel(struct TCP_Server_Info *server, void *buf,
	       struct mid_q_entry *mid)
{
	int rc = 0;
	struct smb_hdr *in_buf = (struct smb_hdr *)buf;

	/* -4 for RFC1001 length and +2 for BCC field */
	in_buf->smb_buf_length = cpu_to_be32(sizeof(struct smb_hdr) - 4  + 2);
	in_buf->Command = SMB_COM_NT_CANCEL;
	in_buf->WordCount = 0;
	put_bcc(0, in_buf);

	mutex_lock(&server->srv_mutex);
	rc = cifs_sign_smb(in_buf, server, &mid->sequence_number);
	if (rc) {
		mutex_unlock(&server->srv_mutex);
		return rc;
	}

	/*
	 * The response to this call was already factored into the sequence
	 * number when the call went out, so we must adjust it back downward
	 * after signing here.
	 */
	--server->sequence_number;
	rc = smb_send(server, in_buf, be32_to_cpu(in_buf->smb_buf_length));
	if (rc < 0)
		server->sequence_number--;

	mutex_unlock(&server->srv_mutex);

	cifs_dbg(FYI, "issued NT_CANCEL for mid %u, rc = %d\n",
		 get_mid(in_buf), rc);

	return rc;
}

static bool
cifs_compare_fids(struct cifsFileInfo *ob1, struct cifsFileInfo *ob2)
{
	return ob1->fid.netfid == ob2->fid.netfid;
}

static unsigned int
cifs_read_data_offset(char *buf)
{
	READ_RSP *rsp = (READ_RSP *)buf;
	return le16_to_cpu(rsp->DataOffset);
}

static unsigned int
cifs_read_data_length(char *buf)
{
	READ_RSP *rsp = (READ_RSP *)buf;
	return (le16_to_cpu(rsp->DataLengthHigh) << 16) +
	       le16_to_cpu(rsp->DataLength);
}

static struct mid_q_entry *
cifs_find_mid(struct TCP_Server_Info *server, char *buffer)
{
	struct smb_hdr *buf = (struct smb_hdr *)buffer;
	struct mid_q_entry *mid;

	spin_lock(&GlobalMid_Lock);
	list_for_each_entry(mid, &server->pending_mid_q, qhead) {
		if (compare_mid(mid->mid, buf) &&
		    mid->mid_state == MID_REQUEST_SUBMITTED &&
		    le16_to_cpu(mid->command) == buf->Command) {
			spin_unlock(&GlobalMid_Lock);
			return mid;
		}
	}
	spin_unlock(&GlobalMid_Lock);
	return NULL;
}

static void
cifs_add_credits(struct TCP_Server_Info *server, const unsigned int add,
		 const int optype)
{
	spin_lock(&server->req_lock);
	server->credits += add;
	server->in_flight--;
	spin_unlock(&server->req_lock);
	wake_up(&server->request_q);
}

static void
cifs_set_credits(struct TCP_Server_Info *server, const int val)
{
	spin_lock(&server->req_lock);
	server->credits = val;
	server->oplocks = val > 1 ? enable_oplocks : false;
	spin_unlock(&server->req_lock);
}

static int *
cifs_get_credits_field(struct TCP_Server_Info *server, const int optype)
{
	return &server->credits;
}

static unsigned int
cifs_get_credits(struct mid_q_entry *mid)
{
	return 1;
}

/*
 * Find a free multiplex id (SMB mid). Otherwise there could be
 * mid collisions which might cause problems, demultiplexing the
 * wrong response to this request. Multiplex ids could collide if
 * one of a series requests takes much longer than the others, or
 * if a very large number of long lived requests (byte range
 * locks or FindNotify requests) are pending. No more than
 * 64K-1 requests can be outstanding at one time. If no
 * mids are available, return zero. A future optimization
 * could make the combination of mids and uid the key we use
 * to demultiplex on (rather than mid alone).
 * In addition to the above check, the cifs demultiplex
 * code already used the command code as a secondary
 * check of the frame and if signing is negotiated the
 * response would be discarded if the mid were the same
 * but the signature was wrong. Since the mid is not put in the
 * pending queue until later (when it is about to be dispatched)
 * we do have to limit the number of outstanding requests
 * to somewhat less than 64K-1 although it is hard to imagine
 * so many threads being in the vfs at one time.
 */
static __u64
cifs_get_next_mid(struct TCP_Server_Info *server)
{
	__u64 mid = 0;
	__u16 last_mid, cur_mid;
	bool collision;

	spin_lock(&GlobalMid_Lock);

	/* mid is 16 bit only for CIFS/SMB */
	cur_mid = (__u16)((server->CurrentMid) & 0xffff);
	/* we do not want to loop forever */
	last_mid = cur_mid;
	cur_mid++;

	/*
	 * This nested loop looks more expensive than it is.
	 * In practice the list of pending requests is short,
	 * fewer than 50, and the mids are likely to be unique
	 * on the first pass through the loop unless some request
	 * takes longer than the 64 thousand requests before it
	 * (and it would also have to have been a request that
	 * did not time out).
	 */
	while (cur_mid != last_mid) {
		struct mid_q_entry *mid_entry;
		unsigned int num_mids;

		collision = false;
		if (cur_mid == 0)
			cur_mid++;

		num_mids = 0;
		list_for_each_entry(mid_entry, &server->pending_mid_q, qhead) {
			++num_mids;
			if (mid_entry->mid == cur_mid &&
			    mid_entry->mid_state == MID_REQUEST_SUBMITTED) {
				/* This mid is in use, try a different one */
				collision = true;
				break;
			}
		}

		/*
		 * if we have more than 32k mids in the list, then something
		 * is very wrong. Possibly a local user is trying to DoS the
		 * box by issuing long-running calls and SIGKILL'ing them. If
		 * we get to 2^16 mids then we're in big trouble as this
		 * function could loop forever.
		 *
		 * Go ahead and assign out the mid in this situation, but force
		 * an eventual reconnect to clean out the pending_mid_q.
		 */
		if (num_mids > 32768)
			server->tcpStatus = CifsNeedReconnect;

		if (!collision) {
			mid = (__u64)cur_mid;
			server->CurrentMid = mid;
			break;
		}
		cur_mid++;
	}
	spin_unlock(&GlobalMid_Lock);
	return mid;
}

/*
	return codes:
		0	not a transact2, or all data present
		>0	transact2 with that much data missing
		-EINVAL	invalid transact2
 */
static int
check2ndT2(char *buf)
{
	struct smb_hdr *pSMB = (struct smb_hdr *)buf;
	struct smb_t2_rsp *pSMBt;
	int remaining;
	__u16 total_data_size, data_in_this_rsp;

	if (pSMB->Command != SMB_COM_TRANSACTION2)
		return 0;

	/* check for plausible wct, bcc and t2 data and parm sizes */
	/* check for parm and data offset going beyond end of smb */
	if (pSMB->WordCount != 10) { /* coalesce_t2 depends on this */
		cifs_dbg(FYI, "invalid transact2 word count\n");
		return -EINVAL;
	}

	pSMBt = (struct smb_t2_rsp *)pSMB;

	total_data_size = get_unaligned_le16(&pSMBt->t2_rsp.TotalDataCount);
	data_in_this_rsp = get_unaligned_le16(&pSMBt->t2_rsp.DataCount);

	if (total_data_size == data_in_this_rsp)
		return 0;
	else if (total_data_size < data_in_this_rsp) {
		cifs_dbg(FYI, "total data %d smaller than data in frame %d\n",
			 total_data_size, data_in_this_rsp);
		return -EINVAL;
	}

	remaining = total_data_size - data_in_this_rsp;

	cifs_dbg(FYI, "missing %d bytes from transact2, check next response\n",
		 remaining);
	if (total_data_size > CIFSMaxBufSize) {
		cifs_dbg(VFS, "TotalDataSize %d is over maximum buffer %d\n",
			 total_data_size, CIFSMaxBufSize);
		return -EINVAL;
	}
	return remaining;
}

static int
coalesce_t2(char *second_buf, struct smb_hdr *target_hdr)
{
	struct smb_t2_rsp *pSMBs = (struct smb_t2_rsp *)second_buf;
	struct smb_t2_rsp *pSMBt  = (struct smb_t2_rsp *)target_hdr;
	char *data_area_of_tgt;
	char *data_area_of_src;
	int remaining;
	unsigned int byte_count, total_in_tgt;
	__u16 tgt_total_cnt, src_total_cnt, total_in_src;

	src_total_cnt = get_unaligned_le16(&pSMBs->t2_rsp.TotalDataCount);
	tgt_total_cnt = get_unaligned_le16(&pSMBt->t2_rsp.TotalDataCount);

	if (tgt_total_cnt != src_total_cnt)
		cifs_dbg(FYI, "total data count of primary and secondary t2 differ source=%hu target=%hu\n",
			 src_total_cnt, tgt_total_cnt);

	total_in_tgt = get_unaligned_le16(&pSMBt->t2_rsp.DataCount);

	remaining = tgt_total_cnt - total_in_tgt;

	if (remaining < 0) {
		cifs_dbg(FYI, "Server sent too much data. tgt_total_cnt=%hu total_in_tgt=%hu\n",
			 tgt_total_cnt, total_in_tgt);
		return -EPROTO;
	}

	if (remaining == 0) {
		/* nothing to do, ignore */
		cifs_dbg(FYI, "no more data remains\n");
		return 0;
	}

	total_in_src = get_unaligned_le16(&pSMBs->t2_rsp.DataCount);
	if (remaining < total_in_src)
		cifs_dbg(FYI, "transact2 2nd response contains too much data\n");

	/* find end of first SMB data area */
	data_area_of_tgt = (char *)&pSMBt->hdr.Protocol +
				get_unaligned_le16(&pSMBt->t2_rsp.DataOffset);

	/* validate target area */
	data_area_of_src = (char *)&pSMBs->hdr.Protocol +
				get_unaligned_le16(&pSMBs->t2_rsp.DataOffset);

	data_area_of_tgt += total_in_tgt;

	total_in_tgt += total_in_src;
	/* is the result too big for the field? */
	if (total_in_tgt > USHRT_MAX) {
		cifs_dbg(FYI, "coalesced DataCount too large (%u)\n",
			 total_in_tgt);
		return -EPROTO;
	}
	put_unaligned_le16(total_in_tgt, &pSMBt->t2_rsp.DataCount);

	/* fix up the BCC */
	byte_count = get_bcc(target_hdr);
	byte_count += total_in_src;
	/* is the result too big for the field? */
	if (byte_count > USHRT_MAX) {
		cifs_dbg(FYI, "coalesced BCC too large (%u)\n", byte_count);
		return -EPROTO;
	}
	put_bcc(byte_count, target_hdr);

	byte_count = be32_to_cpu(target_hdr->smb_buf_length);
	byte_count += total_in_src;
	/* don't allow buffer to overflow */
	if (byte_count > CIFSMaxBufSize + MAX_CIFS_HDR_SIZE - 4) {
		cifs_dbg(FYI, "coalesced BCC exceeds buffer size (%u)\n",
			 byte_count);
		return -ENOBUFS;
	}
	target_hdr->smb_buf_length = cpu_to_be32(byte_count);

	/* copy second buffer into end of first buffer */
	memcpy(data_area_of_tgt, data_area_of_src, total_in_src);

	if (remaining != total_in_src) {
		/* more responses to go */
		cifs_dbg(FYI, "waiting for more secondary responses\n");
		return 1;
	}

	/* we are done */
	cifs_dbg(FYI, "found the last secondary response\n");
	return 0;
}

static void
cifs_downgrade_oplock(struct TCP_Server_Info *server,
			struct cifsInodeInfo *cinode, bool set_level2)
{
	if (set_level2)
		cifs_set_oplock_level(cinode, OPLOCK_READ);
	else
		cifs_set_oplock_level(cinode, 0);
}

static bool
cifs_check_trans2(struct mid_q_entry *mid, struct TCP_Server_Info *server,
		  char *buf, int malformed)
{
	if (malformed)
		return false;
	if (check2ndT2(buf) <= 0)
		return false;
	mid->multiRsp = true;
	if (mid->resp_buf) {
		/* merge response - fix up 1st*/
		malformed = coalesce_t2(buf, mid->resp_buf);
		if (malformed > 0)
			return true;
		/* All parts received or packet is malformed. */
		mid->multiEnd = true;
		dequeue_mid(mid, malformed);
		return true;
	}
	if (!server->large_buf) {
		/*FIXME: switch to already allocated largebuf?*/
		cifs_dbg(VFS, "1st trans2 resp needs bigbuf\n");
	} else {
		/* Have first buffer */
		mid->resp_buf = buf;
		mid->large_buf = true;
		server->bigbuf = NULL;
	}
	return true;
}

static bool
cifs_need_neg(struct TCP_Server_Info *server)
{
	return server->maxBuf == 0;
}

static int
cifs_negotiate(const unsigned int xid, struct cifs_ses *ses)
{
	int rc;
	rc = CIFSSMBNegotiate(xid, ses);
	if (rc == -EAGAIN) {
		/* retry only once on 1st time connection */
		set_credits(ses->server, 1);
		rc = CIFSSMBNegotiate(xid, ses);
		if (rc == -EAGAIN)
			rc = -EHOSTDOWN;
	}
	return rc;
}

static unsigned int
cifs_negotiate_wsize(struct cifs_tcon *tcon, struct smb_vol *volume_info)
{
	__u64 unix_cap = le64_to_cpu(tcon->fsUnixInfo.Capability);
	struct TCP_Server_Info *server = tcon->ses->server;
	unsigned int wsize;

	/* start with specified wsize, or default */
	if (volume_info->wsize)
		wsize = volume_info->wsize;
	else if (tcon->unix_ext && (unix_cap & CIFS_UNIX_LARGE_WRITE_CAP))
		wsize = CIFS_DEFAULT_IOSIZE;
	else
		wsize = CIFS_DEFAULT_NON_POSIX_WSIZE;

	/* can server support 24-bit write sizes? (via UNIX extensions) */
	if (!tcon->unix_ext || !(unix_cap & CIFS_UNIX_LARGE_WRITE_CAP))
		wsize = min_t(unsigned int, wsize, CIFS_MAX_RFC1002_WSIZE);

	/*
	 * no CAP_LARGE_WRITE_X or is signing enabled without CAP_UNIX set?
	 * Limit it to max buffer offered by the server, minus the size of the
	 * WRITEX header, not including the 4 byte RFC1001 length.
	 */
	if (!(server->capabilities & CAP_LARGE_WRITE_X) ||
	    (!(server->capabilities & CAP_UNIX) && server->sign))
		wsize = min_t(unsigned int, wsize,
				server->maxBuf - sizeof(WRITE_REQ) + 4);

	/* hard limit of CIFS_MAX_WSIZE */
	wsize = min_t(unsigned int, wsize, CIFS_MAX_WSIZE);

	return wsize;
}

static unsigned int
cifs_negotiate_rsize(struct cifs_tcon *tcon, struct smb_vol *volume_info)
{
	__u64 unix_cap = le64_to_cpu(tcon->fsUnixInfo.Capability);
	struct TCP_Server_Info *server = tcon->ses->server;
	unsigned int rsize, defsize;

	/*
	 * Set default value...
	 *
	 * HACK alert! Ancient servers have very small buffers. Even though
	 * MS-CIFS indicates that servers are only limited by the client's
	 * bufsize for reads, testing against win98se shows that it throws
	 * INVALID_PARAMETER errors if you try to request too large a read.
	 * OS/2 just sends back short reads.
	 *
	 * If the server doesn't advertise CAP_LARGE_READ_X, then assume that
	 * it can't handle a read request larger than its MaxBufferSize either.
	 */
	if (tcon->unix_ext && (unix_cap & CIFS_UNIX_LARGE_READ_CAP))
		defsize = CIFS_DEFAULT_IOSIZE;
	else if (server->capabilities & CAP_LARGE_READ_X)
		defsize = CIFS_DEFAULT_NON_POSIX_RSIZE;
	else
		defsize = server->maxBuf - sizeof(READ_RSP);

	rsize = volume_info->rsize ? volume_info->rsize : defsize;

	/*
	 * no CAP_LARGE_READ_X? Then MS-CIFS states that we must limit this to
	 * the client's MaxBufferSize.
	 */
	if (!(server->capabilities & CAP_LARGE_READ_X))
		rsize = min_t(unsigned int, CIFSMaxBufSize, rsize);

	/* hard limit of CIFS_MAX_RSIZE */
	rsize = min_t(unsigned int, rsize, CIFS_MAX_RSIZE);

	return rsize;
}

static void
cifs_qfs_tcon(const unsigned int xid, struct cifs_tcon *tcon)
{
	CIFSSMBQFSDeviceInfo(xid, tcon);
	CIFSSMBQFSAttributeInfo(xid, tcon);
}

static int
cifs_is_path_accessible(const unsigned int xid, struct cifs_tcon *tcon,
			struct cifs_sb_info *cifs_sb, const char *full_path)
{
	int rc;
	FILE_ALL_INFO *file_info;

	file_info = kmalloc(sizeof(FILE_ALL_INFO), GFP_KERNEL);
	if (file_info == NULL)
		return -ENOMEM;

	rc = CIFSSMBQPathInfo(xid, tcon, full_path, file_info,
			      0 /* not legacy */, cifs_sb->local_nls,
			      cifs_sb->mnt_cifs_flags &
				CIFS_MOUNT_MAP_SPECIAL_CHR);

	if (rc == -EOPNOTSUPP || rc == -EINVAL)
		rc = SMBQueryInformation(xid, tcon, full_path, file_info,
				cifs_sb->local_nls, cifs_sb->mnt_cifs_flags &
				  CIFS_MOUNT_MAP_SPECIAL_CHR);
	kfree(file_info);
	return rc;
}

static int
cifs_query_path_info(const unsigned int xid, struct cifs_tcon *tcon,
		     struct cifs_sb_info *cifs_sb, const char *full_path,
		     FILE_ALL_INFO *data, bool *adjustTZ, bool *symlink)
{
	int rc;

	*symlink = false;

	/* could do find first instead but this returns more info */
	rc = CIFSSMBQPathInfo(xid, tcon, full_path, data, 0 /* not legacy */,
			      cifs_sb->local_nls, cifs_sb->mnt_cifs_flags &
						CIFS_MOUNT_MAP_SPECIAL_CHR);
	/*
	 * BB optimize code so we do not make the above call when server claims
	 * no NT SMB support and the above call failed at least once - set flag
	 * in tcon or mount.
	 */
	if ((rc == -EOPNOTSUPP) || (rc == -EINVAL)) {
		rc = SMBQueryInformation(xid, tcon, full_path, data,
					 cifs_sb->local_nls,
					 cifs_sb->mnt_cifs_flags &
						CIFS_MOUNT_MAP_SPECIAL_CHR);
		*adjustTZ = true;
	}

	if (!rc && (le32_to_cpu(data->Attributes) & ATTR_REPARSE)) {
		int tmprc;
		int oplock = 0;
		struct cifs_fid fid;
		struct cifs_open_parms oparms;

		oparms.tcon = tcon;
		oparms.cifs_sb = cifs_sb;
		oparms.desired_access = FILE_READ_ATTRIBUTES;
		oparms.create_options = 0;
		oparms.disposition = FILE_OPEN;
		oparms.path = full_path;
		oparms.fid = &fid;
		oparms.reconnect = false;

		/* Need to check if this is a symbolic link or not */
		tmprc = CIFS_open(xid, &oparms, &oplock, NULL);
		if (tmprc == -EOPNOTSUPP)
			*symlink = true;
		else
			CIFSSMBClose(xid, tcon, fid.netfid);
	}

	return rc;
}

static int
cifs_get_srv_inum(const unsigned int xid, struct cifs_tcon *tcon,
		  struct cifs_sb_info *cifs_sb, const char *full_path,
		  u64 *uniqueid, FILE_ALL_INFO *data)
{
	/*
	 * We can not use the IndexNumber field by default from Windows or
	 * Samba (in ALL_INFO buf) but we can request it explicitly. The SNIA
	 * CIFS spec claims that this value is unique within the scope of a
	 * share, and the windows docs hint that it's actually unique
	 * per-machine.
	 *
	 * There may be higher info levels that work but are there Windows
	 * server or network appliances for which IndexNumber field is not
	 * guaranteed unique?
	 */
	return CIFSGetSrvInodeNumber(xid, tcon, full_path, uniqueid,
				     cifs_sb->local_nls,
				     cifs_sb->mnt_cifs_flags &
						CIFS_MOUNT_MAP_SPECIAL_CHR);
}

static int
cifs_query_file_info(const unsigned int xid, struct cifs_tcon *tcon,
		     struct cifs_fid *fid, FILE_ALL_INFO *data)
{
	return CIFSSMBQFileInfo(xid, tcon, fid->netfid, data);
}

static void
cifs_clear_stats(struct cifs_tcon *tcon)
{
#ifdef CONFIG_CIFS_STATS
	atomic_set(&tcon->stats.cifs_stats.num_writes, 0);
	atomic_set(&tcon->stats.cifs_stats.num_reads, 0);
	atomic_set(&tcon->stats.cifs_stats.num_flushes, 0);
	atomic_set(&tcon->stats.cifs_stats.num_oplock_brks, 0);
	atomic_set(&tcon->stats.cifs_stats.num_opens, 0);
	atomic_set(&tcon->stats.cifs_stats.num_posixopens, 0);
	atomic_set(&tcon->stats.cifs_stats.num_posixmkdirs, 0);
	atomic_set(&tcon->stats.cifs_stats.num_closes, 0);
	atomic_set(&tcon->stats.cifs_stats.num_deletes, 0);
	atomic_set(&tcon->stats.cifs_stats.num_mkdirs, 0);
	atomic_set(&tcon->stats.cifs_stats.num_rmdirs, 0);
	atomic_set(&tcon->stats.cifs_stats.num_renames, 0);
	atomic_set(&tcon->stats.cifs_stats.num_t2renames, 0);
	atomic_set(&tcon->stats.cifs_stats.num_ffirst, 0);
	atomic_set(&tcon->stats.cifs_stats.num_fnext, 0);
	atomic_set(&tcon->stats.cifs_stats.num_fclose, 0);
	atomic_set(&tcon->stats.cifs_stats.num_hardlinks, 0);
	atomic_set(&tcon->stats.cifs_stats.num_symlinks, 0);
	atomic_set(&tcon->stats.cifs_stats.num_locks, 0);
	atomic_set(&tcon->stats.cifs_stats.num_acl_get, 0);
	atomic_set(&tcon->stats.cifs_stats.num_acl_set, 0);
#endif
}

static void
cifs_print_stats(struct seq_file *m, struct cifs_tcon *tcon)
{
#ifdef CONFIG_CIFS_STATS
	seq_printf(m, " Oplocks breaks: %d",
		   atomic_read(&tcon->stats.cifs_stats.num_oplock_brks));
	seq_printf(m, "\nReads:  %d Bytes: %llu",
		   atomic_read(&tcon->stats.cifs_stats.num_reads),
		   (long long)(tcon->bytes_read));
	seq_printf(m, "\nWrites: %d Bytes: %llu",
		   atomic_read(&tcon->stats.cifs_stats.num_writes),
		   (long long)(tcon->bytes_written));
	seq_printf(m, "\nFlushes: %d",
		   atomic_read(&tcon->stats.cifs_stats.num_flushes));
	seq_printf(m, "\nLocks: %d HardLinks: %d Symlinks: %d",
		   atomic_read(&tcon->stats.cifs_stats.num_locks),
		   atomic_read(&tcon->stats.cifs_stats.num_hardlinks),
		   atomic_read(&tcon->stats.cifs_stats.num_symlinks));
	seq_printf(m, "\nOpens: %d Closes: %d Deletes: %d",
		   atomic_read(&tcon->stats.cifs_stats.num_opens),
		   atomic_read(&tcon->stats.cifs_stats.num_closes),
		   atomic_read(&tcon->stats.cifs_stats.num_deletes));
	seq_printf(m, "\nPosix Opens: %d Posix Mkdirs: %d",
		   atomic_read(&tcon->stats.cifs_stats.num_posixopens),
		   atomic_read(&tcon->stats.cifs_stats.num_posixmkdirs));
	seq_printf(m, "\nMkdirs: %d Rmdirs: %d",
		   atomic_read(&tcon->stats.cifs_stats.num_mkdirs),
		   atomic_read(&tcon->stats.cifs_stats.num_rmdirs));
	seq_printf(m, "\nRenames: %d T2 Renames %d",
		   atomic_read(&tcon->stats.cifs_stats.num_renames),
		   atomic_read(&tcon->stats.cifs_stats.num_t2renames));
	seq_printf(m, "\nFindFirst: %d FNext %d FClose %d",
		   atomic_read(&tcon->stats.cifs_stats.num_ffirst),
		   atomic_read(&tcon->stats.cifs_stats.num_fnext),
		   atomic_read(&tcon->stats.cifs_stats.num_fclose));
#endif
}

static void
cifs_mkdir_setinfo(struct inode *inode, const char *full_path,
		   struct cifs_sb_info *cifs_sb, struct cifs_tcon *tcon,
		   const unsigned int xid)
{
	FILE_BASIC_INFO info;
	struct cifsInodeInfo *cifsInode;
	u32 dosattrs;
	int rc;

	memset(&info, 0, sizeof(info));
	cifsInode = CIFS_I(inode);
	dosattrs = cifsInode->cifsAttrs|ATTR_READONLY;
	info.Attributes = cpu_to_le32(dosattrs);
	rc = CIFSSMBSetPathInfo(xid, tcon, full_path, &info, cifs_sb->local_nls,
				cifs_sb->mnt_cifs_flags &
						CIFS_MOUNT_MAP_SPECIAL_CHR);
	if (rc == 0)
		cifsInode->cifsAttrs = dosattrs;
}

static int
cifs_open_file(const unsigned int xid, struct cifs_open_parms *oparms,
	       __u32 *oplock, FILE_ALL_INFO *buf)
{
	if (!(oparms->tcon->ses->capabilities & CAP_NT_SMBS))
		return SMBLegacyOpen(xid, oparms->tcon, oparms->path,
				     oparms->disposition,
				     oparms->desired_access,
				     oparms->create_options,
				     &oparms->fid->netfid, oplock, buf,
				     oparms->cifs_sb->local_nls,
				     oparms->cifs_sb->mnt_cifs_flags
						& CIFS_MOUNT_MAP_SPECIAL_CHR);
	return CIFS_open(xid, oparms, oplock, buf);
}

static void
cifs_set_fid(struct cifsFileInfo *cfile, struct cifs_fid *fid, __u32 oplock)
{
	struct cifsInodeInfo *cinode = CIFS_I(cfile->dentry->d_inode);
	cfile->fid.netfid = fid->netfid;
	cifs_set_oplock_level(cinode, oplock);
	cinode->can_cache_brlcks = CIFS_CACHE_WRITE(cinode);
}

static void
cifs_close_file(const unsigned int xid, struct cifs_tcon *tcon,
		struct cifs_fid *fid)
{
	CIFSSMBClose(xid, tcon, fid->netfid);
}

static int
cifs_flush_file(const unsigned int xid, struct cifs_tcon *tcon,
		struct cifs_fid *fid)
{
	return CIFSSMBFlush(xid, tcon, fid->netfid);
}

static int
cifs_sync_read(const unsigned int xid, struct cifsFileInfo *cfile,
	       struct cifs_io_parms *parms, unsigned int *bytes_read,
	       char **buf, int *buf_type)
{
	parms->netfid = cfile->fid.netfid;
	return CIFSSMBRead(xid, parms, bytes_read, buf, buf_type);
}

static int
cifs_sync_write(const unsigned int xid, struct cifsFileInfo *cfile,
		struct cifs_io_parms *parms, unsigned int *written,
		struct kvec *iov, unsigned long nr_segs)
{

	parms->netfid = cfile->fid.netfid;
	return CIFSSMBWrite2(xid, parms, written, iov, nr_segs);
}

static int
smb_set_file_info(struct inode *inode, const char *full_path,
		  FILE_BASIC_INFO *buf, const unsigned int xid)
{
	int oplock = 0;
	int rc;
	__u32 netpid;
	struct cifs_fid fid;
	struct cifs_open_parms oparms;
	struct cifsFileInfo *open_file;
	struct cifsInodeInfo *cinode = CIFS_I(inode);
	struct cifs_sb_info *cifs_sb = CIFS_SB(inode->i_sb);
	struct tcon_link *tlink = NULL;
	struct cifs_tcon *tcon;

	/* if the file is already open for write, just use that fileid */
	open_file = find_writable_file(cinode, true);
	if (open_file) {
		fid.netfid = open_file->fid.netfid;
		netpid = open_file->pid;
		tcon = tlink_tcon(open_file->tlink);
		goto set_via_filehandle;
	}

	tlink = cifs_sb_tlink(cifs_sb);
	if (IS_ERR(tlink)) {
		rc = PTR_ERR(tlink);
		tlink = NULL;
		goto out;
	}
	tcon = tlink_tcon(tlink);

	rc = CIFSSMBSetPathInfo(xid, tcon, full_path, buf, cifs_sb->local_nls,
					cifs_sb->mnt_cifs_flags &
						CIFS_MOUNT_MAP_SPECIAL_CHR);
	if (rc == 0) {
		cinode->cifsAttrs = le32_to_cpu(buf->Attributes);
		goto out;
	} else if (rc != -EOPNOTSUPP && rc != -EINVAL) {
		goto out;
	}

	oparms.tcon = tcon;
	oparms.cifs_sb = cifs_sb;
	oparms.desired_access = SYNCHRONIZE | FILE_WRITE_ATTRIBUTES;
	oparms.create_options = CREATE_NOT_DIR;
	oparms.disposition = FILE_OPEN;
	oparms.path = full_path;
	oparms.fid = &fid;
	oparms.reconnect = false;

	cifs_dbg(FYI, "calling SetFileInfo since SetPathInfo for times not supported by this server\n");
	rc = CIFS_open(xid, &oparms, &oplock, NULL);
	if (rc != 0) {
		if (rc == -EIO)
			rc = -EINVAL;
		goto out;
	}

	netpid = current->tgid;

set_via_filehandle:
	rc = CIFSSMBSetFileInfo(xid, tcon, buf, fid.netfid, netpid);
	if (!rc)
		cinode->cifsAttrs = le32_to_cpu(buf->Attributes);

	if (open_file == NULL)
		CIFSSMBClose(xid, tcon, fid.netfid);
	else
		cifsFileInfo_put(open_file);
out:
	if (tlink != NULL)
		cifs_put_tlink(tlink);
	return rc;
}

static int
cifs_set_compression(const unsigned int xid, struct cifs_tcon *tcon,
		   struct cifsFileInfo *cfile)
{
	return CIFSSMB_set_compression(xid, tcon, cfile->fid.netfid);
}

static int
cifs_query_dir_first(const unsigned int xid, struct cifs_tcon *tcon,
		     const char *path, struct cifs_sb_info *cifs_sb,
		     struct cifs_fid *fid, __u16 search_flags,
		     struct cifs_search_info *srch_inf)
{
	return CIFSFindFirst(xid, tcon, path, cifs_sb,
			     &fid->netfid, search_flags, srch_inf, true);
}

static int
cifs_query_dir_next(const unsigned int xid, struct cifs_tcon *tcon,
		    struct cifs_fid *fid, __u16 search_flags,
		    struct cifs_search_info *srch_inf)
{
	return CIFSFindNext(xid, tcon, fid->netfid, search_flags, srch_inf);
}

static int
cifs_close_dir(const unsigned int xid, struct cifs_tcon *tcon,
	       struct cifs_fid *fid)
{
	return CIFSFindClose(xid, tcon, fid->netfid);
}

static int
cifs_oplock_response(struct cifs_tcon *tcon, struct cifs_fid *fid,
		     struct cifsInodeInfo *cinode)
{
	return CIFSSMBLock(0, tcon, fid->netfid, current->tgid, 0, 0, 0, 0,
			   LOCKING_ANDX_OPLOCK_RELEASE, false,
			   CIFS_CACHE_READ(cinode) ? 1 : 0);
}

static int
cifs_queryfs(const unsigned int xid, struct cifs_tcon *tcon,
	     struct kstatfs *buf)
{
	int rc = -EOPNOTSUPP;

	buf->f_type = CIFS_MAGIC_NUMBER;

	/*
	 * We could add a second check for a QFS Unix capability bit
	 */
	if ((tcon->ses->capabilities & CAP_UNIX) &&
	    (CIFS_POSIX_EXTENSIONS & le64_to_cpu(tcon->fsUnixInfo.Capability)))
		rc = CIFSSMBQFSPosixInfo(xid, tcon, buf);

	/*
	 * Only need to call the old QFSInfo if failed on newer one,
	 * e.g. by OS/2.
	 **/
	if (rc && (tcon->ses->capabilities & CAP_NT_SMBS))
		rc = CIFSSMBQFSInfo(xid, tcon, buf);

	/*
	 * Some old Windows servers also do not support level 103, retry with
	 * older level one if old server failed the previous call or we
	 * bypassed it because we detected that this was an older LANMAN sess
	 */
	if (rc)
		rc = SMBOldQFSInfo(xid, tcon, buf);
	return rc;
}

static int
cifs_mand_lock(const unsigned int xid, struct cifsFileInfo *cfile, __u64 offset,
	       __u64 length, __u32 type, int lock, int unlock, bool wait)
{
	return CIFSSMBLock(xid, tlink_tcon(cfile->tlink), cfile->fid.netfid,
			   current->tgid, length, offset, unlock, lock,
			   (__u8)type, wait, 0);
}

static int
cifs_unix_dfs_readlink(const unsigned int xid, struct cifs_tcon *tcon,
		       const unsigned char *searchName, char **symlinkinfo,
		       const struct nls_table *nls_codepage)
{
#ifdef CONFIG_CIFS_DFS_UPCALL
	int rc;
	unsigned int num_referrals = 0;
	struct dfs_info3_param *referrals = NULL;

	rc = get_dfs_path(xid, tcon->ses, searchName, nls_codepage,
			  &num_referrals, &referrals, 0);

	if (!rc && num_referrals > 0) {
		*symlinkinfo = kstrndup(referrals->node_name,
					strlen(referrals->node_name),
					GFP_KERNEL);
		if (!*symlinkinfo)
			rc = -ENOMEM;
		free_dfs_info_array(referrals, num_referrals);
	}
	return rc;
#else /* No DFS support */
	return -EREMOTE;
#endif
}

static int
cifs_query_symlink(const unsigned int xid, struct cifs_tcon *tcon,
		   const char *full_path, char **target_path,
		   struct cifs_sb_info *cifs_sb)
{
	int rc;
	int oplock = 0;
	struct cifs_fid fid;
	struct cifs_open_parms oparms;

	cifs_dbg(FYI, "%s: path: %s\n", __func__, full_path);

	/* Check for unix extensions */
	if (cap_unix(tcon->ses)) {
		rc = CIFSSMBUnixQuerySymLink(xid, tcon, full_path, target_path,
					     cifs_sb->local_nls);
		if (rc == -EREMOTE)
			rc = cifs_unix_dfs_readlink(xid, tcon, full_path,
						    target_path,
						    cifs_sb->local_nls);

		goto out;
	}

	oparms.tcon = tcon;
	oparms.cifs_sb = cifs_sb;
	oparms.desired_access = FILE_READ_ATTRIBUTES;
	oparms.create_options = OPEN_REPARSE_POINT;
	oparms.disposition = FILE_OPEN;
	oparms.path = full_path;
	oparms.fid = &fid;
	oparms.reconnect = false;

	rc = CIFS_open(xid, &oparms, &oplock, NULL);
	if (rc)
		goto out;

	rc = CIFSSMBQuerySymLink(xid, tcon, fid.netfid, target_path,
				 cifs_sb->local_nls);
	if (rc)
		goto out_close;

	convert_delimiter(*target_path, '/');
out_close:
	CIFSSMBClose(xid, tcon, fid.netfid);
out:
	if (!rc)
		cifs_dbg(FYI, "%s: target path: %s\n", __func__, *target_path);
	return rc;
}

static bool
cifs_is_read_op(__u32 oplock)
{
	return oplock == OPLOCK_READ;
}

static unsigned int
cifs_wp_retry_size(struct inode *inode)
{
	return CIFS_SB(inode->i_sb)->wsize;
}

<<<<<<< HEAD
=======
static bool
cifs_dir_needs_close(struct cifsFileInfo *cfile)
{
	return !cfile->srch_inf.endOfSearch && !cfile->invalidHandle;
}

>>>>>>> 7af142f7
struct smb_version_operations smb1_operations = {
	.send_cancel = send_nt_cancel,
	.compare_fids = cifs_compare_fids,
	.setup_request = cifs_setup_request,
	.setup_async_request = cifs_setup_async_request,
	.check_receive = cifs_check_receive,
	.add_credits = cifs_add_credits,
	.set_credits = cifs_set_credits,
	.get_credits_field = cifs_get_credits_field,
	.get_credits = cifs_get_credits,
	.wait_mtu_credits = cifs_wait_mtu_credits,
	.get_next_mid = cifs_get_next_mid,
	.read_data_offset = cifs_read_data_offset,
	.read_data_length = cifs_read_data_length,
	.map_error = map_smb_to_linux_error,
	.find_mid = cifs_find_mid,
	.check_message = checkSMB,
	.dump_detail = cifs_dump_detail,
	.clear_stats = cifs_clear_stats,
	.print_stats = cifs_print_stats,
	.is_oplock_break = is_valid_oplock_break,
	.downgrade_oplock = cifs_downgrade_oplock,
	.check_trans2 = cifs_check_trans2,
	.need_neg = cifs_need_neg,
	.negotiate = cifs_negotiate,
	.negotiate_wsize = cifs_negotiate_wsize,
	.negotiate_rsize = cifs_negotiate_rsize,
	.sess_setup = CIFS_SessSetup,
	.logoff = CIFSSMBLogoff,
	.tree_connect = CIFSTCon,
	.tree_disconnect = CIFSSMBTDis,
	.get_dfs_refer = CIFSGetDFSRefer,
	.qfs_tcon = cifs_qfs_tcon,
	.is_path_accessible = cifs_is_path_accessible,
	.query_path_info = cifs_query_path_info,
	.query_file_info = cifs_query_file_info,
	.get_srv_inum = cifs_get_srv_inum,
	.set_path_size = CIFSSMBSetEOF,
	.set_file_size = CIFSSMBSetFileSize,
	.set_file_info = smb_set_file_info,
	.set_compression = cifs_set_compression,
	.echo = CIFSSMBEcho,
	.mkdir = CIFSSMBMkDir,
	.mkdir_setinfo = cifs_mkdir_setinfo,
	.rmdir = CIFSSMBRmDir,
	.unlink = CIFSSMBDelFile,
	.rename_pending_delete = cifs_rename_pending_delete,
	.rename = CIFSSMBRename,
	.create_hardlink = CIFSCreateHardLink,
	.query_symlink = cifs_query_symlink,
	.open = cifs_open_file,
	.set_fid = cifs_set_fid,
	.close = cifs_close_file,
	.flush = cifs_flush_file,
	.async_readv = cifs_async_readv,
	.async_writev = cifs_async_writev,
	.sync_read = cifs_sync_read,
	.sync_write = cifs_sync_write,
	.query_dir_first = cifs_query_dir_first,
	.query_dir_next = cifs_query_dir_next,
	.close_dir = cifs_close_dir,
	.calc_smb_size = smbCalcSize,
	.oplock_response = cifs_oplock_response,
	.queryfs = cifs_queryfs,
	.mand_lock = cifs_mand_lock,
	.mand_unlock_range = cifs_unlock_range,
	.push_mand_locks = cifs_push_mandatory_locks,
	.query_mf_symlink = cifs_query_mf_symlink,
	.create_mf_symlink = cifs_create_mf_symlink,
	.is_read_op = cifs_is_read_op,
	.wp_retry_size = cifs_wp_retry_size,
<<<<<<< HEAD
=======
	.dir_needs_close = cifs_dir_needs_close,
>>>>>>> 7af142f7
#ifdef CONFIG_CIFS_XATTR
	.query_all_EAs = CIFSSMBQAllEAs,
	.set_EA = CIFSSMBSetEA,
#endif /* CIFS_XATTR */
#ifdef CONFIG_CIFS_ACL
	.get_acl = get_cifs_acl,
	.get_acl_by_fid = get_cifs_acl_by_fid,
	.set_acl = set_cifs_acl,
#endif /* CIFS_ACL */
};

struct smb_version_values smb1_values = {
	.version_string = SMB1_VERSION_STRING,
	.large_lock_type = LOCKING_ANDX_LARGE_FILES,
	.exclusive_lock_type = 0,
	.shared_lock_type = LOCKING_ANDX_SHARED_LOCK,
	.unlock_lock_type = 0,
	.header_size = sizeof(struct smb_hdr),
	.max_header_size = MAX_CIFS_HDR_SIZE,
	.read_rsp_size = sizeof(READ_RSP),
	.lock_cmd = cpu_to_le16(SMB_COM_LOCKING_ANDX),
	.cap_unix = CAP_UNIX,
	.cap_nt_find = CAP_NT_SMBS | CAP_NT_FIND,
	.cap_large_files = CAP_LARGE_FILES,
	.signing_enabled = SECMODE_SIGN_ENABLED,
	.signing_required = SECMODE_SIGN_REQUIRED,
};<|MERGE_RESOLUTION|>--- conflicted
+++ resolved
@@ -1015,15 +1015,12 @@
 	return CIFS_SB(inode->i_sb)->wsize;
 }
 
-<<<<<<< HEAD
-=======
 static bool
 cifs_dir_needs_close(struct cifsFileInfo *cfile)
 {
 	return !cfile->srch_inf.endOfSearch && !cfile->invalidHandle;
 }
 
->>>>>>> 7af142f7
 struct smb_version_operations smb1_operations = {
 	.send_cancel = send_nt_cancel,
 	.compare_fids = cifs_compare_fids,
@@ -1095,10 +1092,7 @@
 	.create_mf_symlink = cifs_create_mf_symlink,
 	.is_read_op = cifs_is_read_op,
 	.wp_retry_size = cifs_wp_retry_size,
-<<<<<<< HEAD
-=======
 	.dir_needs_close = cifs_dir_needs_close,
->>>>>>> 7af142f7
 #ifdef CONFIG_CIFS_XATTR
 	.query_all_EAs = CIFSSMBQAllEAs,
 	.set_EA = CIFSSMBSetEA,
