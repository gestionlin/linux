/* SPDX-License-Identifier: GPL-2.0 */
/*
 * Copyright (c) 2000-2001,2005 Silicon Graphics, Inc.
 * All Rights Reserved.
 */
#ifndef __XFS_BTREE_H__
#define	__XFS_BTREE_H__

struct xfs_buf;
struct xfs_inode;
struct xfs_mount;
struct xfs_trans;
struct xfs_ifork;
struct xfs_perag;
<<<<<<< HEAD

extern kmem_zone_t	*xfs_btree_cur_zone;
=======
>>>>>>> df0cc57e

/*
 * Generic key, ptr and record wrapper structures.
 *
 * These are disk format structures, and are converted where necessary
 * by the btree specific code that needs to interpret them.
 */
union xfs_btree_ptr {
	__be32			s;	/* short form ptr */
	__be64			l;	/* long form ptr */
};

/*
 * The in-core btree key.  Overlapping btrees actually store two keys
 * per pointer, so we reserve enough memory to hold both.  The __*bigkey
 * items should never be accessed directly.
 */
union xfs_btree_key {
	struct xfs_bmbt_key		bmbt;
	xfs_bmdr_key_t			bmbr;	/* bmbt root block */
	xfs_alloc_key_t			alloc;
	struct xfs_inobt_key		inobt;
	struct xfs_rmap_key		rmap;
	struct xfs_rmap_key		__rmap_bigkey[2];
	struct xfs_refcount_key		refc;
};

union xfs_btree_rec {
	struct xfs_bmbt_rec		bmbt;
	xfs_bmdr_rec_t			bmbr;	/* bmbt root block */
	struct xfs_alloc_rec		alloc;
	struct xfs_inobt_rec		inobt;
	struct xfs_rmap_rec		rmap;
	struct xfs_refcount_rec		refc;
};

/*
 * This nonsense is to make -wlint happy.
 */
#define	XFS_LOOKUP_EQ	((xfs_lookup_t)XFS_LOOKUP_EQi)
#define	XFS_LOOKUP_LE	((xfs_lookup_t)XFS_LOOKUP_LEi)
#define	XFS_LOOKUP_GE	((xfs_lookup_t)XFS_LOOKUP_GEi)

#define	XFS_BTNUM_BNO	((xfs_btnum_t)XFS_BTNUM_BNOi)
#define	XFS_BTNUM_CNT	((xfs_btnum_t)XFS_BTNUM_CNTi)
#define	XFS_BTNUM_BMAP	((xfs_btnum_t)XFS_BTNUM_BMAPi)
#define	XFS_BTNUM_INO	((xfs_btnum_t)XFS_BTNUM_INOi)
#define	XFS_BTNUM_FINO	((xfs_btnum_t)XFS_BTNUM_FINOi)
#define	XFS_BTNUM_RMAP	((xfs_btnum_t)XFS_BTNUM_RMAPi)
#define	XFS_BTNUM_REFC	((xfs_btnum_t)XFS_BTNUM_REFCi)

uint32_t xfs_btree_magic(int crc, xfs_btnum_t btnum);

/*
 * For logging record fields.
 */
#define	XFS_BB_MAGIC		(1 << 0)
#define	XFS_BB_LEVEL		(1 << 1)
#define	XFS_BB_NUMRECS		(1 << 2)
#define	XFS_BB_LEFTSIB		(1 << 3)
#define	XFS_BB_RIGHTSIB		(1 << 4)
#define	XFS_BB_BLKNO		(1 << 5)
#define	XFS_BB_LSN		(1 << 6)
#define	XFS_BB_UUID		(1 << 7)
#define	XFS_BB_OWNER		(1 << 8)
#define	XFS_BB_NUM_BITS		5
#define	XFS_BB_ALL_BITS		((1 << XFS_BB_NUM_BITS) - 1)
#define	XFS_BB_NUM_BITS_CRC	9
#define	XFS_BB_ALL_BITS_CRC	((1 << XFS_BB_NUM_BITS_CRC) - 1)

/*
 * Generic stats interface
 */
#define XFS_BTREE_STATS_INC(cur, stat)	\
	XFS_STATS_INC_OFF((cur)->bc_mp, (cur)->bc_statoff + __XBTS_ ## stat)
#define XFS_BTREE_STATS_ADD(cur, stat, val)	\
	XFS_STATS_ADD_OFF((cur)->bc_mp, (cur)->bc_statoff + __XBTS_ ## stat, val)

struct xfs_btree_ops {
	/* size of the key and record structures */
	size_t	key_len;
	size_t	rec_len;

	/* cursor operations */
	struct xfs_btree_cur *(*dup_cursor)(struct xfs_btree_cur *);
	void	(*update_cursor)(struct xfs_btree_cur *src,
				 struct xfs_btree_cur *dst);

	/* update btree root pointer */
	void	(*set_root)(struct xfs_btree_cur *cur,
			    const union xfs_btree_ptr *nptr, int level_change);

	/* block allocation / freeing */
	int	(*alloc_block)(struct xfs_btree_cur *cur,
			       const union xfs_btree_ptr *start_bno,
			       union xfs_btree_ptr *new_bno,
			       int *stat);
	int	(*free_block)(struct xfs_btree_cur *cur, struct xfs_buf *bp);

	/* update last record information */
	void	(*update_lastrec)(struct xfs_btree_cur *cur,
				  const struct xfs_btree_block *block,
				  const union xfs_btree_rec *rec,
				  int ptr, int reason);

	/* records in block/level */
	int	(*get_minrecs)(struct xfs_btree_cur *cur, int level);
	int	(*get_maxrecs)(struct xfs_btree_cur *cur, int level);

	/* records on disk.  Matter for the root in inode case. */
	int	(*get_dmaxrecs)(struct xfs_btree_cur *cur, int level);

	/* init values of btree structures */
	void	(*init_key_from_rec)(union xfs_btree_key *key,
				     const union xfs_btree_rec *rec);
	void	(*init_rec_from_cur)(struct xfs_btree_cur *cur,
				     union xfs_btree_rec *rec);
	void	(*init_ptr_from_cur)(struct xfs_btree_cur *cur,
				     union xfs_btree_ptr *ptr);
	void	(*init_high_key_from_rec)(union xfs_btree_key *key,
					  const union xfs_btree_rec *rec);

	/* difference between key value and cursor value */
	int64_t (*key_diff)(struct xfs_btree_cur *cur,
			    const union xfs_btree_key *key);

	/*
	 * Difference between key2 and key1 -- positive if key1 > key2,
	 * negative if key1 < key2, and zero if equal.
	 */
	int64_t (*diff_two_keys)(struct xfs_btree_cur *cur,
				 const union xfs_btree_key *key1,
				 const union xfs_btree_key *key2);

	const struct xfs_buf_ops	*buf_ops;

	/* check that k1 is lower than k2 */
	int	(*keys_inorder)(struct xfs_btree_cur *cur,
				const union xfs_btree_key *k1,
				const union xfs_btree_key *k2);

	/* check that r1 is lower than r2 */
	int	(*recs_inorder)(struct xfs_btree_cur *cur,
				const union xfs_btree_rec *r1,
				const union xfs_btree_rec *r2);
};

/*
 * Reasons for the update_lastrec method to be called.
 */
#define LASTREC_UPDATE	0
#define LASTREC_INSREC	1
#define LASTREC_DELREC	2


union xfs_btree_irec {
	struct xfs_alloc_rec_incore	a;
	struct xfs_bmbt_irec		b;
	struct xfs_inobt_rec_incore	i;
	struct xfs_rmap_irec		r;
	struct xfs_refcount_irec	rc;
};

/* Per-AG btree information. */
struct xfs_btree_cur_ag {
<<<<<<< HEAD
	struct xfs_perag	*pag;
=======
	struct xfs_perag		*pag;
>>>>>>> df0cc57e
	union {
		struct xfs_buf		*agbp;
		struct xbtree_afakeroot	*afake;	/* for staging cursor */
	};
	union {
		struct {
			unsigned int	nr_ops;	/* # record updates */
			unsigned int	shape_changes;	/* # of extent splits */
		} refc;
		struct {
			bool		active;	/* allocation cursor state */
		} abt;
	};
};

/* Btree-in-inode cursor information */
struct xfs_btree_cur_ino {
	struct xfs_inode		*ip;
	struct xbtree_ifakeroot		*ifake;	/* for staging cursor */
	int				allocated;
	short				forksize;
	char				whichfork;
	char				flags;
/* We are converting a delalloc reservation */
#define	XFS_BTCUR_BMBT_WASDEL		(1 << 0)

/* For extent swap, ignore owner check in verifier */
#define	XFS_BTCUR_BMBT_INVALID_OWNER	(1 << 1)
};

struct xfs_btree_level {
	/* buffer pointer */
	struct xfs_buf		*bp;

	/* key/record number */
	uint16_t		ptr;

	/* readahead info */
#define XFS_BTCUR_LEFTRA	(1 << 0) /* left sibling has been read-ahead */
#define XFS_BTCUR_RIGHTRA	(1 << 1) /* right sibling has been read-ahead */
	uint16_t		ra;
};

/*
 * Btree cursor structure.
 * This collects all information needed by the btree code in one place.
 */
struct xfs_btree_cur
{
	struct xfs_trans	*bc_tp;	/* transaction we're in, if any */
	struct xfs_mount	*bc_mp;	/* file system mount struct */
	const struct xfs_btree_ops *bc_ops;
	struct kmem_cache	*bc_cache; /* cursor cache */
	unsigned int		bc_flags; /* btree features - below */
	xfs_btnum_t		bc_btnum; /* identifies which btree type */
	union xfs_btree_irec	bc_rec;	/* current insert/search record value */
<<<<<<< HEAD
	struct xfs_buf	*bc_bufs[XFS_BTREE_MAXLEVELS];	/* buf ptr per level */
	int		bc_ptrs[XFS_BTREE_MAXLEVELS];	/* key/record # */
	uint8_t		bc_ra[XFS_BTREE_MAXLEVELS];	/* readahead bits */
#define	XFS_BTCUR_LEFTRA	1	/* left sibling has been read-ahead */
#define	XFS_BTCUR_RIGHTRA	2	/* right sibling has been read-ahead */
	uint8_t		bc_nlevels;	/* number of levels in the tree */
	uint8_t		bc_blocklog;	/* log2(blocksize) of btree blocks */
	xfs_btnum_t	bc_btnum;	/* identifies which btree type */
	int		bc_statoff;	/* offset of btre stats array */
=======
	uint8_t			bc_nlevels; /* number of levels in the tree */
	uint8_t			bc_maxlevels; /* maximum levels for this btree type */
	int			bc_statoff; /* offset of btree stats array */
>>>>>>> df0cc57e

	/*
	 * Short btree pointers need an agno to be able to turn the pointers
	 * into physical addresses for IO, so the btree cursor switches between
	 * bc_ino and bc_ag based on whether XFS_BTREE_LONG_PTRS is set for the
	 * cursor.
	 */
	union {
		struct xfs_btree_cur_ag	bc_ag;
		struct xfs_btree_cur_ino bc_ino;
	};

	/* Must be at the end of the struct! */
	struct xfs_btree_level	bc_levels[];
};

/*
 * Compute the size of a btree cursor that can handle a btree of a given
 * height.  The bc_levels array handles node and leaf blocks, so its size
 * is exactly nlevels.
 */
static inline size_t
xfs_btree_cur_sizeof(unsigned int nlevels)
{
	return struct_size((struct xfs_btree_cur *)NULL, bc_levels, nlevels);
}

/* cursor flags */
#define XFS_BTREE_LONG_PTRS		(1<<0)	/* pointers are 64bits long */
#define XFS_BTREE_ROOT_IN_INODE		(1<<1)	/* root may be variable size */
#define XFS_BTREE_LASTREC_UPDATE	(1<<2)	/* track last rec externally */
#define XFS_BTREE_CRC_BLOCKS		(1<<3)	/* uses extended btree blocks */
#define XFS_BTREE_OVERLAPPING		(1<<4)	/* overlapping intervals */
/*
 * The root of this btree is a fakeroot structure so that we can stage a btree
 * rebuild without leaving it accessible via primary metadata.  The ops struct
 * is dynamically allocated and must be freed when the cursor is deleted.
 */
#define XFS_BTREE_STAGING		(1<<5)

#define	XFS_BTREE_NOERROR	0
#define	XFS_BTREE_ERROR		1

/*
 * Convert from buffer to btree block header.
 */
#define	XFS_BUF_TO_BLOCK(bp)	((struct xfs_btree_block *)((bp)->b_addr))

/*
 * Internal long and short btree block checks.  They return NULL if the
 * block is ok or the address of the failed check otherwise.
 */
xfs_failaddr_t __xfs_btree_check_lblock(struct xfs_btree_cur *cur,
		struct xfs_btree_block *block, int level, struct xfs_buf *bp);
xfs_failaddr_t __xfs_btree_check_sblock(struct xfs_btree_cur *cur,
		struct xfs_btree_block *block, int level, struct xfs_buf *bp);

/*
 * Check that block header is ok.
 */
int
xfs_btree_check_block(
	struct xfs_btree_cur	*cur,	/* btree cursor */
	struct xfs_btree_block	*block,	/* generic btree block pointer */
	int			level,	/* level of the btree block */
	struct xfs_buf		*bp);	/* buffer containing block, if any */

/*
 * Check that (long) pointer is ok.
 */
bool					/* error (0 or EFSCORRUPTED) */
xfs_btree_check_lptr(
	struct xfs_btree_cur	*cur,	/* btree cursor */
	xfs_fsblock_t		fsbno,	/* btree block disk address */
	int			level);	/* btree block level */

/*
 * Check that (short) pointer is ok.
 */
bool					/* error (0 or EFSCORRUPTED) */
xfs_btree_check_sptr(
	struct xfs_btree_cur	*cur,	/* btree cursor */
	xfs_agblock_t		agbno,	/* btree block disk address */
	int			level);	/* btree block level */

/*
 * Delete the btree cursor.
 */
void
xfs_btree_del_cursor(
	struct xfs_btree_cur	*cur,	/* btree cursor */
	int			error);	/* del because of error */

/*
 * Duplicate the btree cursor.
 * Allocate a new one, copy the record, re-get the buffers.
 */
int					/* error */
xfs_btree_dup_cursor(
	struct xfs_btree_cur		*cur,	/* input cursor */
	struct xfs_btree_cur		**ncur);/* output cursor */

/*
 * Compute first and last byte offsets for the fields given.
 * Interprets the offsets table, which contains struct field offsets.
 */
void
xfs_btree_offsets(
	int64_t			fields,	/* bitmask of fields */
	const short		*offsets,/* table of field offsets */
	int			nbits,	/* number of bits to inspect */
	int			*first,	/* output: first byte offset */
	int			*last);	/* output: last byte offset */

/*
 * Get a buffer for the block, return it read in.
 * Long-form addressing.
 */
int					/* error */
xfs_btree_read_bufl(
	struct xfs_mount	*mp,	/* file system mount point */
	struct xfs_trans	*tp,	/* transaction pointer */
	xfs_fsblock_t		fsbno,	/* file system block number */
	struct xfs_buf		**bpp,	/* buffer for fsbno */
	int			refval,	/* ref count value for buffer */
	const struct xfs_buf_ops *ops);

/*
 * Read-ahead the block, don't wait for it, don't return a buffer.
 * Long-form addressing.
 */
void					/* error */
xfs_btree_reada_bufl(
	struct xfs_mount	*mp,	/* file system mount point */
	xfs_fsblock_t		fsbno,	/* file system block number */
	xfs_extlen_t		count,	/* count of filesystem blocks */
	const struct xfs_buf_ops *ops);

/*
 * Read-ahead the block, don't wait for it, don't return a buffer.
 * Short-form addressing.
 */
void					/* error */
xfs_btree_reada_bufs(
	struct xfs_mount	*mp,	/* file system mount point */
	xfs_agnumber_t		agno,	/* allocation group number */
	xfs_agblock_t		agbno,	/* allocation group block number */
	xfs_extlen_t		count,	/* count of filesystem blocks */
	const struct xfs_buf_ops *ops);

/*
 * Initialise a new btree block header
 */
void
xfs_btree_init_block(
	struct xfs_mount *mp,
	struct xfs_buf	*bp,
	xfs_btnum_t	btnum,
	__u16		level,
	__u16		numrecs,
	__u64		owner);

void
xfs_btree_init_block_int(
	struct xfs_mount	*mp,
	struct xfs_btree_block	*buf,
	xfs_daddr_t		blkno,
	xfs_btnum_t		btnum,
	__u16			level,
	__u16			numrecs,
	__u64			owner,
	unsigned int		flags);

/*
 * Common btree core entry points.
 */
int xfs_btree_increment(struct xfs_btree_cur *, int, int *);
int xfs_btree_decrement(struct xfs_btree_cur *, int, int *);
int xfs_btree_lookup(struct xfs_btree_cur *, xfs_lookup_t, int *);
int xfs_btree_update(struct xfs_btree_cur *, union xfs_btree_rec *);
int xfs_btree_new_iroot(struct xfs_btree_cur *, int *, int *);
int xfs_btree_insert(struct xfs_btree_cur *, int *);
int xfs_btree_delete(struct xfs_btree_cur *, int *);
int xfs_btree_get_rec(struct xfs_btree_cur *, union xfs_btree_rec **, int *);
int xfs_btree_change_owner(struct xfs_btree_cur *cur, uint64_t new_owner,
			   struct list_head *buffer_list);

/*
 * btree block CRC helpers
 */
void xfs_btree_lblock_calc_crc(struct xfs_buf *);
bool xfs_btree_lblock_verify_crc(struct xfs_buf *);
void xfs_btree_sblock_calc_crc(struct xfs_buf *);
bool xfs_btree_sblock_verify_crc(struct xfs_buf *);

/*
 * Internal btree helpers also used by xfs_bmap.c.
 */
void xfs_btree_log_block(struct xfs_btree_cur *, struct xfs_buf *, int);
void xfs_btree_log_recs(struct xfs_btree_cur *, struct xfs_buf *, int, int);

/*
 * Helpers.
 */
static inline int xfs_btree_get_numrecs(const struct xfs_btree_block *block)
{
	return be16_to_cpu(block->bb_numrecs);
}

static inline void xfs_btree_set_numrecs(struct xfs_btree_block *block,
		uint16_t numrecs)
{
	block->bb_numrecs = cpu_to_be16(numrecs);
}

static inline int xfs_btree_get_level(const struct xfs_btree_block *block)
{
	return be16_to_cpu(block->bb_level);
}


/*
 * Min and max functions for extlen, agblock, fileoff, and filblks types.
 */
#define	XFS_EXTLEN_MIN(a,b)	min_t(xfs_extlen_t, (a), (b))
#define	XFS_EXTLEN_MAX(a,b)	max_t(xfs_extlen_t, (a), (b))
#define	XFS_AGBLOCK_MIN(a,b)	min_t(xfs_agblock_t, (a), (b))
#define	XFS_AGBLOCK_MAX(a,b)	max_t(xfs_agblock_t, (a), (b))
#define	XFS_FILEOFF_MIN(a,b)	min_t(xfs_fileoff_t, (a), (b))
#define	XFS_FILEOFF_MAX(a,b)	max_t(xfs_fileoff_t, (a), (b))
#define	XFS_FILBLKS_MIN(a,b)	min_t(xfs_filblks_t, (a), (b))
#define	XFS_FILBLKS_MAX(a,b)	max_t(xfs_filblks_t, (a), (b))

xfs_failaddr_t xfs_btree_sblock_v5hdr_verify(struct xfs_buf *bp);
xfs_failaddr_t xfs_btree_sblock_verify(struct xfs_buf *bp,
		unsigned int max_recs);
xfs_failaddr_t xfs_btree_lblock_v5hdr_verify(struct xfs_buf *bp,
		uint64_t owner);
xfs_failaddr_t xfs_btree_lblock_verify(struct xfs_buf *bp,
		unsigned int max_recs);

unsigned int xfs_btree_compute_maxlevels(const unsigned int *limits,
		unsigned long long records);
unsigned long long xfs_btree_calc_size(const unsigned int *limits,
		unsigned long long records);
unsigned int xfs_btree_space_to_height(const unsigned int *limits,
		unsigned long long blocks);

/*
 * Return codes for the query range iterator function are 0 to continue
 * iterating, and non-zero to stop iterating.  Any non-zero value will be
 * passed up to the _query_range caller.  The special value -ECANCELED can be
 * used to stop iteration, because _query_range never generates that error
 * code on its own.
 */
typedef int (*xfs_btree_query_range_fn)(struct xfs_btree_cur *cur,
		const union xfs_btree_rec *rec, void *priv);

int xfs_btree_query_range(struct xfs_btree_cur *cur,
		const union xfs_btree_irec *low_rec,
		const union xfs_btree_irec *high_rec,
		xfs_btree_query_range_fn fn, void *priv);
int xfs_btree_query_all(struct xfs_btree_cur *cur, xfs_btree_query_range_fn fn,
		void *priv);

typedef int (*xfs_btree_visit_blocks_fn)(struct xfs_btree_cur *cur, int level,
		void *data);
/* Visit record blocks. */
#define XFS_BTREE_VISIT_RECORDS		(1 << 0)
/* Visit leaf blocks. */
#define XFS_BTREE_VISIT_LEAVES		(1 << 1)
/* Visit all blocks. */
#define XFS_BTREE_VISIT_ALL		(XFS_BTREE_VISIT_RECORDS | \
					 XFS_BTREE_VISIT_LEAVES)
int xfs_btree_visit_blocks(struct xfs_btree_cur *cur,
		xfs_btree_visit_blocks_fn fn, unsigned int flags, void *data);

int xfs_btree_count_blocks(struct xfs_btree_cur *cur, xfs_extlen_t *blocks);

union xfs_btree_rec *xfs_btree_rec_addr(struct xfs_btree_cur *cur, int n,
		struct xfs_btree_block *block);
union xfs_btree_key *xfs_btree_key_addr(struct xfs_btree_cur *cur, int n,
		struct xfs_btree_block *block);
union xfs_btree_key *xfs_btree_high_key_addr(struct xfs_btree_cur *cur, int n,
		struct xfs_btree_block *block);
union xfs_btree_ptr *xfs_btree_ptr_addr(struct xfs_btree_cur *cur, int n,
		struct xfs_btree_block *block);
int xfs_btree_lookup_get_block(struct xfs_btree_cur *cur, int level,
		const union xfs_btree_ptr *pp, struct xfs_btree_block **blkp);
struct xfs_btree_block *xfs_btree_get_block(struct xfs_btree_cur *cur,
		int level, struct xfs_buf **bpp);
bool xfs_btree_ptr_is_null(struct xfs_btree_cur *cur,
		const union xfs_btree_ptr *ptr);
int64_t xfs_btree_diff_two_ptrs(struct xfs_btree_cur *cur,
				const union xfs_btree_ptr *a,
				const union xfs_btree_ptr *b);
void xfs_btree_get_sibling(struct xfs_btree_cur *cur,
			   struct xfs_btree_block *block,
			   union xfs_btree_ptr *ptr, int lr);
void xfs_btree_get_keys(struct xfs_btree_cur *cur,
		struct xfs_btree_block *block, union xfs_btree_key *key);
union xfs_btree_key *xfs_btree_high_key_from_key(struct xfs_btree_cur *cur,
		union xfs_btree_key *key);
int xfs_btree_has_record(struct xfs_btree_cur *cur,
		const union xfs_btree_irec *low,
		const union xfs_btree_irec *high, bool *exists);
bool xfs_btree_has_more_records(struct xfs_btree_cur *cur);
struct xfs_ifork *xfs_btree_ifork_ptr(struct xfs_btree_cur *cur);

/* Does this cursor point to the last block in the given level? */
static inline bool
xfs_btree_islastblock(
	struct xfs_btree_cur	*cur,
	int			level)
{
	struct xfs_btree_block	*block;
	struct xfs_buf		*bp;

	block = xfs_btree_get_block(cur, level, &bp);
	ASSERT(block && xfs_btree_check_block(cur, block, level, bp) == 0);

	if (cur->bc_flags & XFS_BTREE_LONG_PTRS)
		return block->bb_u.l.bb_rightsib == cpu_to_be64(NULLFSBLOCK);
	return block->bb_u.s.bb_rightsib == cpu_to_be32(NULLAGBLOCK);
}

void xfs_btree_set_ptr_null(struct xfs_btree_cur *cur,
		union xfs_btree_ptr *ptr);
int xfs_btree_get_buf_block(struct xfs_btree_cur *cur,
		const union xfs_btree_ptr *ptr, struct xfs_btree_block **block,
		struct xfs_buf **bpp);
void xfs_btree_set_sibling(struct xfs_btree_cur *cur,
		struct xfs_btree_block *block, const union xfs_btree_ptr *ptr,
		int lr);
void xfs_btree_init_block_cur(struct xfs_btree_cur *cur,
		struct xfs_buf *bp, int level, int numrecs);
void xfs_btree_copy_ptrs(struct xfs_btree_cur *cur,
		union xfs_btree_ptr *dst_ptr,
		const union xfs_btree_ptr *src_ptr, int numptrs);
void xfs_btree_copy_keys(struct xfs_btree_cur *cur,
		union xfs_btree_key *dst_key,
		const union xfs_btree_key *src_key, int numkeys);
<<<<<<< HEAD
=======

static inline struct xfs_btree_cur *
xfs_btree_alloc_cursor(
	struct xfs_mount	*mp,
	struct xfs_trans	*tp,
	xfs_btnum_t		btnum,
	uint8_t			maxlevels,
	struct kmem_cache	*cache)
{
	struct xfs_btree_cur	*cur;

	cur = kmem_cache_zalloc(cache, GFP_NOFS | __GFP_NOFAIL);
	cur->bc_tp = tp;
	cur->bc_mp = mp;
	cur->bc_btnum = btnum;
	cur->bc_maxlevels = maxlevels;
	cur->bc_cache = cache;

	return cur;
}

int __init xfs_btree_init_cur_caches(void);
void xfs_btree_destroy_cur_caches(void);
>>>>>>> df0cc57e

#endif	/* __XFS_BTREE_H__ */<|MERGE_RESOLUTION|>--- conflicted
+++ resolved
@@ -12,11 +12,6 @@
 struct xfs_trans;
 struct xfs_ifork;
 struct xfs_perag;
-<<<<<<< HEAD
-
-extern kmem_zone_t	*xfs_btree_cur_zone;
-=======
->>>>>>> df0cc57e
 
 /*
  * Generic key, ptr and record wrapper structures.
@@ -182,11 +177,7 @@
 
 /* Per-AG btree information. */
 struct xfs_btree_cur_ag {
-<<<<<<< HEAD
-	struct xfs_perag	*pag;
-=======
 	struct xfs_perag		*pag;
->>>>>>> df0cc57e
 	union {
 		struct xfs_buf		*agbp;
 		struct xbtree_afakeroot	*afake;	/* for staging cursor */
@@ -243,21 +234,9 @@
 	unsigned int		bc_flags; /* btree features - below */
 	xfs_btnum_t		bc_btnum; /* identifies which btree type */
 	union xfs_btree_irec	bc_rec;	/* current insert/search record value */
-<<<<<<< HEAD
-	struct xfs_buf	*bc_bufs[XFS_BTREE_MAXLEVELS];	/* buf ptr per level */
-	int		bc_ptrs[XFS_BTREE_MAXLEVELS];	/* key/record # */
-	uint8_t		bc_ra[XFS_BTREE_MAXLEVELS];	/* readahead bits */
-#define	XFS_BTCUR_LEFTRA	1	/* left sibling has been read-ahead */
-#define	XFS_BTCUR_RIGHTRA	2	/* right sibling has been read-ahead */
-	uint8_t		bc_nlevels;	/* number of levels in the tree */
-	uint8_t		bc_blocklog;	/* log2(blocksize) of btree blocks */
-	xfs_btnum_t	bc_btnum;	/* identifies which btree type */
-	int		bc_statoff;	/* offset of btre stats array */
-=======
 	uint8_t			bc_nlevels; /* number of levels in the tree */
 	uint8_t			bc_maxlevels; /* maximum levels for this btree type */
 	int			bc_statoff; /* offset of btree stats array */
->>>>>>> df0cc57e
 
 	/*
 	 * Short btree pointers need an agno to be able to turn the pointers
@@ -600,8 +579,6 @@
 void xfs_btree_copy_keys(struct xfs_btree_cur *cur,
 		union xfs_btree_key *dst_key,
 		const union xfs_btree_key *src_key, int numkeys);
-<<<<<<< HEAD
-=======
 
 static inline struct xfs_btree_cur *
 xfs_btree_alloc_cursor(
@@ -625,6 +602,5 @@
 
 int __init xfs_btree_init_cur_caches(void);
 void xfs_btree_destroy_cur_caches(void);
->>>>>>> df0cc57e
 
 #endif	/* __XFS_BTREE_H__ */