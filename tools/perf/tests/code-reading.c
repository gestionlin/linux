--- conflicted
+++ resolved
@@ -274,11 +274,7 @@
 	 * modules to manage long jumps. Check if the ip offset falls in stubs
 	 * sections for kernel modules. And skip module address after text end
 	 */
-<<<<<<< HEAD
-	if (dso->is_kmod && al.addr > dso->text_end) {
-=======
 	if (dso__is_kmod(dso) && al.addr > dso__text_end(dso)) {
->>>>>>> 0c383648
 		pr_debug("skipping the module address %#"PRIx64" after text end\n", al.addr);
 		goto out;
 	}
