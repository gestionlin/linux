--- conflicted
+++ resolved
@@ -3421,22 +3421,6 @@
 	return clk;
 }
 
-<<<<<<< HEAD
-/**
- * clk_register - allocate a new clock, register it and return an opaque cookie
- * @dev: device that is registering this clock
- * @hw: link to hardware-specific clock data
- *
- * clk_register is the *deprecated* interface for populating the clock tree with
- * new clock nodes. Use clk_hw_register() instead.
- *
- * Returns: a pointer to the newly allocated struct clk which
- * cannot be dereferenced by driver code but may be used in conjunction with the
- * rest of the clock API.  In the event of an error clk_register will return an
- * error code; drivers must test for an error code after calling clk_register.
- */
-struct clk *clk_register(struct device *dev, struct clk_hw *hw)
-=======
 static int clk_cpy_name(const char **dst_p, const char *src, bool must_exist)
 {
 	const char *dst;
@@ -3455,7 +3439,6 @@
 }
 
 static int clk_core_populate_parent_map(struct clk_core *core)
->>>>>>> 1a079560
 {
 	const struct clk_init_data *init = core->hw->init;
 	u8 num_parents = init->num_parents;
@@ -3614,8 +3597,10 @@
  * @dev: device that is registering this clock
  * @hw: link to hardware-specific clock data
  *
- * clk_register is the primary interface for populating the clock tree with new
- * clock nodes.  It returns a pointer to the newly allocated struct clk which
+ * clk_register is the *deprecated* interface for populating the clock tree with
+ * new clock nodes. Use clk_hw_register() instead.
+ *
+ * Returns: a pointer to the newly allocated struct clk which
  * cannot be dereferenced by driver code but may be used in conjunction with the
  * rest of the clock API.  In the event of an error clk_register will return an
  * error code; drivers must test for an error code after calling clk_register.
