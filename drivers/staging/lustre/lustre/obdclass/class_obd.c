/*
 * GPL HEADER START
 *
 * DO NOT ALTER OR REMOVE COPYRIGHT NOTICES OR THIS FILE HEADER.
 *
 * This program is free software; you can redistribute it and/or modify
 * it under the terms of the GNU General Public License version 2 only,
 * as published by the Free Software Foundation.
 *
 * This program is distributed in the hope that it will be useful, but
 * WITHOUT ANY WARRANTY; without even the implied warranty of
 * MERCHANTABILITY or FITNESS FOR A PARTICULAR PURPOSE.  See the GNU
 * General Public License version 2 for more details (a copy is included
 * in the LICENSE file that accompanied this code).
 *
 * You should have received a copy of the GNU General Public License
 * version 2 along with this program; If not, see
 * http://www.sun.com/software/products/lustre/docs/GPLv2.pdf
 *
 * Please contact Sun Microsystems, Inc., 4150 Network Circle, Santa Clara,
 * CA 95054 USA or visit www.sun.com if you need additional information or
 * have any questions.
 *
 * GPL HEADER END
 */
/*
 * Copyright (c) 1999, 2010, Oracle and/or its affiliates. All rights reserved.
 * Use is subject to license terms.
 *
 * Copyright (c) 2011, 2012, Intel Corporation.
 */
/*
 * This file is part of Lustre, http://www.lustre.org/
 * Lustre is a trademark of Sun Microsystems, Inc.
 */

#define DEBUG_SUBSYSTEM S_CLASS
<<<<<<< HEAD
# include <asm/atomic.h>
=======
# include <linux/atomic.h>
>>>>>>> 9e82bf01

#include "../include/obd_support.h"
#include "../include/obd_class.h"
#include "../../include/linux/lnet/lnetctl.h"
#include "../include/lustre_debug.h"
#include "../include/lprocfs_status.h"
#include "../include/lustre/lustre_build_version.h"
#include <linux/list.h>
#include "../include/cl_object.h"
#include "llog_internal.h"


struct obd_device *obd_devs[MAX_OBD_DEVICES];
EXPORT_SYMBOL(obd_devs);
struct list_head obd_types;
DEFINE_RWLOCK(obd_dev_lock);

__u64 obd_max_pages = 0;
EXPORT_SYMBOL(obd_max_pages);
__u64 obd_max_alloc = 0;
EXPORT_SYMBOL(obd_max_alloc);
__u64 obd_alloc;
EXPORT_SYMBOL(obd_alloc);
__u64 obd_pages;
EXPORT_SYMBOL(obd_pages);
DEFINE_SPINLOCK(obd_updatemax_lock);

/* The following are visible and mutable through /proc/sys/lustre/. */
unsigned int obd_alloc_fail_rate = 0;
EXPORT_SYMBOL(obd_alloc_fail_rate);
unsigned int obd_debug_peer_on_timeout;
EXPORT_SYMBOL(obd_debug_peer_on_timeout);
unsigned int obd_dump_on_timeout;
EXPORT_SYMBOL(obd_dump_on_timeout);
unsigned int obd_dump_on_eviction;
EXPORT_SYMBOL(obd_dump_on_eviction);
unsigned int obd_max_dirty_pages = 256;
EXPORT_SYMBOL(obd_max_dirty_pages);
atomic_t obd_dirty_pages;
EXPORT_SYMBOL(obd_dirty_pages);
unsigned int obd_timeout = OBD_TIMEOUT_DEFAULT;   /* seconds */
EXPORT_SYMBOL(obd_timeout);
unsigned int ldlm_timeout = LDLM_TIMEOUT_DEFAULT; /* seconds */
EXPORT_SYMBOL(ldlm_timeout);
unsigned int obd_timeout_set;
EXPORT_SYMBOL(obd_timeout_set);
unsigned int ldlm_timeout_set;
EXPORT_SYMBOL(ldlm_timeout_set);
/* Adaptive timeout defs here instead of ptlrpc module for /proc/sys/ access */
unsigned int at_min = 0;
EXPORT_SYMBOL(at_min);
unsigned int at_max = 600;
EXPORT_SYMBOL(at_max);
unsigned int at_history = 600;
EXPORT_SYMBOL(at_history);
int at_early_margin = 5;
EXPORT_SYMBOL(at_early_margin);
int at_extra = 30;
EXPORT_SYMBOL(at_extra);

atomic_t obd_dirty_transit_pages;
EXPORT_SYMBOL(obd_dirty_transit_pages);

char obd_jobid_var[JOBSTATS_JOBID_VAR_MAX_LEN + 1] = JOBSTATS_DISABLE;
EXPORT_SYMBOL(obd_jobid_var);

char obd_jobid_node[JOBSTATS_JOBID_SIZE + 1];

/* Get jobid of current process from stored variable or calculate
 * it from pid and user_id.
 *
 * Historically this was also done by reading the environment variable
 * stored in between the "env_start" & "env_end" of task struct.
 * This is now deprecated.
 */
int lustre_get_jobid(char *jobid)
{
	memset(jobid, 0, JOBSTATS_JOBID_SIZE);
	/* Jobstats isn't enabled */
	if (strcmp(obd_jobid_var, JOBSTATS_DISABLE) == 0)
		return 0;

	/* Use process name + fsuid as jobid */
	if (strcmp(obd_jobid_var, JOBSTATS_PROCNAME_UID) == 0) {
		snprintf(jobid, JOBSTATS_JOBID_SIZE, "%s.%u",
			 current_comm(),
			 from_kuid(&init_user_ns, current_fsuid()));
		return 0;
	}

	/* Whole node dedicated to single job */
	if (strcmp(obd_jobid_var, JOBSTATS_NODELOCAL) == 0) {
		strcpy(jobid, obd_jobid_node);
		return 0;
	}

	return -ENOENT;
}
EXPORT_SYMBOL(lustre_get_jobid);

int obd_alloc_fail(const void *ptr, const char *name, const char *type,
		   size_t size, const char *file, int line)
{
	if (ptr == NULL ||
	    (cfs_rand() & OBD_ALLOC_FAIL_MASK) < obd_alloc_fail_rate) {
		CERROR("%s%salloc of %s (%llu bytes) failed at %s:%d\n",
		       ptr ? "force " :"", type, name, (__u64)size, file,
		       line);
		CERROR("%llu total bytes and %llu total pages "
		       "(%llu bytes) allocated by Lustre, "
		       "%d total bytes by LNET\n",
		       obd_memory_sum(),
		       obd_pages_sum() << PAGE_CACHE_SHIFT,
		       obd_pages_sum(),
			atomic_read(&libcfs_kmemory));
		return 1;
	}
	return 0;
}
EXPORT_SYMBOL(obd_alloc_fail);

static inline void obd_data2conn(struct lustre_handle *conn,
				 struct obd_ioctl_data *data)
{
	memset(conn, 0, sizeof(*conn));
	conn->cookie = data->ioc_cookie;
}

static inline void obd_conn2data(struct obd_ioctl_data *data,
				 struct lustre_handle *conn)
{
	data->ioc_cookie = conn->cookie;
}

int class_resolve_dev_name(__u32 len, const char *name)
{
	int rc;
	int dev;

	if (!len || !name) {
		CERROR("No name passed,!\n");
		GOTO(out, rc = -EINVAL);
	}
	if (name[len - 1] != 0) {
		CERROR("Name not nul terminated!\n");
		GOTO(out, rc = -EINVAL);
	}

	CDEBUG(D_IOCTL, "device name %s\n", name);
	dev = class_name2dev(name);
	if (dev == -1) {
		CDEBUG(D_IOCTL, "No device for name %s!\n", name);
		GOTO(out, rc = -EINVAL);
	}

	CDEBUG(D_IOCTL, "device name %s, dev %d\n", name, dev);
	rc = dev;

out:
	return rc;
}

int class_handle_ioctl(unsigned int cmd, unsigned long arg)
{
	char *buf = NULL;
	struct obd_ioctl_data *data;
	struct libcfs_debug_ioctl_data *debug_data;
	struct obd_device *obd = NULL;
	int err = 0, len = 0;

	/* only for debugging */
	if (cmd == LIBCFS_IOC_DEBUG_MASK) {
		debug_data = (struct libcfs_debug_ioctl_data*)arg;
		libcfs_subsystem_debug = debug_data->subs;
		libcfs_debug = debug_data->debug;
		return 0;
	}

	CDEBUG(D_IOCTL, "cmd = %x\n", cmd);
	if (obd_ioctl_getdata(&buf, &len, (void *)arg)) {
		CERROR("OBD ioctl: data error\n");
		return -EINVAL;
	}
	data = (struct obd_ioctl_data *)buf;

	switch (cmd) {
	case OBD_IOC_PROCESS_CFG: {
		struct lustre_cfg *lcfg;

		if (!data->ioc_plen1 || !data->ioc_pbuf1) {
			CERROR("No config buffer passed!\n");
			GOTO(out, err = -EINVAL);
		}
		OBD_ALLOC(lcfg, data->ioc_plen1);
		if (lcfg == NULL)
			GOTO(out, err = -ENOMEM);
		err = copy_from_user(lcfg, data->ioc_pbuf1,
					 data->ioc_plen1);
		if (!err)
			err = lustre_cfg_sanity_check(lcfg, data->ioc_plen1);
		if (!err)
			err = class_process_config(lcfg);

		OBD_FREE(lcfg, data->ioc_plen1);
		GOTO(out, err);
	}

	case OBD_GET_VERSION:
		if (!data->ioc_inlbuf1) {
			CERROR("No buffer passed in ioctl\n");
			GOTO(out, err = -EINVAL);
		}

		if (strlen(BUILD_VERSION) + 1 > data->ioc_inllen1) {
			CERROR("ioctl buffer too small to hold version\n");
			GOTO(out, err = -EINVAL);
		}

		memcpy(data->ioc_bulk, BUILD_VERSION,
		       strlen(BUILD_VERSION) + 1);

		err = obd_ioctl_popdata((void *)arg, data, len);
		if (err)
			err = -EFAULT;
		GOTO(out, err);

	case OBD_IOC_NAME2DEV: {
		/* Resolve a device name.  This does not change the
		 * currently selected device.
		 */
		int dev;

		dev = class_resolve_dev_name(data->ioc_inllen1,
					     data->ioc_inlbuf1);
		data->ioc_dev = dev;
		if (dev < 0)
			GOTO(out, err = -EINVAL);

		err = obd_ioctl_popdata((void *)arg, data, sizeof(*data));
		if (err)
			err = -EFAULT;
		GOTO(out, err);
	}

	case OBD_IOC_UUID2DEV: {
		/* Resolve a device uuid.  This does not change the
		 * currently selected device.
		 */
		int dev;
		struct obd_uuid uuid;

		if (!data->ioc_inllen1 || !data->ioc_inlbuf1) {
			CERROR("No UUID passed!\n");
			GOTO(out, err = -EINVAL);
		}
		if (data->ioc_inlbuf1[data->ioc_inllen1 - 1] != 0) {
			CERROR("UUID not NUL terminated!\n");
			GOTO(out, err = -EINVAL);
		}

		CDEBUG(D_IOCTL, "device name %s\n", data->ioc_inlbuf1);
		obd_str2uuid(&uuid, data->ioc_inlbuf1);
		dev = class_uuid2dev(&uuid);
		data->ioc_dev = dev;
		if (dev == -1) {
			CDEBUG(D_IOCTL, "No device for UUID %s!\n",
			       data->ioc_inlbuf1);
			GOTO(out, err = -EINVAL);
		}

		CDEBUG(D_IOCTL, "device name %s, dev %d\n", data->ioc_inlbuf1,
		       dev);
		err = obd_ioctl_popdata((void *)arg, data, sizeof(*data));
		if (err)
			err = -EFAULT;
		GOTO(out, err);
	}

	case OBD_IOC_CLOSE_UUID: {
		CDEBUG(D_IOCTL, "closing all connections to uuid %s (NOOP)\n",
		       data->ioc_inlbuf1);
		GOTO(out, err = 0);
	}

	case OBD_IOC_GETDEVICE: {
		int     index = data->ioc_count;
		char    *status, *str;

		if (!data->ioc_inlbuf1) {
			CERROR("No buffer passed in ioctl\n");
			GOTO(out, err = -EINVAL);
		}
		if (data->ioc_inllen1 < 128) {
			CERROR("ioctl buffer too small to hold version\n");
			GOTO(out, err = -EINVAL);
		}

		obd = class_num2obd(index);
		if (!obd)
			GOTO(out, err = -ENOENT);

		if (obd->obd_stopping)
			status = "ST";
		else if (obd->obd_set_up)
			status = "UP";
		else if (obd->obd_attached)
			status = "AT";
		else
			status = "--";
		str = (char *)data->ioc_bulk;
		snprintf(str, len - sizeof(*data), "%3d %s %s %s %s %d",
			 (int)index, status, obd->obd_type->typ_name,
			 obd->obd_name, obd->obd_uuid.uuid,
			 atomic_read(&obd->obd_refcount));
		err = obd_ioctl_popdata((void *)arg, data, len);

		GOTO(out, err = 0);
	}

	}

	if (data->ioc_dev == OBD_DEV_BY_DEVNAME) {
		if (data->ioc_inllen4 <= 0 || data->ioc_inlbuf4 == NULL)
			GOTO(out, err = -EINVAL);
		if (strnlen(data->ioc_inlbuf4, MAX_OBD_NAME) >= MAX_OBD_NAME)
			GOTO(out, err = -EINVAL);
		obd = class_name2obd(data->ioc_inlbuf4);
	} else if (data->ioc_dev < class_devno_max()) {
		obd = class_num2obd(data->ioc_dev);
	} else {
		CERROR("OBD ioctl: No device\n");
		GOTO(out, err = -EINVAL);
	}

	if (obd == NULL) {
		CERROR("OBD ioctl : No Device %d\n", data->ioc_dev);
		GOTO(out, err = -EINVAL);
	}
	LASSERT(obd->obd_magic == OBD_DEVICE_MAGIC);

	if (!obd->obd_set_up || obd->obd_stopping) {
		CERROR("OBD ioctl: device not setup %d \n", data->ioc_dev);
		GOTO(out, err = -EINVAL);
	}

	switch(cmd) {
	case OBD_IOC_NO_TRANSNO: {
		if (!obd->obd_attached) {
			CERROR("Device %d not attached\n", obd->obd_minor);
			GOTO(out, err = -ENODEV);
		}
		CDEBUG(D_HA, "%s: disabling committed-transno notification\n",
		       obd->obd_name);
		obd->obd_no_transno = 1;
		GOTO(out, err = 0);
	}

	default: {
		err = obd_iocontrol(cmd, obd->obd_self_export, len, data, NULL);
		if (err)
			GOTO(out, err);

		err = obd_ioctl_popdata((void *)arg, data, len);
		if (err)
			err = -EFAULT;
		GOTO(out, err);
	}
	}

 out:
	if (buf)
		obd_ioctl_freedata(buf, len);
	return err;
} /* class_handle_ioctl */

extern struct miscdevice obd_psdev;

#define OBD_INIT_CHECK
int obd_init_checks(void)
{
	__u64 u64val, div64val;
	char buf[64];
	int len, ret = 0;

	CDEBUG(D_INFO, "LPU64=%s, LPD64=%s, LPX64=%s\n", "%llu", "%lld", "%#llx");

	CDEBUG(D_INFO, "OBD_OBJECT_EOF = %#llx\n", (__u64)OBD_OBJECT_EOF);

	u64val = OBD_OBJECT_EOF;
	CDEBUG(D_INFO, "u64val OBD_OBJECT_EOF = %#llx\n", u64val);
	if (u64val != OBD_OBJECT_EOF) {
		CERROR("__u64 %#llx(%d) != 0xffffffffffffffff\n",
		       u64val, (int)sizeof(u64val));
		ret = -EINVAL;
	}
	len = snprintf(buf, sizeof(buf), "%#llx", u64val);
	if (len != 18) {
		CWARN("LPX64 wrong length! strlen(%s)=%d != 18\n", buf, len);
		ret = -EINVAL;
	}

	div64val = OBD_OBJECT_EOF;
	CDEBUG(D_INFO, "u64val OBD_OBJECT_EOF = %#llx\n", u64val);
	if (u64val != OBD_OBJECT_EOF) {
		CERROR("__u64 %#llx(%d) != 0xffffffffffffffff\n",
		       u64val, (int)sizeof(u64val));
		ret = -EOVERFLOW;
	}
	if (u64val >> 8 != OBD_OBJECT_EOF >> 8) {
		CERROR("__u64 %#llx(%d) != 0xffffffffffffffff\n",
		       u64val, (int)sizeof(u64val));
		return -EOVERFLOW;
	}
	if (do_div(div64val, 256) != (u64val & 255)) {
		CERROR("do_div(%#llx,256) != %llu\n", u64val, u64val &255);
		return -EOVERFLOW;
	}
	if (u64val >> 8 != div64val) {
		CERROR("do_div(%#llx,256) %llu != %llu\n",
		       u64val, div64val, u64val >> 8);
		return -EOVERFLOW;
	}
	len = snprintf(buf, sizeof(buf), "%#llx", u64val);
	if (len != 18) {
		CWARN("LPX64 wrong length! strlen(%s)=%d != 18\n", buf, len);
		ret = -EINVAL;
	}
	len = snprintf(buf, sizeof(buf), "%llu", u64val);
	if (len != 20) {
		CWARN("LPU64 wrong length! strlen(%s)=%d != 20\n", buf, len);
		ret = -EINVAL;
	}
	len = snprintf(buf, sizeof(buf), "%lld", u64val);
	if (len != 2) {
		CWARN("LPD64 wrong length! strlen(%s)=%d != 2\n", buf, len);
		ret = -EINVAL;
	}
	if ((u64val & ~CFS_PAGE_MASK) >= PAGE_CACHE_SIZE) {
		CWARN("mask failed: u64val %llu >= %llu\n", u64val,
		      (__u64)PAGE_CACHE_SIZE);
		ret = -EINVAL;
	}

	return ret;
}

extern spinlock_t obd_types_lock;
#if defined (CONFIG_PROC_FS)
extern int class_procfs_init(void);
extern int class_procfs_clean(void);
#else
static inline int class_procfs_init(void)
{ return 0; }
static inline int class_procfs_clean(void)
{ return 0; }
#endif

static int __init init_obdclass(void)
{
	int i, err;
	int lustre_register_fs(void);

	for (i = CAPA_SITE_CLIENT; i < CAPA_SITE_MAX; i++)
		INIT_LIST_HEAD(&capa_list[i]);

	LCONSOLE_INFO("Lustre: Build Version: "BUILD_VERSION"\n");

	spin_lock_init(&obd_types_lock);
	obd_zombie_impexp_init();

	obd_memory = lprocfs_alloc_stats(OBD_STATS_NUM,
					 LPROCFS_STATS_FLAG_NONE |
					 LPROCFS_STATS_FLAG_IRQ_SAFE);
	if (obd_memory == NULL) {
		CERROR("kmalloc of 'obd_memory' failed\n");
		return -ENOMEM;
	}

	lprocfs_counter_init(obd_memory, OBD_MEMORY_STAT,
			     LPROCFS_CNTR_AVGMINMAX,
			     "memused", "bytes");
	lprocfs_counter_init(obd_memory, OBD_MEMORY_PAGES_STAT,
			     LPROCFS_CNTR_AVGMINMAX,
			     "pagesused", "pages");

	err = obd_init_checks();
	if (err == -EOVERFLOW)
		return err;

	class_init_uuidlist();
	err = class_handle_init();
	if (err)
		return err;

	INIT_LIST_HEAD(&obd_types);

	err = misc_register(&obd_psdev);
	if (err) {
		CERROR("cannot register %d err %d\n", OBD_DEV_MINOR, err);
		return err;
	}

	/* This struct is already zeroed for us (static global) */
	for (i = 0; i < class_devno_max(); i++)
		obd_devs[i] = NULL;

	/* Default the dirty page cache cap to 1/2 of system memory.
	 * For clients with less memory, a larger fraction is needed
	 * for other purposes (mostly for BGL). */
	if (totalram_pages <= 512 << (20 - PAGE_CACHE_SHIFT))
		obd_max_dirty_pages = totalram_pages / 4;
	else
		obd_max_dirty_pages = totalram_pages / 2;

	err = obd_init_caches();
	if (err)
		return err;

	obd_sysctl_init();

	err = class_procfs_init();
	if (err)
		return err;

	err = lu_global_init();
	if (err)
		return err;

	err = cl_global_init();
	if (err != 0)
		return err;


	err = llog_info_init();
	if (err)
		return err;

	err = lustre_register_fs();

	return err;
}

void obd_update_maxusage(void)
{
	__u64 max1, max2;

	max1 = obd_pages_sum();
	max2 = obd_memory_sum();

	spin_lock(&obd_updatemax_lock);
	if (max1 > obd_max_pages)
		obd_max_pages = max1;
	if (max2 > obd_max_alloc)
		obd_max_alloc = max2;
	spin_unlock(&obd_updatemax_lock);
}
EXPORT_SYMBOL(obd_update_maxusage);

#if defined (CONFIG_PROC_FS)
__u64 obd_memory_max(void)
{
	__u64 ret;

	spin_lock(&obd_updatemax_lock);
	ret = obd_max_alloc;
	spin_unlock(&obd_updatemax_lock);

	return ret;
}
EXPORT_SYMBOL(obd_memory_max);

__u64 obd_pages_max(void)
{
	__u64 ret;

	spin_lock(&obd_updatemax_lock);
	ret = obd_max_pages;
	spin_unlock(&obd_updatemax_lock);

	return ret;
}
EXPORT_SYMBOL(obd_pages_max);
#endif

/* liblustre doesn't call cleanup_obdclass, apparently.  we carry on in this
 * ifdef to the end of the file to cover module and versioning goo.*/
static void cleanup_obdclass(void)
{
	int i;
	int lustre_unregister_fs(void);
	__u64 memory_leaked, pages_leaked;
	__u64 memory_max, pages_max;

	lustre_unregister_fs();

	misc_deregister(&obd_psdev);
	for (i = 0; i < class_devno_max(); i++) {
		struct obd_device *obd = class_num2obd(i);
		if (obd && obd->obd_set_up &&
		    OBT(obd) && OBP(obd, detach)) {
			/* XXX should this call generic detach otherwise? */
			LASSERT(obd->obd_magic == OBD_DEVICE_MAGIC);
			OBP(obd, detach)(obd);
		}
	}
	llog_info_fini();
	cl_global_fini();
	lu_global_fini();

	obd_cleanup_caches();
	obd_sysctl_clean();

	class_procfs_clean();

	class_handle_cleanup();
	class_exit_uuidlist();
	obd_zombie_impexp_stop();

	memory_leaked = obd_memory_sum();
	pages_leaked = obd_pages_sum();

	memory_max = obd_memory_max();
	pages_max = obd_pages_max();

	lprocfs_free_stats(&obd_memory);
	CDEBUG((memory_leaked) ? D_ERROR : D_INFO,
	       "obd_memory max: %llu, leaked: %llu\n",
	       memory_max, memory_leaked);
	CDEBUG((pages_leaked) ? D_ERROR : D_INFO,
	       "obd_memory_pages max: %llu, leaked: %llu\n",
	       pages_max, pages_leaked);
}

MODULE_AUTHOR("Sun Microsystems, Inc. <http://www.lustre.org/>");
MODULE_DESCRIPTION("Lustre Class Driver Build Version: " BUILD_VERSION);
MODULE_LICENSE("GPL");
MODULE_VERSION(LUSTRE_VERSION_STRING);

module_init(init_obdclass);
module_exit(cleanup_obdclass);<|MERGE_RESOLUTION|>--- conflicted
+++ resolved
@@ -35,11 +35,7 @@
  */
 
 #define DEBUG_SUBSYSTEM S_CLASS
-<<<<<<< HEAD
-# include <asm/atomic.h>
-=======
 # include <linux/atomic.h>
->>>>>>> 9e82bf01
 
 #include "../include/obd_support.h"
 #include "../include/obd_class.h"
