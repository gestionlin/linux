--- conflicted
+++ resolved
@@ -1015,11 +1015,7 @@
 			continue;
 
 		bio = pkt->r_bios[f];
-<<<<<<< HEAD
-		bio_reset(bio, pd->bdev, REQ_OP_READ);
-=======
 		bio_init(bio, pd->bdev, bio->bi_inline_vecs, 1, REQ_OP_READ);
->>>>>>> 88084a3d
 		bio->bi_iter.bi_sector = pkt->sector + f * (CD_FRAMESIZE >> 9);
 		bio->bi_end_io = pkt_end_io_read;
 		bio->bi_private = pkt;
@@ -1232,12 +1228,8 @@
 {
 	int f;
 
-<<<<<<< HEAD
-	bio_reset(pkt->w_bio, pd->bdev, REQ_OP_WRITE);
-=======
 	bio_init(pkt->w_bio, pd->bdev, pkt->w_bio->bi_inline_vecs, pkt->frames,
 		 REQ_OP_WRITE);
->>>>>>> 88084a3d
 	pkt->w_bio->bi_iter.bi_sector = pkt->sector;
 	pkt->w_bio->bi_end_io = pkt_end_io_packet_write;
 	pkt->w_bio->bi_private = pkt;
