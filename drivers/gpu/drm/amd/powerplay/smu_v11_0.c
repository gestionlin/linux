/*
 * Copyright 2019 Advanced Micro Devices, Inc.
 *
 * Permission is hereby granted, free of charge, to any person obtaining a
 * copy of this software and associated documentation files (the "Software"),
 * to deal in the Software without restriction, including without limitation
 * the rights to use, copy, modify, merge, publish, distribute, sublicense,
 * and/or sell copies of the Software, and to permit persons to whom the
 * Software is furnished to do so, subject to the following conditions:
 *
 * The above copyright notice and this permission notice shall be included in
 * all copies or substantial portions of the Software.
 *
 * THE SOFTWARE IS PROVIDED "AS IS", WITHOUT WARRANTY OF ANY KIND, EXPRESS OR
 * IMPLIED, INCLUDING BUT NOT LIMITED TO THE WARRANTIES OF MERCHANTABILITY,
 * FITNESS FOR A PARTICULAR PURPOSE AND NONINFRINGEMENT.  IN NO EVENT SHALL
 * THE COPYRIGHT HOLDER(S) OR AUTHOR(S) BE LIABLE FOR ANY CLAIM, DAMAGES OR
 * OTHER LIABILITY, WHETHER IN AN ACTION OF CONTRACT, TORT OR OTHERWISE,
 * ARISING FROM, OUT OF OR IN CONNECTION WITH THE SOFTWARE OR THE USE OR
 * OTHER DEALINGS IN THE SOFTWARE.
 */

#include <linux/firmware.h>
#include <linux/module.h>
#include <linux/pci.h>

#define SMU_11_0_PARTIAL_PPTABLE

#include "amdgpu.h"
#include "amdgpu_smu.h"
#include "smu_internal.h"
#include "atomfirmware.h"
#include "amdgpu_atomfirmware.h"
#include "smu_v11_0.h"
#include "smu_v11_0_pptable.h"
#include "soc15_common.h"
#include "atom.h"
#include "amd_pcie.h"
#include "amdgpu_ras.h"

#include "asic_reg/thm/thm_11_0_2_offset.h"
#include "asic_reg/thm/thm_11_0_2_sh_mask.h"
#include "asic_reg/mp/mp_11_0_offset.h"
#include "asic_reg/mp/mp_11_0_sh_mask.h"
#include "asic_reg/smuio/smuio_11_0_0_offset.h"
#include "asic_reg/smuio/smuio_11_0_0_sh_mask.h"

MODULE_FIRMWARE("amdgpu/vega20_smc.bin");
MODULE_FIRMWARE("amdgpu/arcturus_smc.bin");
MODULE_FIRMWARE("amdgpu/navi10_smc.bin");
MODULE_FIRMWARE("amdgpu/navi14_smc.bin");
MODULE_FIRMWARE("amdgpu/navi12_smc.bin");

#define SMU11_VOLTAGE_SCALE 4

static int smu_v11_0_send_msg_without_waiting(struct smu_context *smu,
					      uint16_t msg)
{
	struct amdgpu_device *adev = smu->adev;
	WREG32_SOC15(MP1, 0, mmMP1_SMN_C2PMSG_66, msg);
	return 0;
}

static int smu_v11_0_read_arg(struct smu_context *smu, uint32_t *arg)
{
	struct amdgpu_device *adev = smu->adev;

	*arg = RREG32_SOC15(MP1, 0, mmMP1_SMN_C2PMSG_82);
	return 0;
}

static int smu_v11_0_wait_for_response(struct smu_context *smu)
{
	struct amdgpu_device *adev = smu->adev;
	uint32_t cur_value, i, timeout = adev->usec_timeout * 10;

	for (i = 0; i < timeout; i++) {
		cur_value = RREG32_SOC15(MP1, 0, mmMP1_SMN_C2PMSG_90);
		if ((cur_value & MP1_C2PMSG_90__CONTENT_MASK) != 0)
			return cur_value == 0x1 ? 0 : -EIO;

		udelay(1);
	}

	/* timeout means wrong logic */
	return -ETIME;
}

int
smu_v11_0_send_msg_with_param(struct smu_context *smu,
			      enum smu_message_type msg,
			      uint32_t param,
			      uint32_t *read_arg)
{
	struct amdgpu_device *adev = smu->adev;
	int ret = 0, index = 0;

	index = smu_msg_get_index(smu, msg);
	if (index < 0)
		return index;

	mutex_lock(&smu->message_lock);
	ret = smu_v11_0_wait_for_response(smu);
	if (ret) {
		pr_err("Msg issuing pre-check failed and "
		       "SMU may be not in the right state!\n");
<<<<<<< HEAD
		return ret;
=======
		goto out;
>>>>>>> 04d5ce62
	}

	WREG32_SOC15(MP1, 0, mmMP1_SMN_C2PMSG_90, 0);

	WREG32_SOC15(MP1, 0, mmMP1_SMN_C2PMSG_82, param);

	smu_v11_0_send_msg_without_waiting(smu, (uint16_t)index);

	ret = smu_v11_0_wait_for_response(smu);
	if (ret) {
		pr_err("failed send message: %10s (%d) \tparam: 0x%08x response %#x\n",
		       smu_get_message_name(smu, msg), index, param, ret);
		goto out;
	}
	if (read_arg) {
		ret = smu_v11_0_read_arg(smu, read_arg);
		if (ret) {
			pr_err("failed to read message arg: %10s (%d) \tparam: 0x%08x response %#x\n",
			       smu_get_message_name(smu, msg), index, param, ret);
			goto out;
		}
	}
out:
	mutex_unlock(&smu->message_lock);
	return ret;
}

int smu_v11_0_init_microcode(struct smu_context *smu)
{
	struct amdgpu_device *adev = smu->adev;
	const char *chip_name;
	char fw_name[30];
	int err = 0;
	const struct smc_firmware_header_v1_0 *hdr;
	const struct common_firmware_header *header;
	struct amdgpu_firmware_info *ucode = NULL;

	switch (adev->asic_type) {
	case CHIP_VEGA20:
		chip_name = "vega20";
		break;
	case CHIP_ARCTURUS:
		chip_name = "arcturus";
		break;
	case CHIP_NAVI10:
		chip_name = "navi10";
		break;
	case CHIP_NAVI14:
		chip_name = "navi14";
		break;
	case CHIP_NAVI12:
		chip_name = "navi12";
		break;
	default:
		BUG();
	}

	snprintf(fw_name, sizeof(fw_name), "amdgpu/%s_smc.bin", chip_name);

	err = request_firmware(&adev->pm.fw, fw_name, adev->dev);
	if (err)
		goto out;
	err = amdgpu_ucode_validate(adev->pm.fw);
	if (err)
		goto out;

	hdr = (const struct smc_firmware_header_v1_0 *) adev->pm.fw->data;
	amdgpu_ucode_print_smc_hdr(&hdr->header);
	adev->pm.fw_version = le32_to_cpu(hdr->header.ucode_version);

	if (adev->firmware.load_type == AMDGPU_FW_LOAD_PSP) {
		ucode = &adev->firmware.ucode[AMDGPU_UCODE_ID_SMC];
		ucode->ucode_id = AMDGPU_UCODE_ID_SMC;
		ucode->fw = adev->pm.fw;
		header = (const struct common_firmware_header *)ucode->fw->data;
		adev->firmware.fw_size +=
			ALIGN(le32_to_cpu(header->ucode_size_bytes), PAGE_SIZE);
	}

out:
	if (err) {
		DRM_ERROR("smu_v11_0: Failed to load firmware \"%s\"\n",
			  fw_name);
		release_firmware(adev->pm.fw);
		adev->pm.fw = NULL;
	}
	return err;
}

int smu_v11_0_load_microcode(struct smu_context *smu)
{
	struct amdgpu_device *adev = smu->adev;
	const uint32_t *src;
	const struct smc_firmware_header_v1_0 *hdr;
	uint32_t addr_start = MP1_SRAM;
	uint32_t i;
	uint32_t mp1_fw_flags;

	hdr = (const struct smc_firmware_header_v1_0 *) adev->pm.fw->data;
	src = (const uint32_t *)(adev->pm.fw->data +
		le32_to_cpu(hdr->header.ucode_array_offset_bytes));

	for (i = 1; i < MP1_SMC_SIZE/4 - 1; i++) {
		WREG32_PCIE(addr_start, src[i]);
		addr_start += 4;
	}

	WREG32_PCIE(MP1_Public | (smnMP1_PUB_CTRL & 0xffffffff),
		1 & MP1_SMN_PUB_CTRL__RESET_MASK);
	WREG32_PCIE(MP1_Public | (smnMP1_PUB_CTRL & 0xffffffff),
		1 & ~MP1_SMN_PUB_CTRL__RESET_MASK);

	for (i = 0; i < adev->usec_timeout; i++) {
		mp1_fw_flags = RREG32_PCIE(MP1_Public |
			(smnMP1_FIRMWARE_FLAGS & 0xffffffff));
		if ((mp1_fw_flags & MP1_FIRMWARE_FLAGS__INTERRUPTS_ENABLED_MASK) >>
			MP1_FIRMWARE_FLAGS__INTERRUPTS_ENABLED__SHIFT)
			break;
		udelay(1);
	}

	if (i == adev->usec_timeout)
		return -ETIME;

	return 0;
}

int smu_v11_0_check_fw_status(struct smu_context *smu)
{
	struct amdgpu_device *adev = smu->adev;
	uint32_t mp1_fw_flags;

	mp1_fw_flags = RREG32_PCIE(MP1_Public |
				   (smnMP1_FIRMWARE_FLAGS & 0xffffffff));

	if ((mp1_fw_flags & MP1_FIRMWARE_FLAGS__INTERRUPTS_ENABLED_MASK) >>
	    MP1_FIRMWARE_FLAGS__INTERRUPTS_ENABLED__SHIFT)
		return 0;

	return -EIO;
}

int smu_v11_0_check_fw_version(struct smu_context *smu)
{
	uint32_t if_version = 0xff, smu_version = 0xff;
	uint16_t smu_major;
	uint8_t smu_minor, smu_debug;
	int ret = 0;

	ret = smu_get_smc_version(smu, &if_version, &smu_version);
	if (ret)
		return ret;

	smu_major = (smu_version >> 16) & 0xffff;
	smu_minor = (smu_version >> 8) & 0xff;
	smu_debug = (smu_version >> 0) & 0xff;

	switch (smu->adev->asic_type) {
	case CHIP_VEGA20:
		smu->smc_if_version = SMU11_DRIVER_IF_VERSION_VG20;
		break;
	case CHIP_ARCTURUS:
		smu->smc_if_version = SMU11_DRIVER_IF_VERSION_ARCT;
		break;
	case CHIP_NAVI10:
		smu->smc_if_version = SMU11_DRIVER_IF_VERSION_NV10;
		break;
	case CHIP_NAVI12:
		smu->smc_if_version = SMU11_DRIVER_IF_VERSION_NV12;
		break;
	case CHIP_NAVI14:
		smu->smc_if_version = SMU11_DRIVER_IF_VERSION_NV14;
		break;
	default:
		pr_err("smu unsupported asic type:%d.\n", smu->adev->asic_type);
		smu->smc_if_version = SMU11_DRIVER_IF_VERSION_INV;
		break;
	}

	/*
	 * 1. if_version mismatch is not critical as our fw is designed
	 * to be backward compatible.
	 * 2. New fw usually brings some optimizations. But that's visible
	 * only on the paired driver.
	 * Considering above, we just leave user a warning message instead
	 * of halt driver loading.
	 */
	if (if_version != smu->smc_if_version) {
		pr_info("smu driver if version = 0x%08x, smu fw if version = 0x%08x, "
			"smu fw version = 0x%08x (%d.%d.%d)\n",
			smu->smc_if_version, if_version,
			smu_version, smu_major, smu_minor, smu_debug);
		pr_warn("SMU driver if version not matched\n");
	}

	return ret;
}

static int smu_v11_0_set_pptable_v2_0(struct smu_context *smu, void **table, uint32_t *size)
{
	struct amdgpu_device *adev = smu->adev;
	uint32_t ppt_offset_bytes;
	const struct smc_firmware_header_v2_0 *v2;

	v2 = (const struct smc_firmware_header_v2_0 *) adev->pm.fw->data;

	ppt_offset_bytes = le32_to_cpu(v2->ppt_offset_bytes);
	*size = le32_to_cpu(v2->ppt_size_bytes);
	*table = (uint8_t *)v2 + ppt_offset_bytes;

	return 0;
}

static int smu_v11_0_set_pptable_v2_1(struct smu_context *smu, void **table,
				      uint32_t *size, uint32_t pptable_id)
{
	struct amdgpu_device *adev = smu->adev;
	const struct smc_firmware_header_v2_1 *v2_1;
	struct smc_soft_pptable_entry *entries;
	uint32_t pptable_count = 0;
	int i = 0;

	v2_1 = (const struct smc_firmware_header_v2_1 *) adev->pm.fw->data;
	entries = (struct smc_soft_pptable_entry *)
		((uint8_t *)v2_1 + le32_to_cpu(v2_1->pptable_entry_offset));
	pptable_count = le32_to_cpu(v2_1->pptable_count);
	for (i = 0; i < pptable_count; i++) {
		if (le32_to_cpu(entries[i].id) == pptable_id) {
			*table = ((uint8_t *)v2_1 + le32_to_cpu(entries[i].ppt_offset_bytes));
			*size = le32_to_cpu(entries[i].ppt_size_bytes);
			break;
		}
	}

	if (i == pptable_count)
		return -EINVAL;

	return 0;
}

int smu_v11_0_setup_pptable(struct smu_context *smu)
{
	struct amdgpu_device *adev = smu->adev;
	const struct smc_firmware_header_v1_0 *hdr;
	int ret, index;
	uint32_t size = 0;
	uint16_t atom_table_size;
	uint8_t frev, crev;
	void *table;
	uint16_t version_major, version_minor;

	hdr = (const struct smc_firmware_header_v1_0 *) adev->pm.fw->data;
	version_major = le16_to_cpu(hdr->header.header_version_major);
	version_minor = le16_to_cpu(hdr->header.header_version_minor);
	if (version_major == 2 && smu->smu_table.boot_values.pp_table_id > 0) {
		pr_info("use driver provided pptable %d\n", smu->smu_table.boot_values.pp_table_id);
		switch (version_minor) {
		case 0:
			ret = smu_v11_0_set_pptable_v2_0(smu, &table, &size);
			break;
		case 1:
			ret = smu_v11_0_set_pptable_v2_1(smu, &table, &size,
							 smu->smu_table.boot_values.pp_table_id);
			break;
		default:
			ret = -EINVAL;
			break;
		}
		if (ret)
			return ret;

	} else {
		pr_info("use vbios provided pptable\n");
		index = get_index_into_master_table(atom_master_list_of_data_tables_v2_1,
						    powerplayinfo);

		ret = smu_get_atom_data_table(smu, index, &atom_table_size, &frev, &crev,
					      (uint8_t **)&table);
		if (ret)
			return ret;
		size = atom_table_size;
	}

	if (!smu->smu_table.power_play_table)
		smu->smu_table.power_play_table = table;
	if (!smu->smu_table.power_play_table_size)
		smu->smu_table.power_play_table_size = size;

	return 0;
}

static int smu_v11_0_init_dpm_context(struct smu_context *smu)
{
	struct smu_dpm_context *smu_dpm = &smu->smu_dpm;

	if (smu_dpm->dpm_context || smu_dpm->dpm_context_size != 0)
		return -EINVAL;

	return smu_alloc_dpm_context(smu);
}

static int smu_v11_0_fini_dpm_context(struct smu_context *smu)
{
	struct smu_dpm_context *smu_dpm = &smu->smu_dpm;

	if (!smu_dpm->dpm_context || smu_dpm->dpm_context_size == 0)
		return -EINVAL;

	kfree(smu_dpm->dpm_context);
	kfree(smu_dpm->golden_dpm_context);
	kfree(smu_dpm->dpm_current_power_state);
	kfree(smu_dpm->dpm_request_power_state);
	smu_dpm->dpm_context = NULL;
	smu_dpm->golden_dpm_context = NULL;
	smu_dpm->dpm_context_size = 0;
	smu_dpm->dpm_current_power_state = NULL;
	smu_dpm->dpm_request_power_state = NULL;

	return 0;
}

int smu_v11_0_init_smc_tables(struct smu_context *smu)
{
	struct smu_table_context *smu_table = &smu->smu_table;
	struct smu_table *tables = NULL;
	int ret = 0;

	if (smu_table->tables)
		return -EINVAL;

	tables = kcalloc(SMU_TABLE_COUNT, sizeof(struct smu_table),
			 GFP_KERNEL);
	if (!tables)
		return -ENOMEM;

	smu_table->tables = tables;

	ret = smu_tables_init(smu, tables);
	if (ret)
		return ret;

	ret = smu_v11_0_init_dpm_context(smu);
	if (ret)
		return ret;

	return 0;
}

int smu_v11_0_fini_smc_tables(struct smu_context *smu)
{
	struct smu_table_context *smu_table = &smu->smu_table;
	int ret = 0;

	if (!smu_table->tables)
		return -EINVAL;

	kfree(smu_table->tables);
	kfree(smu_table->metrics_table);
	kfree(smu_table->watermarks_table);
	smu_table->tables = NULL;
	smu_table->metrics_table = NULL;
	smu_table->watermarks_table = NULL;
	smu_table->metrics_time = 0;

	ret = smu_v11_0_fini_dpm_context(smu);
	if (ret)
		return ret;
	return 0;
}

int smu_v11_0_init_power(struct smu_context *smu)
{
	struct smu_power_context *smu_power = &smu->smu_power;

	if (!smu->pm_enabled)
		return 0;
	if (smu_power->power_context || smu_power->power_context_size != 0)
		return -EINVAL;

	smu_power->power_context = kzalloc(sizeof(struct smu_11_0_dpm_context),
					   GFP_KERNEL);
	if (!smu_power->power_context)
		return -ENOMEM;
	smu_power->power_context_size = sizeof(struct smu_11_0_dpm_context);

	return 0;
}

int smu_v11_0_fini_power(struct smu_context *smu)
{
	struct smu_power_context *smu_power = &smu->smu_power;

	if (!smu->pm_enabled)
		return 0;
	if (!smu_power->power_context || smu_power->power_context_size == 0)
		return -EINVAL;

	kfree(smu_power->power_context);
	smu_power->power_context = NULL;
	smu_power->power_context_size = 0;

	return 0;
}

int smu_v11_0_get_vbios_bootup_values(struct smu_context *smu)
{
	int ret, index;
	uint16_t size;
	uint8_t frev, crev;
	struct atom_common_table_header *header;
	struct atom_firmware_info_v3_3 *v_3_3;
	struct atom_firmware_info_v3_1 *v_3_1;

	index = get_index_into_master_table(atom_master_list_of_data_tables_v2_1,
					    firmwareinfo);

	ret = smu_get_atom_data_table(smu, index, &size, &frev, &crev,
				      (uint8_t **)&header);
	if (ret)
		return ret;

	if (header->format_revision != 3) {
		pr_err("unknown atom_firmware_info version! for smu11\n");
		return -EINVAL;
	}

	switch (header->content_revision) {
	case 0:
	case 1:
	case 2:
		v_3_1 = (struct atom_firmware_info_v3_1 *)header;
		smu->smu_table.boot_values.revision = v_3_1->firmware_revision;
		smu->smu_table.boot_values.gfxclk = v_3_1->bootup_sclk_in10khz;
		smu->smu_table.boot_values.uclk = v_3_1->bootup_mclk_in10khz;
		smu->smu_table.boot_values.socclk = 0;
		smu->smu_table.boot_values.dcefclk = 0;
		smu->smu_table.boot_values.vddc = v_3_1->bootup_vddc_mv;
		smu->smu_table.boot_values.vddci = v_3_1->bootup_vddci_mv;
		smu->smu_table.boot_values.mvddc = v_3_1->bootup_mvddc_mv;
		smu->smu_table.boot_values.vdd_gfx = v_3_1->bootup_vddgfx_mv;
		smu->smu_table.boot_values.cooling_id = v_3_1->coolingsolution_id;
		smu->smu_table.boot_values.pp_table_id = 0;
		break;
	case 3:
	default:
		v_3_3 = (struct atom_firmware_info_v3_3 *)header;
		smu->smu_table.boot_values.revision = v_3_3->firmware_revision;
		smu->smu_table.boot_values.gfxclk = v_3_3->bootup_sclk_in10khz;
		smu->smu_table.boot_values.uclk = v_3_3->bootup_mclk_in10khz;
		smu->smu_table.boot_values.socclk = 0;
		smu->smu_table.boot_values.dcefclk = 0;
		smu->smu_table.boot_values.vddc = v_3_3->bootup_vddc_mv;
		smu->smu_table.boot_values.vddci = v_3_3->bootup_vddci_mv;
		smu->smu_table.boot_values.mvddc = v_3_3->bootup_mvddc_mv;
		smu->smu_table.boot_values.vdd_gfx = v_3_3->bootup_vddgfx_mv;
		smu->smu_table.boot_values.cooling_id = v_3_3->coolingsolution_id;
		smu->smu_table.boot_values.pp_table_id = v_3_3->pplib_pptable_id;
	}

	smu->smu_table.boot_values.format_revision = header->format_revision;
	smu->smu_table.boot_values.content_revision = header->content_revision;

	return 0;
}

int smu_v11_0_get_clk_info_from_vbios(struct smu_context *smu)
{
	int ret, index;
	struct amdgpu_device *adev = smu->adev;
	struct atom_get_smu_clock_info_parameters_v3_1 input = {0};
	struct atom_get_smu_clock_info_output_parameters_v3_1 *output;

	input.clk_id = SMU11_SYSPLL0_SOCCLK_ID;
	input.command = GET_SMU_CLOCK_INFO_V3_1_GET_CLOCK_FREQ;
	index = get_index_into_master_table(atom_master_list_of_command_functions_v2_1,
					    getsmuclockinfo);

	ret = amdgpu_atom_execute_table(adev->mode_info.atom_context, index,
					(uint32_t *)&input);
	if (ret)
		return -EINVAL;

	output = (struct atom_get_smu_clock_info_output_parameters_v3_1 *)&input;
	smu->smu_table.boot_values.socclk = le32_to_cpu(output->atom_smu_outputclkfreq.smu_clock_freq_hz) / 10000;

	memset(&input, 0, sizeof(input));
	input.clk_id = SMU11_SYSPLL0_DCEFCLK_ID;
	input.command = GET_SMU_CLOCK_INFO_V3_1_GET_CLOCK_FREQ;
	index = get_index_into_master_table(atom_master_list_of_command_functions_v2_1,
					    getsmuclockinfo);

	ret = amdgpu_atom_execute_table(adev->mode_info.atom_context, index,
					(uint32_t *)&input);
	if (ret)
		return -EINVAL;

	output = (struct atom_get_smu_clock_info_output_parameters_v3_1 *)&input;
	smu->smu_table.boot_values.dcefclk = le32_to_cpu(output->atom_smu_outputclkfreq.smu_clock_freq_hz) / 10000;

	memset(&input, 0, sizeof(input));
	input.clk_id = SMU11_SYSPLL0_ECLK_ID;
	input.command = GET_SMU_CLOCK_INFO_V3_1_GET_CLOCK_FREQ;
	index = get_index_into_master_table(atom_master_list_of_command_functions_v2_1,
					    getsmuclockinfo);

	ret = amdgpu_atom_execute_table(adev->mode_info.atom_context, index,
					(uint32_t *)&input);
	if (ret)
		return -EINVAL;

	output = (struct atom_get_smu_clock_info_output_parameters_v3_1 *)&input;
	smu->smu_table.boot_values.eclk = le32_to_cpu(output->atom_smu_outputclkfreq.smu_clock_freq_hz) / 10000;

	memset(&input, 0, sizeof(input));
	input.clk_id = SMU11_SYSPLL0_VCLK_ID;
	input.command = GET_SMU_CLOCK_INFO_V3_1_GET_CLOCK_FREQ;
	index = get_index_into_master_table(atom_master_list_of_command_functions_v2_1,
					    getsmuclockinfo);

	ret = amdgpu_atom_execute_table(adev->mode_info.atom_context, index,
					(uint32_t *)&input);
	if (ret)
		return -EINVAL;

	output = (struct atom_get_smu_clock_info_output_parameters_v3_1 *)&input;
	smu->smu_table.boot_values.vclk = le32_to_cpu(output->atom_smu_outputclkfreq.smu_clock_freq_hz) / 10000;

	memset(&input, 0, sizeof(input));
	input.clk_id = SMU11_SYSPLL0_DCLK_ID;
	input.command = GET_SMU_CLOCK_INFO_V3_1_GET_CLOCK_FREQ;
	index = get_index_into_master_table(atom_master_list_of_command_functions_v2_1,
					    getsmuclockinfo);

	ret = amdgpu_atom_execute_table(adev->mode_info.atom_context, index,
					(uint32_t *)&input);
	if (ret)
		return -EINVAL;

	output = (struct atom_get_smu_clock_info_output_parameters_v3_1 *)&input;
	smu->smu_table.boot_values.dclk = le32_to_cpu(output->atom_smu_outputclkfreq.smu_clock_freq_hz) / 10000;

	if ((smu->smu_table.boot_values.format_revision == 3) &&
	    (smu->smu_table.boot_values.content_revision >= 2)) {
		memset(&input, 0, sizeof(input));
		input.clk_id = SMU11_SYSPLL1_0_FCLK_ID;
		input.syspll_id = SMU11_SYSPLL1_2_ID;
		input.command = GET_SMU_CLOCK_INFO_V3_1_GET_CLOCK_FREQ;
		index = get_index_into_master_table(atom_master_list_of_command_functions_v2_1,
						    getsmuclockinfo);

		ret = amdgpu_atom_execute_table(adev->mode_info.atom_context, index,
						(uint32_t *)&input);
		if (ret)
			return -EINVAL;

		output = (struct atom_get_smu_clock_info_output_parameters_v3_1 *)&input;
		smu->smu_table.boot_values.fclk = le32_to_cpu(output->atom_smu_outputclkfreq.smu_clock_freq_hz) / 10000;
	}

	return 0;
}

int smu_v11_0_notify_memory_pool_location(struct smu_context *smu)
{
	struct smu_table_context *smu_table = &smu->smu_table;
	struct smu_table *memory_pool = &smu_table->memory_pool;
	int ret = 0;
	uint64_t address;
	uint32_t address_low, address_high;

	if (memory_pool->size == 0 || memory_pool->cpu_addr == NULL)
		return ret;

	address = (uintptr_t)memory_pool->cpu_addr;
	address_high = (uint32_t)upper_32_bits(address);
	address_low  = (uint32_t)lower_32_bits(address);

	ret = smu_send_smc_msg_with_param(smu,
					  SMU_MSG_SetSystemVirtualDramAddrHigh,
					  address_high,
					  NULL);
	if (ret)
		return ret;
	ret = smu_send_smc_msg_with_param(smu,
					  SMU_MSG_SetSystemVirtualDramAddrLow,
					  address_low,
					  NULL);
	if (ret)
		return ret;

	address = memory_pool->mc_address;
	address_high = (uint32_t)upper_32_bits(address);
	address_low  = (uint32_t)lower_32_bits(address);

	ret = smu_send_smc_msg_with_param(smu, SMU_MSG_DramLogSetDramAddrHigh,
					  address_high, NULL);
	if (ret)
		return ret;
	ret = smu_send_smc_msg_with_param(smu, SMU_MSG_DramLogSetDramAddrLow,
					  address_low, NULL);
	if (ret)
		return ret;
	ret = smu_send_smc_msg_with_param(smu, SMU_MSG_DramLogSetDramSize,
					  (uint32_t)memory_pool->size, NULL);
	if (ret)
		return ret;

	return ret;
}

int smu_v11_0_check_pptable(struct smu_context *smu)
{
	int ret;

	ret = smu_check_powerplay_table(smu);
	return ret;
}

int smu_v11_0_parse_pptable(struct smu_context *smu)
{
	int ret;

	struct smu_table_context *table_context = &smu->smu_table;
	struct smu_table *table = &table_context->tables[SMU_TABLE_PPTABLE];

	if (table_context->driver_pptable)
		return -EINVAL;

	table_context->driver_pptable = kzalloc(table->size, GFP_KERNEL);

	if (!table_context->driver_pptable)
		return -ENOMEM;

	ret = smu_store_powerplay_table(smu);
	if (ret)
		return -EINVAL;

	ret = smu_append_powerplay_table(smu);

	return ret;
}

int smu_v11_0_populate_smc_pptable(struct smu_context *smu)
{
	int ret;

	ret = smu_set_default_dpm_table(smu);

	return ret;
}

int smu_v11_0_write_pptable(struct smu_context *smu)
{
	struct smu_table_context *table_context = &smu->smu_table;
	int ret = 0;

	ret = smu_update_table(smu, SMU_TABLE_PPTABLE, 0,
			       table_context->driver_pptable, true);

	return ret;
}

int smu_v11_0_set_deep_sleep_dcefclk(struct smu_context *smu, uint32_t clk)
{
	int ret;

	ret = smu_send_smc_msg_with_param(smu,
					  SMU_MSG_SetMinDeepSleepDcefclk, clk, NULL);
	if (ret)
		pr_err("SMU11 attempt to set divider for DCEFCLK Failed!");

	return ret;
}

int smu_v11_0_set_min_dcef_deep_sleep(struct smu_context *smu)
{
	struct smu_table_context *table_context = &smu->smu_table;

	if (!smu->pm_enabled)
		return 0;
	if (!table_context)
		return -EINVAL;

	return smu_v11_0_set_deep_sleep_dcefclk(smu, table_context->boot_values.dcefclk / 100);
}

int smu_v11_0_set_driver_table_location(struct smu_context *smu)
{
	struct smu_table *driver_table = &smu->smu_table.driver_table;
	int ret = 0;

	if (driver_table->mc_address) {
		ret = smu_send_smc_msg_with_param(smu,
				SMU_MSG_SetDriverDramAddrHigh,
<<<<<<< HEAD
				upper_32_bits(driver_table->mc_address));
		if (!ret)
			ret = smu_send_smc_msg_with_param(smu,
				SMU_MSG_SetDriverDramAddrLow,
				lower_32_bits(driver_table->mc_address));
=======
				upper_32_bits(driver_table->mc_address),
				NULL);
		if (!ret)
			ret = smu_send_smc_msg_with_param(smu,
				SMU_MSG_SetDriverDramAddrLow,
				lower_32_bits(driver_table->mc_address),
				NULL);
>>>>>>> 04d5ce62
	}

	return ret;
}

int smu_v11_0_set_tool_table_location(struct smu_context *smu)
{
	int ret = 0;
	struct smu_table *tool_table = &smu->smu_table.tables[SMU_TABLE_PMSTATUSLOG];

	if (tool_table->mc_address) {
		ret = smu_send_smc_msg_with_param(smu,
				SMU_MSG_SetToolsDramAddrHigh,
				upper_32_bits(tool_table->mc_address),
				NULL);
		if (!ret)
			ret = smu_send_smc_msg_with_param(smu,
				SMU_MSG_SetToolsDramAddrLow,
				lower_32_bits(tool_table->mc_address),
				NULL);
	}

	return ret;
}

int smu_v11_0_init_display_count(struct smu_context *smu, uint32_t count)
{
	int ret = 0;

	if (!smu->pm_enabled)
		return ret;

	ret = smu_send_smc_msg_with_param(smu, SMU_MSG_NumOfDisplays, count, NULL);
	return ret;
}


int smu_v11_0_set_allowed_mask(struct smu_context *smu)
{
	struct smu_feature *feature = &smu->smu_feature;
	int ret = 0;
	uint32_t feature_mask[2];

	mutex_lock(&feature->mutex);
	if (bitmap_empty(feature->allowed, SMU_FEATURE_MAX) || feature->feature_num < 64)
		goto failed;

	bitmap_copy((unsigned long *)feature_mask, feature->allowed, 64);

	ret = smu_send_smc_msg_with_param(smu, SMU_MSG_SetAllowedFeaturesMaskHigh,
					  feature_mask[1], NULL);
	if (ret)
		goto failed;

	ret = smu_send_smc_msg_with_param(smu, SMU_MSG_SetAllowedFeaturesMaskLow,
					  feature_mask[0], NULL);
	if (ret)
		goto failed;

failed:
	mutex_unlock(&feature->mutex);
	return ret;
}

int smu_v11_0_get_enabled_mask(struct smu_context *smu,
				      uint32_t *feature_mask, uint32_t num)
{
	uint32_t feature_mask_high = 0, feature_mask_low = 0;
	struct smu_feature *feature = &smu->smu_feature;
	int ret = 0;

	if (!feature_mask || num < 2)
		return -EINVAL;

	if (bitmap_empty(feature->enabled, feature->feature_num)) {
<<<<<<< HEAD
		ret = smu_send_smc_msg(smu, SMU_MSG_GetEnabledSmuFeaturesHigh);
		if (ret)
			return ret;
		ret = smu_read_smc_arg(smu, &feature_mask_high);
		if (ret)
			return ret;

		ret = smu_send_smc_msg(smu, SMU_MSG_GetEnabledSmuFeaturesLow);
		if (ret)
			return ret;
		ret = smu_read_smc_arg(smu, &feature_mask_low);
=======
		ret = smu_send_smc_msg(smu, SMU_MSG_GetEnabledSmuFeaturesHigh, &feature_mask_high);
		if (ret)
			return ret;

		ret = smu_send_smc_msg(smu, SMU_MSG_GetEnabledSmuFeaturesLow, &feature_mask_low);
>>>>>>> 04d5ce62
		if (ret)
			return ret;

		feature_mask[0] = feature_mask_low;
		feature_mask[1] = feature_mask_high;
	} else {
		bitmap_copy((unsigned long *)feature_mask, feature->enabled,
			     feature->feature_num);
	}

	return ret;
}

int smu_v11_0_system_features_control(struct smu_context *smu,
					     bool en)
{
	struct smu_feature *feature = &smu->smu_feature;
	uint32_t feature_mask[2];
	int ret = 0;

	ret = smu_send_smc_msg(smu, (en ? SMU_MSG_EnableAllSmuFeatures :
<<<<<<< HEAD
				     SMU_MSG_DisableAllSmuFeatures));
=======
				     SMU_MSG_DisableAllSmuFeatures), NULL);
>>>>>>> 04d5ce62
	if (ret)
		return ret;

	bitmap_zero(feature->enabled, feature->feature_num);
	bitmap_zero(feature->supported, feature->feature_num);

	if (en) {
		ret = smu_feature_get_enabled_mask(smu, feature_mask, 2);
		if (ret)
			return ret;

		bitmap_copy(feature->enabled, (unsigned long *)&feature_mask,
			    feature->feature_num);
		bitmap_copy(feature->supported, (unsigned long *)&feature_mask,
			    feature->feature_num);
	}

	return ret;
}

int smu_v11_0_notify_display_change(struct smu_context *smu)
{
	int ret = 0;

	if (!smu->pm_enabled)
		return ret;
	if (smu_feature_is_enabled(smu, SMU_FEATURE_DPM_UCLK_BIT) &&
	    smu->adev->gmc.vram_type == AMDGPU_VRAM_TYPE_HBM)
		ret = smu_send_smc_msg_with_param(smu, SMU_MSG_SetUclkFastSwitch, 1, NULL);

	return ret;
}

static int
smu_v11_0_get_max_sustainable_clock(struct smu_context *smu, uint32_t *clock,
				    enum smu_clk_type clock_select)
{
	int ret = 0;
	int clk_id;

	if (!smu->pm_enabled)
		return ret;

	if ((smu_msg_get_index(smu, SMU_MSG_GetDcModeMaxDpmFreq) < 0) ||
	    (smu_msg_get_index(smu, SMU_MSG_GetMaxDpmFreq) < 0))
		return 0;

	clk_id = smu_clk_get_index(smu, clock_select);
	if (clk_id < 0)
		return -EINVAL;

	ret = smu_send_smc_msg_with_param(smu, SMU_MSG_GetDcModeMaxDpmFreq,
					  clk_id << 16, clock);
	if (ret) {
		pr_err("[GetMaxSustainableClock] Failed to get max DC clock from SMC!");
		return ret;
	}

	if (*clock != 0)
		return 0;

	/* if DC limit is zero, return AC limit */
	ret = smu_send_smc_msg_with_param(smu, SMU_MSG_GetMaxDpmFreq,
					  clk_id << 16, clock);
	if (ret) {
		pr_err("[GetMaxSustainableClock] failed to get max AC clock from SMC!");
		return ret;
	}

	return 0;
}

int smu_v11_0_init_max_sustainable_clocks(struct smu_context *smu)
{
	struct smu_11_0_max_sustainable_clocks *max_sustainable_clocks;
	int ret = 0;

	if (!smu->smu_table.max_sustainable_clocks)
		max_sustainable_clocks = kzalloc(sizeof(struct smu_11_0_max_sustainable_clocks),
					 GFP_KERNEL);
	else
		max_sustainable_clocks = smu->smu_table.max_sustainable_clocks;

	smu->smu_table.max_sustainable_clocks = (void *)max_sustainable_clocks;

	max_sustainable_clocks->uclock = smu->smu_table.boot_values.uclk / 100;
	max_sustainable_clocks->soc_clock = smu->smu_table.boot_values.socclk / 100;
	max_sustainable_clocks->dcef_clock = smu->smu_table.boot_values.dcefclk / 100;
	max_sustainable_clocks->display_clock = 0xFFFFFFFF;
	max_sustainable_clocks->phy_clock = 0xFFFFFFFF;
	max_sustainable_clocks->pixel_clock = 0xFFFFFFFF;

	if (smu_feature_is_enabled(smu, SMU_FEATURE_DPM_UCLK_BIT)) {
		ret = smu_v11_0_get_max_sustainable_clock(smu,
							  &(max_sustainable_clocks->uclock),
							  SMU_UCLK);
		if (ret) {
			pr_err("[%s] failed to get max UCLK from SMC!",
			       __func__);
			return ret;
		}
	}

	if (smu_feature_is_enabled(smu, SMU_FEATURE_DPM_SOCCLK_BIT)) {
		ret = smu_v11_0_get_max_sustainable_clock(smu,
							  &(max_sustainable_clocks->soc_clock),
							  SMU_SOCCLK);
		if (ret) {
			pr_err("[%s] failed to get max SOCCLK from SMC!",
			       __func__);
			return ret;
		}
	}

	if (smu_feature_is_enabled(smu, SMU_FEATURE_DPM_DCEFCLK_BIT)) {
		ret = smu_v11_0_get_max_sustainable_clock(smu,
							  &(max_sustainable_clocks->dcef_clock),
							  SMU_DCEFCLK);
		if (ret) {
			pr_err("[%s] failed to get max DCEFCLK from SMC!",
			       __func__);
			return ret;
		}

		ret = smu_v11_0_get_max_sustainable_clock(smu,
							  &(max_sustainable_clocks->display_clock),
							  SMU_DISPCLK);
		if (ret) {
			pr_err("[%s] failed to get max DISPCLK from SMC!",
			       __func__);
			return ret;
		}
		ret = smu_v11_0_get_max_sustainable_clock(smu,
							  &(max_sustainable_clocks->phy_clock),
							  SMU_PHYCLK);
		if (ret) {
			pr_err("[%s] failed to get max PHYCLK from SMC!",
			       __func__);
			return ret;
		}
		ret = smu_v11_0_get_max_sustainable_clock(smu,
							  &(max_sustainable_clocks->pixel_clock),
							  SMU_PIXCLK);
		if (ret) {
			pr_err("[%s] failed to get max PIXCLK from SMC!",
			       __func__);
			return ret;
		}
	}

	if (max_sustainable_clocks->soc_clock < max_sustainable_clocks->uclock)
		max_sustainable_clocks->uclock = max_sustainable_clocks->soc_clock;

	return 0;
}

uint32_t smu_v11_0_get_max_power_limit(struct smu_context *smu) {
	uint32_t od_limit, max_power_limit;
	struct smu_11_0_powerplay_table *powerplay_table = NULL;
	struct smu_table_context *table_context = &smu->smu_table;
	powerplay_table = table_context->power_play_table;

	max_power_limit = smu_get_pptable_power_limit(smu);

	if (!max_power_limit) {
		// If we couldn't get the table limit, fall back on first-read value
		if (!smu->default_power_limit)
			smu->default_power_limit = smu->power_limit;
		max_power_limit = smu->default_power_limit;
	}

	if (smu->od_enabled) {
		od_limit = le32_to_cpu(powerplay_table->overdrive_table.max[SMU_11_0_ODSETTING_POWERPERCENTAGE]);

		pr_debug("ODSETTING_POWERPERCENTAGE: %d (default: %d)\n", od_limit, smu->default_power_limit);

		max_power_limit *= (100 + od_limit);
		max_power_limit /= 100;
	}

	return max_power_limit;
}

int smu_v11_0_set_power_limit(struct smu_context *smu, uint32_t n)
{
	int ret = 0;
	uint32_t max_power_limit;

	max_power_limit = smu_v11_0_get_max_power_limit(smu);

	if (n > max_power_limit) {
		pr_err("New power limit (%d) is over the max allowed %d\n",
				n,
				max_power_limit);
		return -EINVAL;
	}

	if (n == 0)
		n = smu->default_power_limit;

	if (!smu_feature_is_enabled(smu, SMU_FEATURE_PPT_BIT)) {
		pr_err("Setting new power limit is not supported!\n");
		return -EOPNOTSUPP;
	}

	ret = smu_send_smc_msg_with_param(smu, SMU_MSG_SetPptLimit, n, NULL);
	if (ret) {
		pr_err("[%s] Set power limit Failed!\n", __func__);
		return ret;
	}
	smu->power_limit = n;

	return 0;
}

int smu_v11_0_get_current_clk_freq(struct smu_context *smu,
					  enum smu_clk_type clk_id,
					  uint32_t *value)
{
	int ret = 0;
	uint32_t freq = 0;
	int asic_clk_id;

	if (clk_id >= SMU_CLK_COUNT || !value)
		return -EINVAL;

	asic_clk_id = smu_clk_get_index(smu, clk_id);
	if (asic_clk_id < 0)
		return -EINVAL;

	/* if don't has GetDpmClockFreq Message, try get current clock by SmuMetrics_t */
	if (smu_msg_get_index(smu, SMU_MSG_GetDpmClockFreq) < 0)
		ret =  smu_get_current_clk_freq_by_table(smu, clk_id, &freq);
	else {
		ret = smu_send_smc_msg_with_param(smu, SMU_MSG_GetDpmClockFreq,
						  (asic_clk_id << 16), &freq);
		if (ret)
			return ret;
	}

	freq *= 100;
	*value = freq;

	return ret;
}

static int smu_v11_0_set_thermal_range(struct smu_context *smu,
				       struct smu_temperature_range range)
{
	struct amdgpu_device *adev = smu->adev;
	int low = SMU_THERMAL_MINIMUM_ALERT_TEMP;
	int high = SMU_THERMAL_MAXIMUM_ALERT_TEMP;
	uint32_t val;
	struct smu_table_context *table_context = &smu->smu_table;
	struct smu_11_0_powerplay_table *powerplay_table = table_context->power_play_table;

	low = max(SMU_THERMAL_MINIMUM_ALERT_TEMP,
			range.min / SMU_TEMPERATURE_UNITS_PER_CENTIGRADES);
	high = min((uint16_t)SMU_THERMAL_MAXIMUM_ALERT_TEMP, powerplay_table->software_shutdown_temp);

	if (low > high)
		return -EINVAL;

	val = RREG32_SOC15(THM, 0, mmTHM_THERMAL_INT_CTRL);
	val = REG_SET_FIELD(val, THM_THERMAL_INT_CTRL, MAX_IH_CREDIT, 5);
	val = REG_SET_FIELD(val, THM_THERMAL_INT_CTRL, THERM_IH_HW_ENA, 1);
	val = REG_SET_FIELD(val, THM_THERMAL_INT_CTRL, THERM_INTH_MASK, 0);
	val = REG_SET_FIELD(val, THM_THERMAL_INT_CTRL, THERM_INTL_MASK, 0);
	val = REG_SET_FIELD(val, THM_THERMAL_INT_CTRL, DIG_THERM_INTH, (high & 0xff));
	val = REG_SET_FIELD(val, THM_THERMAL_INT_CTRL, DIG_THERM_INTL, (low & 0xff));
	val = val & (~THM_THERMAL_INT_CTRL__THERM_TRIGGER_MASK_MASK);

	WREG32_SOC15(THM, 0, mmTHM_THERMAL_INT_CTRL, val);

	return 0;
}

static int smu_v11_0_enable_thermal_alert(struct smu_context *smu)
{
	struct amdgpu_device *adev = smu->adev;
	uint32_t val = 0;

	val |= (1 << THM_THERMAL_INT_ENA__THERM_INTH_CLR__SHIFT);
	val |= (1 << THM_THERMAL_INT_ENA__THERM_INTL_CLR__SHIFT);
	val |= (1 << THM_THERMAL_INT_ENA__THERM_TRIGGER_CLR__SHIFT);

	WREG32_SOC15(THM, 0, mmTHM_THERMAL_INT_ENA, val);

	return 0;
}

int smu_v11_0_start_thermal_control(struct smu_context *smu)
{
	int ret = 0;
	struct smu_temperature_range range;
	struct amdgpu_device *adev = smu->adev;

	if (!smu->pm_enabled)
		return ret;

	memcpy(&range, &smu11_thermal_policy[0], sizeof(struct smu_temperature_range));

	ret = smu_get_thermal_temperature_range(smu, &range);
	if (ret)
		return ret;

	if (smu->smu_table.thermal_controller_type) {
		ret = smu_v11_0_set_thermal_range(smu, range);
		if (ret)
			return ret;

		ret = smu_v11_0_enable_thermal_alert(smu);
		if (ret)
			return ret;

		ret = smu_set_thermal_fan_table(smu);
		if (ret)
			return ret;
	}

	adev->pm.dpm.thermal.min_temp = range.min;
	adev->pm.dpm.thermal.max_temp = range.max;
	adev->pm.dpm.thermal.max_edge_emergency_temp = range.edge_emergency_max;
	adev->pm.dpm.thermal.min_hotspot_temp = range.hotspot_min;
	adev->pm.dpm.thermal.max_hotspot_crit_temp = range.hotspot_crit_max;
	adev->pm.dpm.thermal.max_hotspot_emergency_temp = range.hotspot_emergency_max;
	adev->pm.dpm.thermal.min_mem_temp = range.mem_min;
	adev->pm.dpm.thermal.max_mem_crit_temp = range.mem_crit_max;
	adev->pm.dpm.thermal.max_mem_emergency_temp = range.mem_emergency_max;

	return ret;
}

int smu_v11_0_stop_thermal_control(struct smu_context *smu)
{
	struct amdgpu_device *adev = smu->adev;

	WREG32_SOC15(THM, 0, mmTHM_THERMAL_INT_ENA, 0);

	return 0;
}

static uint16_t convert_to_vddc(uint8_t vid)
{
	return (uint16_t) ((6200 - (vid * 25)) / SMU11_VOLTAGE_SCALE);
}

static int smu_v11_0_get_gfx_vdd(struct smu_context *smu, uint32_t *value)
{
	struct amdgpu_device *adev = smu->adev;
	uint32_t vdd = 0, val_vid = 0;

	if (!value)
		return -EINVAL;
	val_vid = (RREG32_SOC15(SMUIO, 0, mmSMUSVI0_TEL_PLANE0) &
		SMUSVI0_TEL_PLANE0__SVI0_PLANE0_VDDCOR_MASK) >>
		SMUSVI0_TEL_PLANE0__SVI0_PLANE0_VDDCOR__SHIFT;

	vdd = (uint32_t)convert_to_vddc((uint8_t)val_vid);

	*value = vdd;

	return 0;

}

int smu_v11_0_read_sensor(struct smu_context *smu,
				 enum amd_pp_sensors sensor,
				 void *data, uint32_t *size)
{
	int ret = 0;

	if(!data || !size)
		return -EINVAL;

	switch (sensor) {
	case AMDGPU_PP_SENSOR_GFX_MCLK:
		ret = smu_get_current_clk_freq(smu, SMU_UCLK, (uint32_t *)data);
		*size = 4;
		break;
	case AMDGPU_PP_SENSOR_GFX_SCLK:
		ret = smu_get_current_clk_freq(smu, SMU_GFXCLK, (uint32_t *)data);
		*size = 4;
		break;
	case AMDGPU_PP_SENSOR_VDDGFX:
		ret = smu_v11_0_get_gfx_vdd(smu, (uint32_t *)data);
		*size = 4;
		break;
	case AMDGPU_PP_SENSOR_MIN_FAN_RPM:
		*(uint32_t *)data = 0;
		*size = 4;
		break;
	default:
		ret = smu_common_read_sensor(smu, sensor, data, size);
		break;
	}

	if (ret)
		*size = 0;

	return ret;
}

int
smu_v11_0_display_clock_voltage_request(struct smu_context *smu,
					struct pp_display_clock_request
					*clock_req)
{
	enum amd_pp_clock_type clk_type = clock_req->clock_type;
	int ret = 0;
	enum smu_clk_type clk_select = 0;
	uint32_t clk_freq = clock_req->clock_freq_in_khz / 1000;

	if (!smu->pm_enabled)
		return -EINVAL;

	if (smu_feature_is_enabled(smu, SMU_FEATURE_DPM_DCEFCLK_BIT) ||
		smu_feature_is_enabled(smu, SMU_FEATURE_DPM_UCLK_BIT)) {
		switch (clk_type) {
		case amd_pp_dcef_clock:
			clk_select = SMU_DCEFCLK;
			break;
		case amd_pp_disp_clock:
			clk_select = SMU_DISPCLK;
			break;
		case amd_pp_pixel_clock:
			clk_select = SMU_PIXCLK;
			break;
		case amd_pp_phy_clock:
			clk_select = SMU_PHYCLK;
			break;
		case amd_pp_mem_clock:
			clk_select = SMU_UCLK;
			break;
		default:
			pr_info("[%s] Invalid Clock Type!", __func__);
			ret = -EINVAL;
			break;
		}

		if (ret)
			goto failed;

		if (clk_select == SMU_UCLK && smu->disable_uclk_switch)
			return 0;

		ret = smu_set_hard_freq_range(smu, clk_select, clk_freq, 0);

		if(clk_select == SMU_UCLK)
			smu->hard_min_uclk_req_from_dal = clk_freq;
	}

failed:
	return ret;
}

int smu_v11_0_gfx_off_control(struct smu_context *smu, bool enable)
{
	int ret = 0;
	struct amdgpu_device *adev = smu->adev;

	switch (adev->asic_type) {
	case CHIP_VEGA20:
		break;
	case CHIP_NAVI10:
	case CHIP_NAVI14:
	case CHIP_NAVI12:
		if (!(adev->pm.pp_feature & PP_GFXOFF_MASK))
			return 0;
		if (enable)
			ret = smu_send_smc_msg(smu, SMU_MSG_AllowGfxOff, NULL);
		else
			ret = smu_send_smc_msg(smu, SMU_MSG_DisallowGfxOff, NULL);
		break;
	default:
		break;
	}

	return ret;
}

uint32_t
smu_v11_0_get_fan_control_mode(struct smu_context *smu)
{
	if (!smu_feature_is_enabled(smu, SMU_FEATURE_FAN_CONTROL_BIT))
		return AMD_FAN_CTRL_MANUAL;
	else
		return AMD_FAN_CTRL_AUTO;
}

static int
smu_v11_0_auto_fan_control(struct smu_context *smu, bool auto_fan_control)
{
	int ret = 0;

	if (!smu_feature_is_supported(smu, SMU_FEATURE_FAN_CONTROL_BIT))
		return 0;

	ret = smu_feature_set_enabled(smu, SMU_FEATURE_FAN_CONTROL_BIT, auto_fan_control);
	if (ret)
		pr_err("[%s]%s smc FAN CONTROL feature failed!",
		       __func__, (auto_fan_control ? "Start" : "Stop"));

	return ret;
}

static int
smu_v11_0_set_fan_static_mode(struct smu_context *smu, uint32_t mode)
{
	struct amdgpu_device *adev = smu->adev;

	WREG32_SOC15(THM, 0, mmCG_FDO_CTRL2,
		     REG_SET_FIELD(RREG32_SOC15(THM, 0, mmCG_FDO_CTRL2),
				   CG_FDO_CTRL2, TMIN, 0));
	WREG32_SOC15(THM, 0, mmCG_FDO_CTRL2,
		     REG_SET_FIELD(RREG32_SOC15(THM, 0, mmCG_FDO_CTRL2),
				   CG_FDO_CTRL2, FDO_PWM_MODE, mode));

	return 0;
}

int
smu_v11_0_set_fan_speed_percent(struct smu_context *smu, uint32_t speed)
{
	struct amdgpu_device *adev = smu->adev;
	uint32_t duty100, duty;
	uint64_t tmp64;

	if (speed > 100)
		speed = 100;

	if (smu_v11_0_auto_fan_control(smu, 0))
		return -EINVAL;

	duty100 = REG_GET_FIELD(RREG32_SOC15(THM, 0, mmCG_FDO_CTRL1),
				CG_FDO_CTRL1, FMAX_DUTY100);
	if (!duty100)
		return -EINVAL;

	tmp64 = (uint64_t)speed * duty100;
	do_div(tmp64, 100);
	duty = (uint32_t)tmp64;

	WREG32_SOC15(THM, 0, mmCG_FDO_CTRL0,
		     REG_SET_FIELD(RREG32_SOC15(THM, 0, mmCG_FDO_CTRL0),
				   CG_FDO_CTRL0, FDO_STATIC_DUTY, duty));

	return smu_v11_0_set_fan_static_mode(smu, FDO_PWM_MODE_STATIC);
}

int
smu_v11_0_set_fan_control_mode(struct smu_context *smu,
			       uint32_t mode)
{
	int ret = 0;

	switch (mode) {
	case AMD_FAN_CTRL_NONE:
		ret = smu_v11_0_set_fan_speed_percent(smu, 100);
		break;
	case AMD_FAN_CTRL_MANUAL:
		ret = smu_v11_0_auto_fan_control(smu, 0);
		break;
	case AMD_FAN_CTRL_AUTO:
		ret = smu_v11_0_auto_fan_control(smu, 1);
		break;
	default:
		break;
	}

	if (ret) {
		pr_err("[%s]Set fan control mode failed!", __func__);
		return -EINVAL;
	}

	return ret;
}

int smu_v11_0_set_fan_speed_rpm(struct smu_context *smu,
				       uint32_t speed)
{
	struct amdgpu_device *adev = smu->adev;
	int ret;
	uint32_t tach_period, crystal_clock_freq;

	if (!speed)
		return -EINVAL;

	ret = smu_v11_0_auto_fan_control(smu, 0);
	if (ret)
		return ret;

	crystal_clock_freq = amdgpu_asic_get_xclk(adev);
	tach_period = 60 * crystal_clock_freq * 10000 / (8 * speed);
	WREG32_SOC15(THM, 0, mmCG_TACH_CTRL,
		     REG_SET_FIELD(RREG32_SOC15(THM, 0, mmCG_TACH_CTRL),
				   CG_TACH_CTRL, TARGET_PERIOD,
				   tach_period));

	ret = smu_v11_0_set_fan_static_mode(smu, FDO_PWM_MODE_STATIC_RPM);

	return ret;
}

int smu_v11_0_set_xgmi_pstate(struct smu_context *smu,
				     uint32_t pstate)
{
	int ret = 0;
	ret = smu_send_smc_msg_with_param(smu,
					  SMU_MSG_SetXgmiMode,
					  pstate ? XGMI_MODE_PSTATE_D0 : XGMI_MODE_PSTATE_D3,
					  NULL);
	return ret;
}

static int smu_v11_0_ack_ac_dc_interrupt(struct smu_context *smu)
{
	return smu_send_smc_msg(smu,
				SMU_MSG_ReenableAcDcInterrupt,
				NULL);
}

#define THM_11_0__SRCID__THM_DIG_THERM_L2H		0		/* ASIC_TEMP > CG_THERMAL_INT.DIG_THERM_INTH  */
#define THM_11_0__SRCID__THM_DIG_THERM_H2L		1		/* ASIC_TEMP < CG_THERMAL_INT.DIG_THERM_INTL  */

static int smu_v11_0_irq_process(struct amdgpu_device *adev,
				 struct amdgpu_irq_src *source,
				 struct amdgpu_iv_entry *entry)
{
	uint32_t client_id = entry->client_id;
	uint32_t src_id = entry->src_id;

	if (client_id == SOC15_IH_CLIENTID_THM) {
		switch (src_id) {
		case THM_11_0__SRCID__THM_DIG_THERM_L2H:
			pr_warn("GPU over temperature range detected on PCIe %d:%d.%d!\n",
				PCI_BUS_NUM(adev->pdev->devfn),
				PCI_SLOT(adev->pdev->devfn),
				PCI_FUNC(adev->pdev->devfn));
		break;
		case THM_11_0__SRCID__THM_DIG_THERM_H2L:
			pr_warn("GPU under temperature range detected on PCIe %d:%d.%d!\n",
				PCI_BUS_NUM(adev->pdev->devfn),
				PCI_SLOT(adev->pdev->devfn),
				PCI_FUNC(adev->pdev->devfn));
		break;
		default:
			pr_warn("GPU under temperature range unknown src id (%d), detected on PCIe %d:%d.%d!\n",
				src_id,
				PCI_BUS_NUM(adev->pdev->devfn),
				PCI_SLOT(adev->pdev->devfn),
				PCI_FUNC(adev->pdev->devfn));
		break;

		}
	} else if (client_id == SOC15_IH_CLIENTID_MP1) {
		if (src_id == 0xfe)
			smu_v11_0_ack_ac_dc_interrupt(&adev->smu);
	}

	return 0;
}

static const struct amdgpu_irq_src_funcs smu_v11_0_irq_funcs =
{
	.process = smu_v11_0_irq_process,
};

int smu_v11_0_register_irq_handler(struct smu_context *smu)
{
	struct amdgpu_device *adev = smu->adev;
	struct amdgpu_irq_src *irq_src = smu->irq_source;
	int ret = 0;

	/* already register */
	if (irq_src)
		return 0;

	irq_src = kzalloc(sizeof(struct amdgpu_irq_src), GFP_KERNEL);
	if (!irq_src)
		return -ENOMEM;
	smu->irq_source = irq_src;

	irq_src->funcs = &smu_v11_0_irq_funcs;

	ret = amdgpu_irq_add_id(adev, SOC15_IH_CLIENTID_THM,
				THM_11_0__SRCID__THM_DIG_THERM_L2H,
				irq_src);
	if (ret)
		return ret;

	ret = amdgpu_irq_add_id(adev, SOC15_IH_CLIENTID_THM,
				THM_11_0__SRCID__THM_DIG_THERM_H2L,
				irq_src);
	if (ret)
		return ret;

	ret = amdgpu_irq_add_id(adev, SOC15_IH_CLIENTID_MP1,
				0xfe,
				irq_src);
	if (ret)
		return ret;

	return ret;
}

int smu_v11_0_get_max_sustainable_clocks_by_dc(struct smu_context *smu,
		struct pp_smu_nv_clock_table *max_clocks)
{
	struct smu_table_context *table_context = &smu->smu_table;
	struct smu_11_0_max_sustainable_clocks *sustainable_clocks = NULL;

	if (!max_clocks || !table_context->max_sustainable_clocks)
		return -EINVAL;

	sustainable_clocks = table_context->max_sustainable_clocks;

	max_clocks->dcfClockInKhz =
			(unsigned int) sustainable_clocks->dcef_clock * 1000;
	max_clocks->displayClockInKhz =
			(unsigned int) sustainable_clocks->display_clock * 1000;
	max_clocks->phyClockInKhz =
			(unsigned int) sustainable_clocks->phy_clock * 1000;
	max_clocks->pixelClockInKhz =
			(unsigned int) sustainable_clocks->pixel_clock * 1000;
	max_clocks->uClockInKhz =
			(unsigned int) sustainable_clocks->uclock * 1000;
	max_clocks->socClockInKhz =
			(unsigned int) sustainable_clocks->soc_clock * 1000;
	max_clocks->dscClockInKhz = 0;
	max_clocks->dppClockInKhz = 0;
	max_clocks->fabricClockInKhz = 0;

	return 0;
}

int smu_v11_0_set_azalia_d3_pme(struct smu_context *smu)
{
	int ret = 0;

	ret = smu_send_smc_msg(smu, SMU_MSG_BacoAudioD3PME, NULL);

	return ret;
}

static int smu_v11_0_baco_set_armd3_sequence(struct smu_context *smu, enum smu_v11_0_baco_seq baco_seq)
{
	return smu_send_smc_msg_with_param(smu, SMU_MSG_ArmD3, baco_seq, NULL);
}

bool smu_v11_0_baco_is_support(struct smu_context *smu)
{
	struct smu_baco_context *smu_baco = &smu->smu_baco;
	bool baco_support;

	mutex_lock(&smu_baco->mutex);
	baco_support = smu_baco->platform_support;
	mutex_unlock(&smu_baco->mutex);

	if (!baco_support)
		return false;

	/* Arcturus does not support this bit mask */
	if (smu_feature_is_supported(smu, SMU_FEATURE_BACO_BIT) &&
	   !smu_feature_is_enabled(smu, SMU_FEATURE_BACO_BIT))
		return false;

	return true;
}

enum smu_baco_state smu_v11_0_baco_get_state(struct smu_context *smu)
{
	struct smu_baco_context *smu_baco = &smu->smu_baco;
	enum smu_baco_state baco_state;

	mutex_lock(&smu_baco->mutex);
	baco_state = smu_baco->state;
	mutex_unlock(&smu_baco->mutex);

	return baco_state;
}

int smu_v11_0_baco_set_state(struct smu_context *smu, enum smu_baco_state state)
{
	struct smu_baco_context *smu_baco = &smu->smu_baco;
	struct amdgpu_device *adev = smu->adev;
	struct amdgpu_ras *ras = amdgpu_ras_get_context(adev);
<<<<<<< HEAD
	uint32_t bif_doorbell_intr_cntl;
=======
>>>>>>> 04d5ce62
	uint32_t data;
	int ret = 0;

	if (smu_v11_0_baco_get_state(smu) == state)
		return 0;

	mutex_lock(&smu_baco->mutex);

<<<<<<< HEAD
	bif_doorbell_intr_cntl = RREG32_SOC15(NBIO, 0, mmBIF_DOORBELL_INT_CNTL);

	if (state == SMU_BACO_STATE_ENTER) {
		bif_doorbell_intr_cntl = REG_SET_FIELD(bif_doorbell_intr_cntl,
						BIF_DOORBELL_INT_CNTL,
						DOORBELL_INTERRUPT_DISABLE, 1);
		WREG32_SOC15(NBIO, 0, mmBIF_DOORBELL_INT_CNTL, bif_doorbell_intr_cntl);

=======
	if (state == SMU_BACO_STATE_ENTER) {
>>>>>>> 04d5ce62
		if (!ras || !ras->supported) {
			data = RREG32_SOC15(THM, 0, mmTHM_BACO_CNTL);
			data |= 0x80000000;
			WREG32_SOC15(THM, 0, mmTHM_BACO_CNTL, data);

<<<<<<< HEAD
			ret = smu_send_smc_msg_with_param(smu, SMU_MSG_EnterBaco, 0);
		} else {
			ret = smu_send_smc_msg_with_param(smu, SMU_MSG_EnterBaco, 1);
		}
	} else {
		ret = smu_send_smc_msg(smu, SMU_MSG_ExitBaco);
		if (ret)
			goto out;

		bif_doorbell_intr_cntl = REG_SET_FIELD(bif_doorbell_intr_cntl,
						BIF_DOORBELL_INT_CNTL,
						DOORBELL_INTERRUPT_DISABLE, 0);
		WREG32_SOC15(NBIO, 0, mmBIF_DOORBELL_INT_CNTL, bif_doorbell_intr_cntl);
=======
			ret = smu_send_smc_msg_with_param(smu, SMU_MSG_EnterBaco, 0, NULL);
		} else {
			ret = smu_send_smc_msg_with_param(smu, SMU_MSG_EnterBaco, 1, NULL);
		}
	} else {
		ret = smu_send_smc_msg(smu, SMU_MSG_ExitBaco, NULL);
		if (ret)
			goto out;

		if (ras && ras->supported) {
			ret = smu_send_smc_msg(smu, SMU_MSG_PrepareMp1ForUnload, NULL);
			if (ret)
				goto out;
		}
>>>>>>> 04d5ce62

		/* clear vbios scratch 6 and 7 for coming asic reinit */
		WREG32(adev->bios_scratch_reg_offset + 6, 0);
		WREG32(adev->bios_scratch_reg_offset + 7, 0);
	}
	if (ret)
		goto out;

	smu_baco->state = state;
out:
	mutex_unlock(&smu_baco->mutex);
	return ret;
}

int smu_v11_0_baco_enter(struct smu_context *smu)
{
	struct amdgpu_device *adev = smu->adev;
	int ret = 0;

	/* Arcturus does not need this audio workaround */
	if (adev->asic_type != CHIP_ARCTURUS) {
		ret = smu_v11_0_baco_set_armd3_sequence(smu, BACO_SEQ_BACO);
		if (ret)
			return ret;
	}

	ret = smu_v11_0_baco_set_state(smu, SMU_BACO_STATE_ENTER);
	if (ret)
		return ret;

	msleep(10);

	return ret;
}

int smu_v11_0_baco_exit(struct smu_context *smu)
{
	int ret = 0;

	ret = smu_v11_0_baco_set_state(smu, SMU_BACO_STATE_EXIT);
	if (ret)
		return ret;

	return ret;
}

int smu_v11_0_get_dpm_ultimate_freq(struct smu_context *smu, enum smu_clk_type clk_type,
						 uint32_t *min, uint32_t *max)
{
	int ret = 0, clk_id = 0;
	uint32_t param = 0;

	clk_id = smu_clk_get_index(smu, clk_type);
	if (clk_id < 0) {
		ret = -EINVAL;
		goto failed;
	}
	param = (clk_id & 0xffff) << 16;

	if (max) {
		ret = smu_send_smc_msg_with_param(smu, SMU_MSG_GetMaxDpmFreq, param, max);
		if (ret)
			goto failed;
	}

	if (min) {
		ret = smu_send_smc_msg_with_param(smu, SMU_MSG_GetMinDpmFreq, param, min);
		if (ret)
			goto failed;
	}

failed:
	return ret;
}

int smu_v11_0_set_soft_freq_limited_range(struct smu_context *smu, enum smu_clk_type clk_type,
			    uint32_t min, uint32_t max)
{
	int ret = 0, clk_id = 0;
	uint32_t param;

	clk_id = smu_clk_get_index(smu, clk_type);
	if (clk_id < 0)
		return clk_id;

	if (max > 0) {
		param = (uint32_t)((clk_id << 16) | (max & 0xffff));
		ret = smu_send_smc_msg_with_param(smu, SMU_MSG_SetSoftMaxByFreq,
						  param, NULL);
		if (ret)
			return ret;
	}

	if (min > 0) {
		param = (uint32_t)((clk_id << 16) | (min & 0xffff));
		ret = smu_send_smc_msg_with_param(smu, SMU_MSG_SetSoftMinByFreq,
						  param, NULL);
		if (ret)
			return ret;
	}

	return ret;
}

int smu_v11_0_override_pcie_parameters(struct smu_context *smu)
{
	struct amdgpu_device *adev = smu->adev;
	uint32_t pcie_gen = 0, pcie_width = 0;
	int ret;

	if (adev->pm.pcie_gen_mask & CAIL_PCIE_LINK_SPEED_SUPPORT_GEN4)
		pcie_gen = 3;
	else if (adev->pm.pcie_gen_mask & CAIL_PCIE_LINK_SPEED_SUPPORT_GEN3)
		pcie_gen = 2;
	else if (adev->pm.pcie_gen_mask & CAIL_PCIE_LINK_SPEED_SUPPORT_GEN2)
		pcie_gen = 1;
	else if (adev->pm.pcie_gen_mask & CAIL_PCIE_LINK_SPEED_SUPPORT_GEN1)
		pcie_gen = 0;

	/* Bit 31:16: LCLK DPM level. 0 is DPM0, and 1 is DPM1
	 * Bit 15:8:  PCIE GEN, 0 to 3 corresponds to GEN1 to GEN4
	 * Bit 7:0:   PCIE lane width, 1 to 7 corresponds is x1 to x32
	 */
	if (adev->pm.pcie_mlw_mask & CAIL_PCIE_LINK_WIDTH_SUPPORT_X16)
		pcie_width = 6;
	else if (adev->pm.pcie_mlw_mask & CAIL_PCIE_LINK_WIDTH_SUPPORT_X12)
		pcie_width = 5;
	else if (adev->pm.pcie_mlw_mask & CAIL_PCIE_LINK_WIDTH_SUPPORT_X8)
		pcie_width = 4;
	else if (adev->pm.pcie_mlw_mask & CAIL_PCIE_LINK_WIDTH_SUPPORT_X4)
		pcie_width = 3;
	else if (adev->pm.pcie_mlw_mask & CAIL_PCIE_LINK_WIDTH_SUPPORT_X2)
		pcie_width = 2;
	else if (adev->pm.pcie_mlw_mask & CAIL_PCIE_LINK_WIDTH_SUPPORT_X1)
		pcie_width = 1;

	ret = smu_update_pcie_parameters(smu, pcie_gen, pcie_width);

	if (ret)
		pr_err("[%s] Attempt to override pcie params failed!\n", __func__);

	return ret;

}

int smu_v11_0_set_default_od_settings(struct smu_context *smu, bool initialize, size_t overdrive_table_size)
{
	struct smu_table_context *table_context = &smu->smu_table;
	int ret = 0;

	if (initialize) {
		if (table_context->overdrive_table) {
			return -EINVAL;
		}
		table_context->overdrive_table = kzalloc(overdrive_table_size, GFP_KERNEL);
		if (!table_context->overdrive_table) {
			return -ENOMEM;
		}
		ret = smu_update_table(smu, SMU_TABLE_OVERDRIVE, 0, table_context->overdrive_table, false);
		if (ret) {
			pr_err("Failed to export overdrive table!\n");
			return ret;
		}
		if (!table_context->boot_overdrive_table) {
			table_context->boot_overdrive_table = kmemdup(table_context->overdrive_table, overdrive_table_size, GFP_KERNEL);
			if (!table_context->boot_overdrive_table) {
				return -ENOMEM;
			}
		}
	}
	ret = smu_update_table(smu, SMU_TABLE_OVERDRIVE, 0, table_context->overdrive_table, true);
	if (ret) {
		pr_err("Failed to import overdrive table!\n");
		return ret;
	}
	return ret;
}

int smu_v11_0_set_performance_level(struct smu_context *smu,
				    enum amd_dpm_forced_level level)
{
	int ret = 0;
	uint32_t sclk_mask, mclk_mask, soc_mask;

	switch (level) {
	case AMD_DPM_FORCED_LEVEL_HIGH:
		ret = smu_force_dpm_limit_value(smu, true);
		break;
	case AMD_DPM_FORCED_LEVEL_LOW:
		ret = smu_force_dpm_limit_value(smu, false);
		break;
	case AMD_DPM_FORCED_LEVEL_AUTO:
	case AMD_DPM_FORCED_LEVEL_PROFILE_STANDARD:
		ret = smu_unforce_dpm_levels(smu);
		break;
	case AMD_DPM_FORCED_LEVEL_PROFILE_MIN_SCLK:
	case AMD_DPM_FORCED_LEVEL_PROFILE_MIN_MCLK:
	case AMD_DPM_FORCED_LEVEL_PROFILE_PEAK:
		ret = smu_get_profiling_clk_mask(smu, level,
						 &sclk_mask,
						 &mclk_mask,
						 &soc_mask);
		if (ret)
			return ret;
		smu_force_clk_levels(smu, SMU_SCLK, 1 << sclk_mask, false);
		smu_force_clk_levels(smu, SMU_MCLK, 1 << mclk_mask, false);
		smu_force_clk_levels(smu, SMU_SOCCLK, 1 << soc_mask, false);
		break;
	case AMD_DPM_FORCED_LEVEL_MANUAL:
	case AMD_DPM_FORCED_LEVEL_PROFILE_EXIT:
	default:
		break;
	}
	return ret;
}
<<<<<<< HEAD
=======

int smu_v11_0_set_power_source(struct smu_context *smu,
			       enum smu_power_src_type power_src)
{
	int pwr_source;

	pwr_source = smu_power_get_index(smu, (uint32_t)power_src);
	if (pwr_source < 0)
		return -EINVAL;

	return smu_send_smc_msg_with_param(smu,
					SMU_MSG_NotifyPowerSource,
					pwr_source,
					NULL);
}
>>>>>>> 04d5ce62
<|MERGE_RESOLUTION|>--- conflicted
+++ resolved
@@ -104,11 +104,7 @@
 	if (ret) {
 		pr_err("Msg issuing pre-check failed and "
 		       "SMU may be not in the right state!\n");
-<<<<<<< HEAD
-		return ret;
-=======
 		goto out;
->>>>>>> 04d5ce62
 	}
 
 	WREG32_SOC15(MP1, 0, mmMP1_SMN_C2PMSG_90, 0);
@@ -803,13 +799,6 @@
 	if (driver_table->mc_address) {
 		ret = smu_send_smc_msg_with_param(smu,
 				SMU_MSG_SetDriverDramAddrHigh,
-<<<<<<< HEAD
-				upper_32_bits(driver_table->mc_address));
-		if (!ret)
-			ret = smu_send_smc_msg_with_param(smu,
-				SMU_MSG_SetDriverDramAddrLow,
-				lower_32_bits(driver_table->mc_address));
-=======
 				upper_32_bits(driver_table->mc_address),
 				NULL);
 		if (!ret)
@@ -817,7 +806,6 @@
 				SMU_MSG_SetDriverDramAddrLow,
 				lower_32_bits(driver_table->mc_address),
 				NULL);
->>>>>>> 04d5ce62
 	}
 
 	return ret;
@@ -893,25 +881,11 @@
 		return -EINVAL;
 
 	if (bitmap_empty(feature->enabled, feature->feature_num)) {
-<<<<<<< HEAD
-		ret = smu_send_smc_msg(smu, SMU_MSG_GetEnabledSmuFeaturesHigh);
-		if (ret)
-			return ret;
-		ret = smu_read_smc_arg(smu, &feature_mask_high);
-		if (ret)
-			return ret;
-
-		ret = smu_send_smc_msg(smu, SMU_MSG_GetEnabledSmuFeaturesLow);
-		if (ret)
-			return ret;
-		ret = smu_read_smc_arg(smu, &feature_mask_low);
-=======
 		ret = smu_send_smc_msg(smu, SMU_MSG_GetEnabledSmuFeaturesHigh, &feature_mask_high);
 		if (ret)
 			return ret;
 
 		ret = smu_send_smc_msg(smu, SMU_MSG_GetEnabledSmuFeaturesLow, &feature_mask_low);
->>>>>>> 04d5ce62
 		if (ret)
 			return ret;
 
@@ -933,11 +907,7 @@
 	int ret = 0;
 
 	ret = smu_send_smc_msg(smu, (en ? SMU_MSG_EnableAllSmuFeatures :
-<<<<<<< HEAD
-				     SMU_MSG_DisableAllSmuFeatures));
-=======
 				     SMU_MSG_DisableAllSmuFeatures), NULL);
->>>>>>> 04d5ce62
 	if (ret)
 		return ret;
 
@@ -1725,10 +1695,6 @@
 	struct smu_baco_context *smu_baco = &smu->smu_baco;
 	struct amdgpu_device *adev = smu->adev;
 	struct amdgpu_ras *ras = amdgpu_ras_get_context(adev);
-<<<<<<< HEAD
-	uint32_t bif_doorbell_intr_cntl;
-=======
->>>>>>> 04d5ce62
 	uint32_t data;
 	int ret = 0;
 
@@ -1737,38 +1703,12 @@
 
 	mutex_lock(&smu_baco->mutex);
 
-<<<<<<< HEAD
-	bif_doorbell_intr_cntl = RREG32_SOC15(NBIO, 0, mmBIF_DOORBELL_INT_CNTL);
-
 	if (state == SMU_BACO_STATE_ENTER) {
-		bif_doorbell_intr_cntl = REG_SET_FIELD(bif_doorbell_intr_cntl,
-						BIF_DOORBELL_INT_CNTL,
-						DOORBELL_INTERRUPT_DISABLE, 1);
-		WREG32_SOC15(NBIO, 0, mmBIF_DOORBELL_INT_CNTL, bif_doorbell_intr_cntl);
-
-=======
-	if (state == SMU_BACO_STATE_ENTER) {
->>>>>>> 04d5ce62
 		if (!ras || !ras->supported) {
 			data = RREG32_SOC15(THM, 0, mmTHM_BACO_CNTL);
 			data |= 0x80000000;
 			WREG32_SOC15(THM, 0, mmTHM_BACO_CNTL, data);
 
-<<<<<<< HEAD
-			ret = smu_send_smc_msg_with_param(smu, SMU_MSG_EnterBaco, 0);
-		} else {
-			ret = smu_send_smc_msg_with_param(smu, SMU_MSG_EnterBaco, 1);
-		}
-	} else {
-		ret = smu_send_smc_msg(smu, SMU_MSG_ExitBaco);
-		if (ret)
-			goto out;
-
-		bif_doorbell_intr_cntl = REG_SET_FIELD(bif_doorbell_intr_cntl,
-						BIF_DOORBELL_INT_CNTL,
-						DOORBELL_INTERRUPT_DISABLE, 0);
-		WREG32_SOC15(NBIO, 0, mmBIF_DOORBELL_INT_CNTL, bif_doorbell_intr_cntl);
-=======
 			ret = smu_send_smc_msg_with_param(smu, SMU_MSG_EnterBaco, 0, NULL);
 		} else {
 			ret = smu_send_smc_msg_with_param(smu, SMU_MSG_EnterBaco, 1, NULL);
@@ -1783,7 +1723,6 @@
 			if (ret)
 				goto out;
 		}
->>>>>>> 04d5ce62
 
 		/* clear vbios scratch 6 and 7 for coming asic reinit */
 		WREG32(adev->bios_scratch_reg_offset + 6, 0);
@@ -1999,8 +1938,6 @@
 	}
 	return ret;
 }
-<<<<<<< HEAD
-=======
 
 int smu_v11_0_set_power_source(struct smu_context *smu,
 			       enum smu_power_src_type power_src)
@@ -2016,4 +1953,3 @@
 					pwr_source,
 					NULL);
 }
->>>>>>> 04d5ce62
