--- conflicted
+++ resolved
@@ -141,20 +141,12 @@
 		tf->lbal  = args[1];
 		tf->lbam  = 0x4f;
 		tf->lbah  = 0xc2;
-<<<<<<< HEAD
-		cmd.tf_flags = IDE_TFLAG_OUT_TF | IDE_TFLAG_IN_NSECT;
-	} else {
-		tf->nsect = args[1];
-		cmd.tf_flags = IDE_TFLAG_OUT_FEATURE | IDE_TFLAG_OUT_NSECT |
-			       IDE_TFLAG_IN_NSECT;
-=======
 		cmd.valid.out.tf = IDE_VALID_OUT_TF;
 		cmd.valid.in.tf  = IDE_VALID_NSECT;
 	} else {
 		tf->nsect = args[1];
 		cmd.valid.out.tf = IDE_VALID_FEATURE | IDE_VALID_NSECT;
 		cmd.valid.in.tf  = IDE_VALID_NSECT;
->>>>>>> 6574612f
 	}
 	tf->command = args[0];
 	cmd.protocol = args[3] ? ATA_PROT_PIO : ATA_PROT_NODATA;
@@ -214,25 +206,15 @@
 		return -EFAULT;
 
 	memset(&cmd, 0, sizeof(cmd));
-<<<<<<< HEAD
-	memcpy(&cmd.tf_array[7], &args[1], 6);
-	cmd.tf.command = args[0];
-	cmd.tf_flags = IDE_TFLAG_TF | IDE_TFLAG_DEVICE;
-=======
 	memcpy(&cmd.tf.feature, &args[1], 6);
 	cmd.tf.command = args[0];
 	cmd.valid.out.tf = IDE_VALID_OUT_TF | IDE_VALID_DEVICE;
 	cmd.valid.in.tf  = IDE_VALID_IN_TF  | IDE_VALID_DEVICE;
->>>>>>> 6574612f
 
 	err = ide_no_data_taskfile(drive, &cmd);
 
 	args[0] = cmd.tf.command;
-<<<<<<< HEAD
-	memcpy(&args[1], &cmd.tf_array[7], 6);
-=======
 	memcpy(&args[1], &cmd.tf.feature, 6);
->>>>>>> 6574612f
 
 	if (copy_to_user(p, args, 7))
 		err = -EFAULT;
