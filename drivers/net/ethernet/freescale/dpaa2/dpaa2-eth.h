--- conflicted
+++ resolved
@@ -334,10 +334,7 @@
 	struct dpaa2_eth_ch_stats stats;
 	struct dpaa2_eth_ch_xdp xdp;
 	struct xdp_rxq_info xdp_rxq;
-<<<<<<< HEAD
-=======
 	struct list_head *rx_list;
->>>>>>> 0ecfebd2
 };
 
 struct dpaa2_eth_dist_fields {
@@ -460,8 +457,6 @@
 	DPAA2_ETH_RX_DIST_CLS
 };
 
-<<<<<<< HEAD
-=======
 /* Unique IDs for the supported Rx classification header fields */
 #define DPAA2_ETH_DIST_ETHDST		BIT(0)
 #define DPAA2_ETH_DIST_ETHSRC		BIT(1)
@@ -474,7 +469,6 @@
 #define DPAA2_ETH_DIST_L4DST		BIT(8)
 #define DPAA2_ETH_DIST_ALL		(~0ULL)
 
->>>>>>> 0ecfebd2
 static inline
 unsigned int dpaa2_eth_needed_headroom(struct dpaa2_eth_priv *priv,
 				       struct sk_buff *skb)
