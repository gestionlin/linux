/*
 * Copyright (c) 2008-2009 Atheros Communications Inc.
 *
 * Permission to use, copy, modify, and/or distribute this software for any
 * purpose with or without fee is hereby granted, provided that the above
 * copyright notice and this permission notice appear in all copies.
 *
 * THE SOFTWARE IS PROVIDED "AS IS" AND THE AUTHOR DISCLAIMS ALL WARRANTIES
 * WITH REGARD TO THIS SOFTWARE INCLUDING ALL IMPLIED WARRANTIES OF
 * MERCHANTABILITY AND FITNESS. IN NO EVENT SHALL THE AUTHOR BE LIABLE FOR
 * ANY SPECIAL, DIRECT, INDIRECT, OR CONSEQUENTIAL DAMAGES OR ANY DAMAGES
 * WHATSOEVER RESULTING FROM LOSS OF USE, DATA OR PROFITS, WHETHER IN AN
 * ACTION OF CONTRACT, NEGLIGENCE OR OTHER TORTIOUS ACTION, ARISING OUT OF
 * OR IN CONNECTION WITH THE USE OR PERFORMANCE OF THIS SOFTWARE.
 */

#include <linux/nl80211.h>
#include <linux/pci.h>
#include "ath9k.h"

static DEFINE_PCI_DEVICE_TABLE(ath_pci_id_table) = {
	{ PCI_VDEVICE(ATHEROS, 0x0023) }, /* PCI   */
	{ PCI_VDEVICE(ATHEROS, 0x0024) }, /* PCI-E */
	{ PCI_VDEVICE(ATHEROS, 0x0027) }, /* PCI   */
	{ PCI_VDEVICE(ATHEROS, 0x0029) }, /* PCI   */
	{ PCI_VDEVICE(ATHEROS, 0x002A) }, /* PCI-E */
	{ PCI_VDEVICE(ATHEROS, 0x002B) }, /* PCI-E */
	{ PCI_VDEVICE(ATHEROS, 0x002C) }, /* PCI-E 802.11n bonded out */
	{ PCI_VDEVICE(ATHEROS, 0x002D) }, /* PCI   */
	{ PCI_VDEVICE(ATHEROS, 0x002E) }, /* PCI-E */
	{ 0 }
};

/* return bus cachesize in 4B word units */
static void ath_pci_read_cachesize(struct ath_common *common, int *csz)
{
	struct ath_softc *sc = (struct ath_softc *) common->priv;
	u8 u8tmp;

	pci_read_config_byte(to_pci_dev(sc->dev), PCI_CACHE_LINE_SIZE, &u8tmp);
	*csz = (int)u8tmp;

	/*
	 * This check was put in to avoid "unplesant" consequences if
	 * the bootrom has not fully initialized all PCI devices.
	 * Sometimes the cache line size register is not set
	 */

	if (*csz == 0)
		*csz = DEFAULT_CACHELINE >> 2;   /* Use the default size */
}

static bool ath_pci_eeprom_read(struct ath_common *common, u32 off, u16 *data)
{
	struct ath_hw *ah = (struct ath_hw *) common->ah;

	common->ops->read(ah, AR5416_EEPROM_OFFSET + (off << AR5416_EEPROM_S));

	if (!ath9k_hw_wait(ah,
			   AR_EEPROM_STATUS_DATA,
			   AR_EEPROM_STATUS_DATA_BUSY |
			   AR_EEPROM_STATUS_DATA_PROT_ACCESS, 0,
			   AH_WAIT_TIMEOUT)) {
		return false;
	}

	*data = MS(common->ops->read(ah, AR_EEPROM_STATUS_DATA),
		   AR_EEPROM_STATUS_DATA_VAL);

	return true;
}

/*
 * Bluetooth coexistance requires disabling ASPM.
 */
static void ath_pci_bt_coex_prep(struct ath_common *common)
{
	struct ath_softc *sc = (struct ath_softc *) common->priv;
	struct pci_dev *pdev = to_pci_dev(sc->dev);
	u8 aspm;

	if (!pdev->is_pcie)
		return;

	pci_read_config_byte(pdev, ATH_PCIE_CAP_LINK_CTRL, &aspm);
	aspm &= ~(ATH_PCIE_CAP_LINK_L0S | ATH_PCIE_CAP_LINK_L1);
	pci_write_config_byte(pdev, ATH_PCIE_CAP_LINK_CTRL, aspm);
}

static const struct ath_bus_ops ath_pci_bus_ops = {
	.read_cachesize = ath_pci_read_cachesize,
	.eeprom_read = ath_pci_eeprom_read,
	.bt_coex_prep = ath_pci_bt_coex_prep,
};

static int ath_pci_probe(struct pci_dev *pdev, const struct pci_device_id *id)
{
	void __iomem *mem;
	struct ath_wiphy *aphy;
	struct ath_softc *sc;
	struct ieee80211_hw *hw;
	u8 csz;
	u16 subsysid;
	u32 val;
	int ret = 0;
	char hw_name[64];

	if (pci_enable_device(pdev))
		return -EIO;

	ret =  pci_set_dma_mask(pdev, DMA_BIT_MASK(32));
	if (ret) {
		printk(KERN_ERR "ath9k: 32-bit DMA not available\n");
		goto err_dma;
	}

	ret = pci_set_consistent_dma_mask(pdev, DMA_BIT_MASK(32));
	if (ret) {
		printk(KERN_ERR "ath9k: 32-bit DMA consistent "
			"DMA enable failed\n");
		goto err_dma;
	}

	/*
	 * Cache line size is used to size and align various
	 * structures used to communicate with the hardware.
	 */
	pci_read_config_byte(pdev, PCI_CACHE_LINE_SIZE, &csz);
	if (csz == 0) {
		/*
		 * Linux 2.4.18 (at least) writes the cache line size
		 * register as a 16-bit wide register which is wrong.
		 * We must have this setup properly for rx buffer
		 * DMA to work so force a reasonable value here if it
		 * comes up zero.
		 */
		csz = L1_CACHE_BYTES / sizeof(u32);
		pci_write_config_byte(pdev, PCI_CACHE_LINE_SIZE, csz);
	}
	/*
	 * The default setting of latency timer yields poor results,
	 * set it to the value used by other systems. It may be worth
	 * tweaking this setting more.
	 */
	pci_write_config_byte(pdev, PCI_LATENCY_TIMER, 0xa8);

	pci_set_master(pdev);

	/*
	 * Disable the RETRY_TIMEOUT register (0x41) to keep
	 * PCI Tx retries from interfering with C3 CPU state.
	 */
	pci_read_config_dword(pdev, 0x40, &val);
	if ((val & 0x0000ff00) != 0)
		pci_write_config_dword(pdev, 0x40, val & 0xffff00ff);

	ret = pci_request_region(pdev, 0, "ath9k");
	if (ret) {
		dev_err(&pdev->dev, "PCI memory region reserve error\n");
		ret = -ENODEV;
		goto err_region;
	}

	mem = pci_iomap(pdev, 0, 0);
	if (!mem) {
		printk(KERN_ERR "PCI memory map error\n") ;
		ret = -EIO;
		goto err_iomap;
	}

	hw = ieee80211_alloc_hw(sizeof(struct ath_wiphy) +
				sizeof(struct ath_softc), &ath9k_ops);
	if (!hw) {
		dev_err(&pdev->dev, "No memory for ieee80211_hw\n");
		ret = -ENOMEM;
		goto err_alloc_hw;
	}

	SET_IEEE80211_DEV(hw, &pdev->dev);
	pci_set_drvdata(pdev, hw);

	aphy = hw->priv;
	sc = (struct ath_softc *) (aphy + 1);
	aphy->sc = sc;
	aphy->hw = hw;
	sc->pri_wiphy = aphy;
	sc->hw = hw;
	sc->dev = &pdev->dev;
	sc->mem = mem;

	/* Will be cleared in ath9k_start() */
	sc->sc_flags |= SC_OP_INVALID;

	ret = request_irq(pdev->irq, ath_isr, IRQF_SHARED, "ath9k", sc);
	if (ret) {
		dev_err(&pdev->dev, "request_irq failed\n");
		goto err_irq;
	}

	sc->irq = pdev->irq;

	pci_read_config_word(pdev, PCI_SUBSYSTEM_ID, &subsysid);
	ret = ath9k_init_device(id->device, sc, subsysid, &ath_pci_bus_ops);
	if (ret) {
		dev_err(&pdev->dev, "Failed to initialize device\n");
		goto err_init;
	}

	ath9k_hw_name(sc->sc_ah, hw_name, sizeof(hw_name));
	printk(KERN_INFO
	       "%s: %s mem=0x%lx, irq=%d\n",
	       wiphy_name(hw->wiphy),
	       hw_name,
	       (unsigned long)mem, pdev->irq);

	return 0;

err_init:
	free_irq(sc->irq, sc);
err_irq:
	ieee80211_free_hw(hw);
err_alloc_hw:
	pci_iounmap(pdev, mem);
err_iomap:
	pci_release_region(pdev, 0);
err_region:
	/* Nothing */
err_dma:
	pci_disable_device(pdev);
	return ret;
}

static void ath_pci_remove(struct pci_dev *pdev)
{
	struct ieee80211_hw *hw = pci_get_drvdata(pdev);
	struct ath_wiphy *aphy = hw->priv;
	struct ath_softc *sc = aphy->sc;
<<<<<<< HEAD
	struct ath_common *common = ath9k_hw_common(sc->sc_ah);

	ath9k_deinit_device(sc);
	free_irq(sc->irq, sc);
	ieee80211_free_hw(sc->hw);
	ath_bus_cleanup(common);
=======
	void __iomem *mem = sc->mem;

	ath9k_deinit_device(sc);
	free_irq(sc->irq, sc);
	ieee80211_free_hw(sc->hw);

	pci_iounmap(pdev, mem);
	pci_disable_device(pdev);
	pci_release_region(pdev, 0);
>>>>>>> 5ffaf8a3
}

#ifdef CONFIG_PM

static int ath_pci_suspend(struct pci_dev *pdev, pm_message_t state)
{
	struct ieee80211_hw *hw = pci_get_drvdata(pdev);
	struct ath_wiphy *aphy = hw->priv;
	struct ath_softc *sc = aphy->sc;

	ath9k_hw_set_gpio(sc->sc_ah, sc->sc_ah->led_pin, 1);

	pci_save_state(pdev);
	pci_disable_device(pdev);
	pci_set_power_state(pdev, PCI_D3hot);

	return 0;
}

static int ath_pci_resume(struct pci_dev *pdev)
{
	struct ieee80211_hw *hw = pci_get_drvdata(pdev);
	struct ath_wiphy *aphy = hw->priv;
	struct ath_softc *sc = aphy->sc;
	u32 val;
	int err;

	pci_restore_state(pdev);

	err = pci_enable_device(pdev);
	if (err)
		return err;

	/*
	 * Suspend/Resume resets the PCI configuration space, so we have to
	 * re-disable the RETRY_TIMEOUT register (0x41) to keep
	 * PCI Tx retries from interfering with C3 CPU state
	 */
	pci_read_config_dword(pdev, 0x40, &val);
	if ((val & 0x0000ff00) != 0)
		pci_write_config_dword(pdev, 0x40, val & 0xffff00ff);

	/* Enable LED */
	ath9k_hw_cfg_output(sc->sc_ah, sc->sc_ah->led_pin,
			    AR_GPIO_OUTPUT_MUX_AS_OUTPUT);
	ath9k_hw_set_gpio(sc->sc_ah, sc->sc_ah->led_pin, 1);

	return 0;
}

#endif /* CONFIG_PM */

MODULE_DEVICE_TABLE(pci, ath_pci_id_table);

static struct pci_driver ath_pci_driver = {
	.name       = "ath9k",
	.id_table   = ath_pci_id_table,
	.probe      = ath_pci_probe,
	.remove     = ath_pci_remove,
#ifdef CONFIG_PM
	.suspend    = ath_pci_suspend,
	.resume     = ath_pci_resume,
#endif /* CONFIG_PM */
};

int ath_pci_init(void)
{
	return pci_register_driver(&ath_pci_driver);
}

void ath_pci_exit(void)
{
	pci_unregister_driver(&ath_pci_driver);
}<|MERGE_RESOLUTION|>--- conflicted
+++ resolved
@@ -235,24 +235,15 @@
 	struct ieee80211_hw *hw = pci_get_drvdata(pdev);
 	struct ath_wiphy *aphy = hw->priv;
 	struct ath_softc *sc = aphy->sc;
-<<<<<<< HEAD
-	struct ath_common *common = ath9k_hw_common(sc->sc_ah);
+	void __iomem *mem = sc->mem;
 
 	ath9k_deinit_device(sc);
 	free_irq(sc->irq, sc);
 	ieee80211_free_hw(sc->hw);
-	ath_bus_cleanup(common);
-=======
-	void __iomem *mem = sc->mem;
-
-	ath9k_deinit_device(sc);
-	free_irq(sc->irq, sc);
-	ieee80211_free_hw(sc->hw);
 
 	pci_iounmap(pdev, mem);
 	pci_disable_device(pdev);
 	pci_release_region(pdev, 0);
->>>>>>> 5ffaf8a3
 }
 
 #ifdef CONFIG_PM
