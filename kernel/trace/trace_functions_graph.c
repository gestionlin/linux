--- conflicted
+++ resolved
@@ -916,14 +916,6 @@
 		unsigned long addr, int depth)
 {
 	int cpu = iter->cpu;
-<<<<<<< HEAD
-	struct fgraph_data *data = iter->private;
-	int *depth_irq = &(per_cpu_ptr(data->cpu_data, cpu)->depth_irq);
-
-	if (flags & TRACE_GRAPH_PRINT_IRQS)
-		return 0;
-
-=======
 	int *depth_irq;
 	struct fgraph_data *data = iter->private;
 
@@ -938,7 +930,6 @@
 
 	depth_irq = &(per_cpu_ptr(data->cpu_data, cpu)->depth_irq);
 
->>>>>>> 4a60cfa9
 	/*
 	 * We are inside the irq code
 	 */
@@ -971,14 +962,6 @@
 check_irq_return(struct trace_iterator *iter, u32 flags, int depth)
 {
 	int cpu = iter->cpu;
-<<<<<<< HEAD
-	struct fgraph_data *data = iter->private;
-	int *depth_irq = &(per_cpu_ptr(data->cpu_data, cpu)->depth_irq);
-
-	if (flags & TRACE_GRAPH_PRINT_IRQS)
-		return 0;
-
-=======
 	int *depth_irq;
 	struct fgraph_data *data = iter->private;
 
@@ -993,7 +976,6 @@
 
 	depth_irq = &(per_cpu_ptr(data->cpu_data, cpu)->depth_irq);
 
->>>>>>> 4a60cfa9
 	/*
 	 * We are not inside the irq code.
 	 */
