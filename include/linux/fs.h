--- conflicted
+++ resolved
@@ -122,18 +122,12 @@
 /* file can be accessed using pwrite */
 #define FMODE_PWRITE		((__force fmode_t)(1 << 4))
 /* File is opened for execution with sys_execve / sys_uselib */
-<<<<<<< HEAD
-#define FMODE_EXEC		((__force fmode_t)0x20)
-/* File writes are restricted (block device specific) */
-#define FMODE_WRITE_RESTRICTED  ((__force fmode_t)0x40)
-=======
 #define FMODE_EXEC		((__force fmode_t)(1 << 5))
 /* File writes are restricted (block device specific) */
 #define FMODE_WRITE_RESTRICTED	((__force fmode_t)(1 << 6))
 
 /* FMODE_* bits 7 to 8 */
 
->>>>>>> 0c383648
 /* 32bit hashes as llseek() offset (for directories) */
 #define FMODE_32BITHASH         ((__force fmode_t)(1 << 9))
 /* 64bit hashes as llseek() offset (for directories) */
@@ -1180,11 +1174,7 @@
 #define SB_I_USERNS_VISIBLE		0x00000010 /* fstype already mounted */
 #define SB_I_IMA_UNVERIFIABLE_SIGNATURE	0x00000020
 #define SB_I_UNTRUSTED_MOUNTER		0x00000040
-<<<<<<< HEAD
-#define SB_I_EVM_UNSUPPORTED		0x00000080
-=======
 #define SB_I_EVM_HMAC_UNSUPPORTED	0x00000080
->>>>>>> 0c383648
 
 #define SB_I_SKIP_SYNC	0x00000100	/* Skip superblock at global sync */
 #define SB_I_PERSB_BDI	0x00000200	/* has a per-sb bdi */
@@ -2003,11 +1993,8 @@
 struct iov_iter;
 struct io_uring_cmd;
 struct offset_ctx;
-<<<<<<< HEAD
-=======
 
 typedef unsigned int __bitwise fop_flags_t;
->>>>>>> 0c383648
 
 struct file_operations {
 	struct module *owner;
@@ -2124,10 +2111,7 @@
 extern ssize_t vfs_write(struct file *, const char __user *, size_t, loff_t *);
 extern ssize_t vfs_copy_file_range(struct file *, loff_t , struct file *,
 				   loff_t, size_t, unsigned int);
-<<<<<<< HEAD
-=======
 int remap_verify_area(struct file *file, loff_t pos, loff_t len, bool write);
->>>>>>> 0c383648
 int __generic_remap_file_range_prep(struct file *file_in, loff_t pos_in,
 				    struct file *file_out, loff_t pos_out,
 				    loff_t *len, unsigned int remap_flags,
@@ -3351,11 +3335,8 @@
 int simple_offset_add(struct offset_ctx *octx, struct dentry *dentry);
 void simple_offset_remove(struct offset_ctx *octx, struct dentry *dentry);
 int simple_offset_empty(struct dentry *dentry);
-<<<<<<< HEAD
-=======
 int simple_offset_rename(struct inode *old_dir, struct dentry *old_dentry,
 			 struct inode *new_dir, struct dentry *new_dentry);
->>>>>>> 0c383648
 int simple_offset_rename_exchange(struct inode *old_dir,
 				  struct dentry *old_dentry,
 				  struct inode *new_dir,
