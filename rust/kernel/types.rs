// SPDX-License-Identifier: GPL-2.0

//! Kernel types.

use crate::init::{self, PinInit};
use core::{
    cell::UnsafeCell,
    marker::{PhantomData, PhantomPinned},
    mem::{ManuallyDrop, MaybeUninit},
    ops::{Deref, DerefMut},
    ptr::NonNull,
};

/// Used to transfer ownership to and from foreign (non-Rust) languages.
///
/// Ownership is transferred from Rust to a foreign language by calling [`Self::into_foreign`] and
/// later may be transferred back to Rust by calling [`Self::from_foreign`].
///
/// This trait is meant to be used in cases when Rust objects are stored in C objects and
/// eventually "freed" back to Rust.
pub trait ForeignOwnable: Sized {
    /// Type of values borrowed between calls to [`ForeignOwnable::into_foreign`] and
    /// [`ForeignOwnable::from_foreign`].
    type Borrowed<'a>;

    /// Converts a Rust-owned object to a foreign-owned one.
    ///
    /// The foreign representation is a pointer to void. There are no guarantees for this pointer.
    /// For example, it might be invalid, dangling or pointing to uninitialized memory. Using it in
    /// any way except for [`ForeignOwnable::from_foreign`], [`ForeignOwnable::borrow`],
    /// [`ForeignOwnable::try_from_foreign`] can result in undefined behavior.
    fn into_foreign(self) -> *const crate::ffi::c_void;

    /// Borrows a foreign-owned object.
    ///
    /// # Safety
    ///
    /// `ptr` must have been returned by a previous call to [`ForeignOwnable::into_foreign`] for
    /// which a previous matching [`ForeignOwnable::from_foreign`] hasn't been called yet.
    unsafe fn borrow<'a>(ptr: *const crate::ffi::c_void) -> Self::Borrowed<'a>;

    /// Converts a foreign-owned object back to a Rust-owned one.
    ///
    /// # Safety
    ///
    /// `ptr` must have been returned by a previous call to [`ForeignOwnable::into_foreign`] for
    /// which a previous matching [`ForeignOwnable::from_foreign`] hasn't been called yet.
    /// Additionally, all instances (if any) of values returned by [`ForeignOwnable::borrow`] for
    /// this object must have been dropped.
    unsafe fn from_foreign(ptr: *const crate::ffi::c_void) -> Self;

    /// Tries to convert a foreign-owned object back to a Rust-owned one.
    ///
    /// A convenience wrapper over [`ForeignOwnable::from_foreign`] that returns [`None`] if `ptr`
    /// is null.
    ///
    /// # Safety
    ///
    /// `ptr` must either be null or satisfy the safety requirements for
    /// [`ForeignOwnable::from_foreign`].
    unsafe fn try_from_foreign(ptr: *const crate::ffi::c_void) -> Option<Self> {
        if ptr.is_null() {
            None
        } else {
            // SAFETY: Since `ptr` is not null here, then `ptr` satisfies the safety requirements
            // of `from_foreign` given the safety requirements of this function.
            unsafe { Some(Self::from_foreign(ptr)) }
        }
    }
}

impl ForeignOwnable for () {
    type Borrowed<'a> = ();

    fn into_foreign(self) -> *const crate::ffi::c_void {
        core::ptr::NonNull::dangling().as_ptr()
    }

    unsafe fn borrow<'a>(_: *const crate::ffi::c_void) -> Self::Borrowed<'a> {}

    unsafe fn from_foreign(_: *const crate::ffi::c_void) -> Self {}
}

/// Runs a cleanup function/closure when dropped.
///
/// The [`ScopeGuard::dismiss`] function prevents the cleanup function from running.
///
/// # Examples
///
/// In the example below, we have multiple exit paths and we want to log regardless of which one is
/// taken:
///
/// ```
/// # use kernel::types::ScopeGuard;
/// fn example1(arg: bool) {
///     let _log = ScopeGuard::new(|| pr_info!("example1 completed\n"));
///
///     if arg {
///         return;
///     }
///
///     pr_info!("Do something...\n");
/// }
///
/// # example1(false);
/// # example1(true);
/// ```
///
/// In the example below, we want to log the same message on all early exits but a different one on
/// the main exit path:
///
/// ```
/// # use kernel::types::ScopeGuard;
/// fn example2(arg: bool) {
///     let log = ScopeGuard::new(|| pr_info!("example2 returned early\n"));
///
///     if arg {
///         return;
///     }
///
///     // (Other early returns...)
///
///     log.dismiss();
///     pr_info!("example2 no early return\n");
/// }
///
/// # example2(false);
/// # example2(true);
/// ```
///
/// In the example below, we need a mutable object (the vector) to be accessible within the log
/// function, so we wrap it in the [`ScopeGuard`]:
///
/// ```
/// # use kernel::types::ScopeGuard;
/// fn example3(arg: bool) -> Result {
///     let mut vec =
///         ScopeGuard::new_with_data(KVec::new(), |v| pr_info!("vec had {} elements\n", v.len()));
///
///     vec.push(10u8, GFP_KERNEL)?;
///     if arg {
///         return Ok(());
///     }
///     vec.push(20u8, GFP_KERNEL)?;
///     Ok(())
/// }
///
/// # assert_eq!(example3(false), Ok(()));
/// # assert_eq!(example3(true), Ok(()));
/// ```
///
/// # Invariants
///
/// The value stored in the struct is nearly always `Some(_)`, except between
/// [`ScopeGuard::dismiss`] and [`ScopeGuard::drop`]: in this case, it will be `None` as the value
/// will have been returned to the caller. Since  [`ScopeGuard::dismiss`] consumes the guard,
/// callers won't be able to use it anymore.
pub struct ScopeGuard<T, F: FnOnce(T)>(Option<(T, F)>);

impl<T, F: FnOnce(T)> ScopeGuard<T, F> {
    /// Creates a new guarded object wrapping the given data and with the given cleanup function.
    pub fn new_with_data(data: T, cleanup_func: F) -> Self {
        // INVARIANT: The struct is being initialised with `Some(_)`.
        Self(Some((data, cleanup_func)))
    }

    /// Prevents the cleanup function from running and returns the guarded data.
    pub fn dismiss(mut self) -> T {
        // INVARIANT: This is the exception case in the invariant; it is not visible to callers
        // because this function consumes `self`.
        self.0.take().unwrap().0
    }
}

impl ScopeGuard<(), fn(())> {
    /// Creates a new guarded object with the given cleanup function.
    pub fn new(cleanup: impl FnOnce()) -> ScopeGuard<(), impl FnOnce(())> {
        ScopeGuard::new_with_data((), move |()| cleanup())
    }
}

impl<T, F: FnOnce(T)> Deref for ScopeGuard<T, F> {
    type Target = T;

    fn deref(&self) -> &T {
        // The type invariants guarantee that `unwrap` will succeed.
        &self.0.as_ref().unwrap().0
    }
}

impl<T, F: FnOnce(T)> DerefMut for ScopeGuard<T, F> {
    fn deref_mut(&mut self) -> &mut T {
        // The type invariants guarantee that `unwrap` will succeed.
        &mut self.0.as_mut().unwrap().0
    }
}

impl<T, F: FnOnce(T)> Drop for ScopeGuard<T, F> {
    fn drop(&mut self) {
        // Run the cleanup function if one is still present.
        if let Some((data, cleanup)) = self.0.take() {
            cleanup(data)
        }
    }
}

/// Stores an opaque value.
///
/// `Opaque<T>` is meant to be used with FFI objects that are never interpreted by Rust code.
///
/// It is used to wrap structs from the C side, like for example `Opaque<bindings::mutex>`.
/// It gets rid of all the usual assumptions that Rust has for a value:
///
/// * The value is allowed to be uninitialized (for example have invalid bit patterns: `3` for a
///   [`bool`]).
/// * The value is allowed to be mutated, when a `&Opaque<T>` exists on the Rust side.
/// * No uniqueness for mutable references: it is fine to have multiple `&mut Opaque<T>` point to
///   the same value.
/// * The value is not allowed to be shared with other threads (i.e. it is `!Sync`).
///
/// This has to be used for all values that the C side has access to, because it can't be ensured
/// that the C side is adhering to the usual constraints that Rust needs.
///
/// Using `Opaque<T>` allows to continue to use references on the Rust side even for values shared
/// with C.
///
/// # Examples
///
/// ```
/// # #![expect(unreachable_pub, clippy::disallowed_names)]
/// use kernel::types::Opaque;
/// # // Emulate a C struct binding which is from C, maybe uninitialized or not, only the C side
/// # // knows.
/// # mod bindings {
/// #     pub struct Foo {
/// #         pub val: u8,
/// #     }
/// # }
///
/// // `foo.val` is assumed to be handled on the C side, so we use `Opaque` to wrap it.
/// pub struct Foo {
///     foo: Opaque<bindings::Foo>,
/// }
///
/// impl Foo {
///     pub fn get_val(&self) -> u8 {
///         let ptr = Opaque::get(&self.foo);
///
///         // SAFETY: `Self` is valid from C side.
///         unsafe { (*ptr).val }
///     }
/// }
///
/// // Create an instance of `Foo` with the `Opaque` wrapper.
/// let foo = Foo {
///     foo: Opaque::new(bindings::Foo { val: 0xdb }),
/// };
///
/// assert_eq!(foo.get_val(), 0xdb);
/// ```
#[repr(transparent)]
pub struct Opaque<T> {
    value: UnsafeCell<MaybeUninit<T>>,
    _pin: PhantomPinned,
}

impl<T> Opaque<T> {
    /// Creates a new opaque value.
    pub const fn new(value: T) -> Self {
        Self {
            value: UnsafeCell::new(MaybeUninit::new(value)),
            _pin: PhantomPinned,
        }
    }

    /// Creates an uninitialised value.
    pub const fn uninit() -> Self {
        Self {
            value: UnsafeCell::new(MaybeUninit::uninit()),
            _pin: PhantomPinned,
        }
    }

    /// Creates a pin-initializer from the given initializer closure.
    ///
    /// The returned initializer calls the given closure with the pointer to the inner `T` of this
    /// `Opaque`. Since this memory is uninitialized, the closure is not allowed to read from it.
    ///
    /// This function is safe, because the `T` inside of an `Opaque` is allowed to be
    /// uninitialized. Additionally, access to the inner `T` requires `unsafe`, so the caller needs
    /// to verify at that point that the inner value is valid.
    pub fn ffi_init(init_func: impl FnOnce(*mut T)) -> impl PinInit<Self> {
        // SAFETY: We contain a `MaybeUninit`, so it is OK for the `init_func` to not fully
        // initialize the `T`.
        unsafe {
            init::pin_init_from_closure::<_, ::core::convert::Infallible>(move |slot| {
                init_func(Self::raw_get(slot));
                Ok(())
            })
        }
    }

    /// Returns a raw pointer to the opaque data.
    pub const fn get(&self) -> *mut T {
        UnsafeCell::get(&self.value).cast::<T>()
    }

    /// Gets the value behind `this`.
    ///
    /// This function is useful to get access to the value without creating intermediate
    /// references.
    pub const fn raw_get(this: *const Self) -> *mut T {
        UnsafeCell::raw_get(this.cast::<UnsafeCell<MaybeUninit<T>>>()).cast::<T>()
    }
}

/// Types that are _always_ reference counted.
///
/// It allows such types to define their own custom ref increment and decrement functions.
/// Additionally, it allows users to convert from a shared reference `&T` to an owned reference
/// [`ARef<T>`].
///
/// This is usually implemented by wrappers to existing structures on the C side of the code. For
/// Rust code, the recommendation is to use [`Arc`](crate::sync::Arc) to create reference-counted
/// instances of a type.
///
/// # Safety
///
/// Implementers must ensure that increments to the reference count keep the object alive in memory
/// at least until matching decrements are performed.
///
/// Implementers must also ensure that all instances are reference-counted. (Otherwise they
/// won't be able to honour the requirement that [`AlwaysRefCounted::inc_ref`] keep the object
/// alive.)
pub unsafe trait AlwaysRefCounted {
    /// Increments the reference count on the object.
    fn inc_ref(&self);

    /// Decrements the reference count on the object.
    ///
    /// Frees the object when the count reaches zero.
    ///
    /// # Safety
    ///
    /// Callers must ensure that there was a previous matching increment to the reference count,
    /// and that the object is no longer used after its reference count is decremented (as it may
    /// result in the object being freed), unless the caller owns another increment on the refcount
    /// (e.g., it calls [`AlwaysRefCounted::inc_ref`] twice, then calls
    /// [`AlwaysRefCounted::dec_ref`] once).
    unsafe fn dec_ref(obj: NonNull<Self>);
}

/// An owned reference to an always-reference-counted object.
///
/// The object's reference count is automatically decremented when an instance of [`ARef`] is
/// dropped. It is also automatically incremented when a new instance is created via
/// [`ARef::clone`].
///
/// # Invariants
///
/// The pointer stored in `ptr` is non-null and valid for the lifetime of the [`ARef`] instance. In
/// particular, the [`ARef`] instance owns an increment on the underlying object's reference count.
pub struct ARef<T: AlwaysRefCounted> {
    ptr: NonNull<T>,
    _p: PhantomData<T>,
}

// SAFETY: It is safe to send `ARef<T>` to another thread when the underlying `T` is `Sync` because
// it effectively means sharing `&T` (which is safe because `T` is `Sync`); additionally, it needs
// `T` to be `Send` because any thread that has an `ARef<T>` may ultimately access `T` using a
// mutable reference, for example, when the reference count reaches zero and `T` is dropped.
unsafe impl<T: AlwaysRefCounted + Sync + Send> Send for ARef<T> {}

// SAFETY: It is safe to send `&ARef<T>` to another thread when the underlying `T` is `Sync`
// because it effectively means sharing `&T` (which is safe because `T` is `Sync`); additionally,
// it needs `T` to be `Send` because any thread that has a `&ARef<T>` may clone it and get an
// `ARef<T>` on that thread, so the thread may ultimately access `T` using a mutable reference, for
// example, when the reference count reaches zero and `T` is dropped.
unsafe impl<T: AlwaysRefCounted + Sync + Send> Sync for ARef<T> {}

impl<T: AlwaysRefCounted> ARef<T> {
    /// Creates a new instance of [`ARef`].
    ///
    /// It takes over an increment of the reference count on the underlying object.
    ///
    /// # Safety
    ///
    /// Callers must ensure that the reference count was incremented at least once, and that they
    /// are properly relinquishing one increment. That is, if there is only one increment, callers
    /// must not use the underlying object anymore -- it is only safe to do so via the newly
    /// created [`ARef`].
    pub unsafe fn from_raw(ptr: NonNull<T>) -> Self {
        // INVARIANT: The safety requirements guarantee that the new instance now owns the
        // increment on the refcount.
        Self {
            ptr,
            _p: PhantomData,
        }
    }

    /// Consumes the `ARef`, returning a raw pointer.
    ///
    /// This function does not change the refcount. After calling this function, the caller is
    /// responsible for the refcount previously managed by the `ARef`.
    ///
    /// # Examples
    ///
    /// ```
    /// use core::ptr::NonNull;
    /// use kernel::types::{ARef, AlwaysRefCounted};
    ///
    /// struct Empty {}
    ///
    /// # // SAFETY: TODO.
    /// unsafe impl AlwaysRefCounted for Empty {
    ///     fn inc_ref(&self) {}
    ///     unsafe fn dec_ref(_obj: NonNull<Self>) {}
    /// }
    ///
    /// let mut data = Empty {};
    /// let ptr = NonNull::<Empty>::new(&mut data as *mut _).unwrap();
    /// # // SAFETY: TODO.
    /// let data_ref: ARef<Empty> = unsafe { ARef::from_raw(ptr) };
    /// let raw_ptr: NonNull<Empty> = ARef::into_raw(data_ref);
    ///
    /// assert_eq!(ptr, raw_ptr);
    /// ```
    pub fn into_raw(me: Self) -> NonNull<T> {
        ManuallyDrop::new(me).ptr
    }
}

impl<T: AlwaysRefCounted> Clone for ARef<T> {
    fn clone(&self) -> Self {
        self.inc_ref();
        // SAFETY: We just incremented the refcount above.
        unsafe { Self::from_raw(self.ptr) }
    }
}

impl<T: AlwaysRefCounted> Deref for ARef<T> {
    type Target = T;

    fn deref(&self) -> &Self::Target {
        // SAFETY: The type invariants guarantee that the object is valid.
        unsafe { self.ptr.as_ref() }
    }
}

impl<T: AlwaysRefCounted> From<&T> for ARef<T> {
    fn from(b: &T) -> Self {
        b.inc_ref();
        // SAFETY: We just incremented the refcount above.
        unsafe { Self::from_raw(NonNull::from(b)) }
    }
}

impl<T: AlwaysRefCounted> Drop for ARef<T> {
    fn drop(&mut self) {
        // SAFETY: The type invariants guarantee that the `ARef` owns the reference we're about to
        // decrement.
        unsafe { T::dec_ref(self.ptr) };
    }
}

/// A sum type that always holds either a value of type `L` or `R`.
///
/// # Examples
///
/// ```
/// use kernel::types::Either;
///
/// let left_value: Either<i32, &str> = Either::Left(7);
/// let right_value: Either<i32, &str> = Either::Right("right value");
/// ```
pub enum Either<L, R> {
    /// Constructs an instance of [`Either`] containing a value of type `L`.
    Left(L),

    /// Constructs an instance of [`Either`] containing a value of type `R`.
    Right(R),
<<<<<<< HEAD
}

/// Types for which any bit pattern is valid.
///
/// Not all types are valid for all values. For example, a `bool` must be either zero or one, so
/// reading arbitrary bytes into something that contains a `bool` is not okay.
///
/// It's okay for the type to have padding, as initializing those bytes has no effect.
///
/// # Safety
///
/// All bit-patterns must be valid for this type. This type must not have interior mutability.
pub unsafe trait FromBytes {}

// SAFETY: All bit patterns are acceptable values of the types below.
unsafe impl FromBytes for u8 {}
unsafe impl FromBytes for u16 {}
unsafe impl FromBytes for u32 {}
unsafe impl FromBytes for u64 {}
unsafe impl FromBytes for usize {}
unsafe impl FromBytes for i8 {}
unsafe impl FromBytes for i16 {}
unsafe impl FromBytes for i32 {}
unsafe impl FromBytes for i64 {}
unsafe impl FromBytes for isize {}
// SAFETY: If all bit patterns are acceptable for individual values in an array, then all bit
// patterns are also acceptable for arrays of that type.
unsafe impl<T: FromBytes> FromBytes for [T] {}
unsafe impl<T: FromBytes, const N: usize> FromBytes for [T; N] {}

/// Types that can be viewed as an immutable slice of initialized bytes.
///
/// If a struct implements this trait, then it is okay to copy it byte-for-byte to userspace. This
/// means that it should not have any padding, as padding bytes are uninitialized. Reading
/// uninitialized memory is not just undefined behavior, it may even lead to leaking sensitive
/// information on the stack to userspace.
///
/// The struct should also not hold kernel pointers, as kernel pointer addresses are also considered
/// sensitive. However, leaking kernel pointers is not considered undefined behavior by Rust, so
/// this is a correctness requirement, but not a safety requirement.
///
/// # Safety
///
/// Values of this type may not contain any uninitialized bytes. This type must not have interior
/// mutability.
pub unsafe trait AsBytes {}

// SAFETY: Instances of the following types have no uninitialized portions.
unsafe impl AsBytes for u8 {}
unsafe impl AsBytes for u16 {}
unsafe impl AsBytes for u32 {}
unsafe impl AsBytes for u64 {}
unsafe impl AsBytes for usize {}
unsafe impl AsBytes for i8 {}
unsafe impl AsBytes for i16 {}
unsafe impl AsBytes for i32 {}
unsafe impl AsBytes for i64 {}
unsafe impl AsBytes for isize {}
unsafe impl AsBytes for bool {}
unsafe impl AsBytes for char {}
unsafe impl AsBytes for str {}
// SAFETY: If individual values in an array have no uninitialized portions, then the array itself
// does not have any uninitialized portions either.
unsafe impl<T: AsBytes> AsBytes for [T] {}
unsafe impl<T: AsBytes, const N: usize> AsBytes for [T; N] {}

/// Zero-sized type to mark types not [`Send`].
///
/// Add this type as a field to your struct if your type should not be sent to a different task.
/// Since [`Send`] is an auto trait, adding a single field that is `!Send` will ensure that the
/// whole type is `!Send`.
///
/// If a type is `!Send` it is impossible to give control over an instance of the type to another
/// task. This is useful to include in types that store or reference task-local information. A file
/// descriptor is an example of such task-local information.
///
/// This type also makes the type `!Sync`, which prevents immutable access to the value from
/// several threads in parallel.
pub type NotThreadSafe = PhantomData<*mut ()>;

/// Used to construct instances of type [`NotThreadSafe`] similar to how `PhantomData` is
/// constructed.
///
/// [`NotThreadSafe`]: type@NotThreadSafe
#[allow(non_upper_case_globals)]
pub const NotThreadSafe: NotThreadSafe = PhantomData;
=======
}
>>>>>>> b7ed2b6f
<|MERGE_RESOLUTION|>--- conflicted
+++ resolved
@@ -479,72 +479,7 @@
 
     /// Constructs an instance of [`Either`] containing a value of type `R`.
     Right(R),
-<<<<<<< HEAD
-}
-
-/// Types for which any bit pattern is valid.
-///
-/// Not all types are valid for all values. For example, a `bool` must be either zero or one, so
-/// reading arbitrary bytes into something that contains a `bool` is not okay.
-///
-/// It's okay for the type to have padding, as initializing those bytes has no effect.
-///
-/// # Safety
-///
-/// All bit-patterns must be valid for this type. This type must not have interior mutability.
-pub unsafe trait FromBytes {}
-
-// SAFETY: All bit patterns are acceptable values of the types below.
-unsafe impl FromBytes for u8 {}
-unsafe impl FromBytes for u16 {}
-unsafe impl FromBytes for u32 {}
-unsafe impl FromBytes for u64 {}
-unsafe impl FromBytes for usize {}
-unsafe impl FromBytes for i8 {}
-unsafe impl FromBytes for i16 {}
-unsafe impl FromBytes for i32 {}
-unsafe impl FromBytes for i64 {}
-unsafe impl FromBytes for isize {}
-// SAFETY: If all bit patterns are acceptable for individual values in an array, then all bit
-// patterns are also acceptable for arrays of that type.
-unsafe impl<T: FromBytes> FromBytes for [T] {}
-unsafe impl<T: FromBytes, const N: usize> FromBytes for [T; N] {}
-
-/// Types that can be viewed as an immutable slice of initialized bytes.
-///
-/// If a struct implements this trait, then it is okay to copy it byte-for-byte to userspace. This
-/// means that it should not have any padding, as padding bytes are uninitialized. Reading
-/// uninitialized memory is not just undefined behavior, it may even lead to leaking sensitive
-/// information on the stack to userspace.
-///
-/// The struct should also not hold kernel pointers, as kernel pointer addresses are also considered
-/// sensitive. However, leaking kernel pointers is not considered undefined behavior by Rust, so
-/// this is a correctness requirement, but not a safety requirement.
-///
-/// # Safety
-///
-/// Values of this type may not contain any uninitialized bytes. This type must not have interior
-/// mutability.
-pub unsafe trait AsBytes {}
-
-// SAFETY: Instances of the following types have no uninitialized portions.
-unsafe impl AsBytes for u8 {}
-unsafe impl AsBytes for u16 {}
-unsafe impl AsBytes for u32 {}
-unsafe impl AsBytes for u64 {}
-unsafe impl AsBytes for usize {}
-unsafe impl AsBytes for i8 {}
-unsafe impl AsBytes for i16 {}
-unsafe impl AsBytes for i32 {}
-unsafe impl AsBytes for i64 {}
-unsafe impl AsBytes for isize {}
-unsafe impl AsBytes for bool {}
-unsafe impl AsBytes for char {}
-unsafe impl AsBytes for str {}
-// SAFETY: If individual values in an array have no uninitialized portions, then the array itself
-// does not have any uninitialized portions either.
-unsafe impl<T: AsBytes> AsBytes for [T] {}
-unsafe impl<T: AsBytes, const N: usize> AsBytes for [T; N] {}
+}
 
 /// Zero-sized type to mark types not [`Send`].
 ///
@@ -565,7 +500,4 @@
 ///
 /// [`NotThreadSafe`]: type@NotThreadSafe
 #[allow(non_upper_case_globals)]
-pub const NotThreadSafe: NotThreadSafe = PhantomData;
-=======
-}
->>>>>>> b7ed2b6f
+pub const NotThreadSafe: NotThreadSafe = PhantomData;