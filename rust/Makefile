--- conflicted
+++ resolved
@@ -203,15 +203,9 @@
 	rm -rf $(objtree)/$(obj)/test/doctests/kernel; \
 	mkdir -p $(objtree)/$(obj)/test/doctests/kernel; \
 	OBJTREE=$(abspath $(objtree)) \
-<<<<<<< HEAD
-	$(RUSTDOC) --test $(rust_flags) \
+	$(RUSTDOC) --test $(filter-out --remap-path-prefix=%,$(rust_flags)) \
 		-L$(objtree)/$(obj) --extern ffi --extern pin_init \
 		--extern kernel --extern build_error --extern macros \
-=======
-	$(RUSTDOC) --test $(filter-out --remap-path-prefix=%,$(rust_flags)) \
-		-L$(objtree)/$(obj) --extern ffi --extern kernel \
-		--extern build_error --extern macros \
->>>>>>> a7c699d0
 		--extern bindings --extern uapi \
 		--no-run --crate-name kernel -Zunstable-options \
 		--sysroot=/dev/null \
